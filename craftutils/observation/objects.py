<<<<<<< HEAD
from typing import Union, Tuple, List
import os
import copy

import matplotlib.pyplot as plt
import numpy as np

from astropy.coordinates import SkyCoord
import astropy.units as units
import astropy.table as table
import astropy.cosmology as cosmo
from astropy.modeling import models, fitting
from astropy.visualization import quantity_support
import astropy.time as time
import astropy.io.fits as fits

import craftutils.params as p
import craftutils.astrometry as astm
import craftutils.utils as u
import craftutils.observation.instrument as inst
import craftutils.retrieve as r
import craftutils.observation as obs

try:
    cosmology = cosmo.Planck18
except AttributeError:
    cosmology = cosmo.Planck15

quantity_support()

position_dictionary = {
    "ra": {
        "decimal": 0.0,
        "hms": None},
    "dec": {
        "decimal": 0.0,
        "dms": None
    },
}

uncertainty_dict = {
    "sys": 0.0,
    "stat": 0.0
}


def skycoord_to_position_dict(skycoord: SkyCoord):
    ra_float = skycoord.ra.value
    dec_float = skycoord.dec.value

    s = skycoord.to_string("hmsdms")
    ra = s[:s.find(" ")]
    dec = s[s.find(" ") + 1:]

    position = {"dec": {"decimal": dec_float, "dms": dec},
                "ra": {"decimal": ra_float, "hms": ra}}

    return position


class PositionUncertainty:
    def __init__(
            self,
            uncertainty: Union[float, units.Quantity, dict, tuple] = None,
            position: SkyCoord = None,
            ra_err_sys: Union[float, units.Quantity] = None,
            ra_err_stat: Union[float, units.Quantity] = None,
            dec_err_sys: Union[float, units.Quantity] = None,
            dec_err_stat: Union[float, units.Quantity] = None,
            a_stat: Union[float, units.Quantity] = None,
            a_sys: Union[float, units.Quantity] = None,
            b_stat: Union[float, units.Quantity] = None,
            b_sys: Union[float, units.Quantity] = None,
            theta: Union[float, units.Quantity] = None,
            sigma: float = None
    ):
        """
        If a single value is provided for uncertainty, the uncertainty ellipse will be assumed to be circular.
        Values in dictionary, if provided, override values given as arguments.
        Position values provided without units are assumed to be in degrees.
        On the other hand, uncertainty values provided without units are assumed to be in arcseconds;
        except for uncertainties in RA, which are assumed in RA seconds.
        :param uncertainty:
        :param position:
        :param ra_err_sys:
        :param ra_err_stat:
        :param dec_err_sys:
        :param dec_err_stat:
        :param a_stat:
        :param a_sys:
        :param b_stat:
        :param b_sys:
        :param theta:
        :param sigma: The confidence interval (expressed in multiples of sigma) of the uncertainty ellipse.
        """
        self.sigma = sigma
        # Assign values from dictionary, if provided.
        if type(uncertainty) is dict:
            if "ra" in uncertainty and uncertainty["ra"] is not None:
                if "sys" in uncertainty["ra"] and uncertainty["ra"]["sys"] is not None:
                    ra_err_sys = uncertainty["ra"]["sys"]
                if "stat" in uncertainty["ra"] and uncertainty["ra"]["stat"] is not None:
                    ra_err_stat = uncertainty["ra"]["stat"]
            if "dec" in uncertainty and uncertainty["dec"] is not None:
                if "sys" in uncertainty["dec"] and uncertainty["dec"]["sys"] is not None:
                    dec_err_sys = uncertainty["dec"]["sys"]
                if "stat" in uncertainty["dec"] and uncertainty["dec"]["stat"] is not None:
                    dec_err_stat = uncertainty["dec"]["stat"]
            if "a" in uncertainty and uncertainty["a"] is not None:
                if "sys" in uncertainty["a"] and uncertainty["a"]["sys"] is not None:
                    a_sys = uncertainty["a"]["sys"]
                if "stat" in uncertainty["a"] and uncertainty["a"]["stat"] is not None:
                    a_stat = uncertainty["a"]["stat"]
            if "b" in uncertainty and uncertainty["b"] is not None:
                if "sys" in uncertainty["b"] and uncertainty["b"]["sys"] is not None:
                    b_sys = uncertainty["b"]["sys"]
                if "stat" in uncertainty["b"] and uncertainty["a"]["stat"] is not None:
                    b_stat = uncertainty["b"]["stat"]
            if "theta" in uncertainty and uncertainty["theta"] is not None:
                theta = uncertainty["theta"]

        # If uncertainty is a single value, assume a circular uncertainty region without distinction between systematic
        # and statistical.
        elif uncertainty is not None:
            a_stat = uncertainty
            a_sys = 0.0
            b_stat = uncertainty
            b_sys = 0.0
            theta = 0.0

        # Check whether we're specifying uncertainty using equatorial coordinates or ellipse parameters.
        u.debug_print(2, "PositionUncertainty.__init__(): a_stat, a_sys, b_stat, b_sys, theta, position ==", a_stat,
                      a_sys, b_stat, b_sys, theta, position)
        u.debug_print(2, "PositionUncertainty.__init__(): ra_err_sys, ra_err_stat, dec_err_sys, dec_err_stat ==",
                      ra_err_sys, ra_err_stat, dec_err_sys, dec_err_stat)
        if a_stat is not None and a_sys is not None and b_stat is not None and b_sys is not None and theta is not None and position is not None:
            ellipse = True
        elif ra_err_sys is not None and ra_err_stat is not None and dec_err_sys is not None and dec_err_stat is not None:
            ellipse = False
        else:
            raise ValueError(
                "Either all ellipse values (a, b, theta) or all equatorial values (ra, dec, position) must be provided.")

        ra_err_sys = u.check_quantity(number=ra_err_sys, unit=units.hourangle / 3600)
        ra_err_stat = u.check_quantity(number=ra_err_stat, unit=units.hourangle / 3600)
        dec_err_sys = u.check_quantity(number=dec_err_sys, unit=units.arcsec)
        dec_err_stat = u.check_quantity(number=dec_err_stat, unit=units.arcsec)
        # Convert equatorial uncertainty to ellipse with theta=0
        if not ellipse:
            ra = position.ra
            dec = position.dec
            a_sys = SkyCoord(0.0 * units.degree, dec).separation(SkyCoord(ra_err_sys, dec))
            a_stat = SkyCoord(0.0 * units.degree, dec).separation(SkyCoord(ra_err_stat, dec))
            b_sys = SkyCoord(ra, dec).separation(SkyCoord(ra, dec + dec_err_sys))
            b_stat = SkyCoord(ra, dec).separation(SkyCoord(ra, dec + dec_err_stat))
            a_sys, b_sys = max(a_sys, b_sys), min(a_sys, b_sys)
            a_stat, b_stat = max(a_stat, b_stat), min(a_stat, b_stat)
            theta = 0.0 * units.degree
        # Or use ellipse parameters as given.
        else:
            a_sys = u.check_quantity(number=a_sys, unit=units.arcsec)
            a_stat = u.check_quantity(number=a_stat, unit=units.arcsec)
            b_sys = u.check_quantity(number=b_sys, unit=units.arcsec)
            b_stat = u.check_quantity(number=b_stat, unit=units.arcsec)
            theta = u.check_quantity(number=theta, unit=units.arcsec)

        self.a_sys = a_sys
        self.a_stat = a_stat
        self.b_sys = b_sys
        self.b_stat = b_stat
        self.theta = theta

        self.ra_sys = ra_err_sys
        self.dec_sys = dec_err_sys
        self.ra_stat = ra_err_stat
        self.dec_stat = dec_err_stat

    def uncertainty_quadrature(self):
        return np.sqrt(self.a_sys ** 2 + self.a_stat ** 2), np.sqrt(self.b_sys ** 2 + self.b_stat ** 2)

    def uncertainty_quadrature_equ(self):
        return np.sqrt(self.ra_sys ** 2 + self.ra_stat ** 2), np.sqrt(self.dec_stat ** 2 + self.dec_stat ** 2)

    # TODO: Finish this

    def to_dict(self):
        return {
            "a_sys": self.a_sys,
            "a_stat": self.a_stat,
            "b_sys": self.b_sys,
            "b_stat": self.b_stat,
            "theta": self.theta,
            "ra_err_sys": self.ra_sys,
            "dec_err_sys": self.dec_sys,
            "ra_err_stat": self.ra_stat,
            "dec_err_stat": self.dec_stat
        }

    @classmethod
    def default_params(cls):
        return {
            "ra": copy.deepcopy(uncertainty_dict),
            "dec": copy.deepcopy(uncertainty_dict),
            "a": copy.deepcopy(uncertainty_dict),
            "b": copy.deepcopy(uncertainty_dict),
            "theta": 0.0,
            "sigma": None,
            "healpix_path": None
        }


class Object:
    def __init__(
            self,
            name: str = None,
            position: Union[SkyCoord, str] = None,
            position_err: Union[float, units.Quantity, dict, PositionUncertainty, tuple] = 0.0 * units.arcsec,
            field=None,
            row: table.Row = None,
            plotting: dict = None,
            **kwargs
    ):
        self.name = name

        self.cat_row = row
        self.position = None
        self.position_err = None

        if self.cat_row is not None:
            self.position_from_cat_row()
        elif position is not None:
            self.position = astm.attempt_skycoord(position)
            if type(position_err) is not PositionUncertainty:
                self.position_err = PositionUncertainty(uncertainty=position_err, position=self.position)
            self.position_galactic = None
            if isinstance(self.position, SkyCoord):
                self.position_galactic = self.position.transform_to("galactic")

        self.position_photometry = self.position.copy()
        self.position_photometry_err = self.position_err

        if self.name is None:
            self.jname()
        self.name_filesys = None
        self.set_name_filesys()

        self.photometry = {}
        self.photometry_tbl = None
        self.data_path = None
        self.output_file = None
        self.field = field
        self.irsa_extinction_path = None
        self.irsa_extinction = None
        self.ebv_sandf = None
        self.extinction_power_law = None
        self.paths = {}
        if self.data_path is not None:
            self.load_output_file()
        if isinstance(plotting, dict):
            self.plotting_params = plotting
            if "frame" in self.plotting_params and self.plotting_params["frame"] is not None:
                self.plotting_params["frame"] = u.check_quantity(self.plotting_params["frame"], units.arcsec)
        else:
            self.plotting_params = {}

        self.a = None
        self.b = None
        self.theta = None
        self.kron = None

        self.photometry_args = None
        if "photometry_args_manual" in kwargs and kwargs["photometry_args_manual"]["a"] != 0 and \
                kwargs["photometry_args_manual"]["b"]:
            self.photometry_args = kwargs["photometry_args_manual"]
            self.a = self.photometry_args["a"]
            self.b = self.photometry_args["b"]
            self.theta = self.photometry_args["theta"]
            self.kron = self.photometry_args["kron_radius"]

    def set_name_filesys(self):
        if self.name is not None:
            self.name_filesys = self.name.replace(" ", "-")

    def position_from_cat_row(self, cat_row: table.Row = None):
        if cat_row is not None:
            self.cat_row = cat_row
        self.position_photometry = SkyCoord(self.cat_row["RA"], self.cat_row["DEC"])
        self.position_photometry_err = PositionUncertainty(
            ra_err_stat=self.cat_row["RA_ERR"],
            ra_err_sys=0.0 * units.arcsec,
            dec_err_stat=self.cat_row["DEC_ERR"],
            dec_err_sys=0.0 * units.arcsec,
            position=self.position_photometry
        )
        return self.position_photometry

    def get_photometry(self):
        for cat in self.field.cats:
            pass

    def get_good_photometry(self):

        import craftutils.observation.image as image
        self.estimate_galactic_extinction()
        deepest_dict = self.select_deepest()
        deepest_path = deepest_dict["good_image_path"]

        cls = image.CoaddedImage.select_child_class(instrument=deepest_dict["instrument"])
        deepest_img = cls(path=deepest_path)
        deep_mask = deepest_img.write_mask(
            output_path=os.path.join(
                self.data_path,
                f"{self.name_filesys}_master-mask_{deepest_dict['instrument']}_{deepest_dict['filter']}_{deepest_dict['epoch_name']}.fits",
            ),
            method="sep",
            unmasked=self.position_photometry
        )
        mag_results = deepest_img.sep_elliptical_magnitude(
            centre=self.position_photometry,
            a_world=self.a,
            b_world=self.b,
            theta_world=self.theta,
            kron_radius=self.kron,
            output=os.path.join(
                self.data_path,
                f"{self.name_filesys}_{deepest_dict['instrument']}_{deepest_dict['filter']}_{deepest_dict['epoch_name']}"
            ),
            mask_nearby=deep_mask
        )
        if mag_results is not None:
            deepest_dict["mag_sep"] = mag_results["mag"][0]
            deepest_dict["mag_sep_err"] = mag_results["mag_err"][0]
            deepest_dict["snr_sep"] = mag_results["snr"][0]
            deepest_dict["back_sep"] = mag_results["back"][0]
            deepest_dict["flux_sep"] = mag_results["flux"][0]
            deepest_dict["flux_sep_err"] = mag_results["flux_err"][0]
        else:
            deepest_dict["mag_sep"] = -999. * units.mag
            deepest_dict["mag_sep_err"] = -999. * units.mag
            deepest_dict["snr_sep"] = -999.
            deepest_dict["back_sep"] = 0.
            deepest_dict["flux_sep"] = -999.
            deepest_dict["flux_sep_err"] = -999.
            deepest_dict["threshold_sep"] = -999.
        deepest_dict["zeropoint_sep"] = deepest_img.zeropoint_best["zeropoint_img"]

        for instrument in self.photometry:
            for band in self.photometry[instrument]:
                for epoch in self.photometry[instrument][band]:
                    print(f"Extracting photometry for {self.name} in {instrument} {band}, epoch {epoch}.")
                    phot_dict = self.photometry[instrument][band][epoch]
                    if phot_dict["good_image_path"] == deepest_path:
                        continue
                    cls = image.CoaddedImage.select_child_class(instrument=instrument)
                    img = cls(path=phot_dict["good_image_path"])
                    mask_rp = deep_mask.reproject(
                        other_image=img,
                        output_path=os.path.join(
                            self.data_path,
                            f"{self.name_filesys}_mask_{phot_dict['instrument']}_{phot_dict['filter']}_{phot_dict['epoch_name']}.fits",
                        ),
                        write_footprint=False,
                        method="interp",
                        mask_mode=True
                    )
                    mag_results = img.sep_elliptical_magnitude(
                        centre=self.position_photometry,
                        a_world=self.a,  # + delta_fwhm,
                        b_world=self.b,  # + delta_fwhm,
                        theta_world=self.theta,
                        kron_radius=self.kron,
                        output=os.path.join(self.data_path, f"{self.name_filesys}_{instrument}_{band}_{epoch}"),
                        mask_nearby=mask_rp
                    )

                    if mag_results is not None:
                        phot_dict["mag_sep"] = mag_results["mag"][0]
                        phot_dict["mag_sep_err"] = mag_results["mag_err"][0]
                        phot_dict["snr_sep"] = mag_results["snr"][0]
                        phot_dict["back_sep"] = mag_results["back"][0]
                        phot_dict["flux_sep"] = mag_results["flux"][0]
                        phot_dict["flux_sep_err"] = mag_results["flux_err"][0]
                    else:
                        phot_dict["mag_sep"] = -999. * units.mag
                        phot_dict["mag_sep_err"] = -999. * units.mag
                        phot_dict["snr_sep"] = -999.
                        phot_dict["back_sep"] = 0.
                        phot_dict["flux_sep"] = -999.
                        phot_dict["flux_sep_err"] = -999.
                        phot_dict["threshold_sep"] = -999.
                    phot_dict["zeropoint_sep"] = img.zeropoint_best["zeropoint_img"]
                    mag_results = img.sep_elliptical_magnitude(
                        centre=self.position_photometry,
                        a_world=self.a,  # + delta_fwhm,
                        b_world=self.b,  # + delta_fwhm,
                        theta_world=self.theta,
                        kron_radius=self.kron,
                        # output=os.path.join(self.data_path, f"{self.name_filesys}_{instrument}_{band}_{epoch}"),
                        mask_nearby=False
                    )
                    if mag_results is not None:
                        phot_dict["mag_sep_unmasked"] = mag_results["mag"][0]
                        phot_dict["mag_sep_unmasked_err"] = mag_results["mag_err"][0]
                        phot_dict["snr_sep_unmasked"] = mag_results["snr"][0]
                        phot_dict["flux_sep_unmasked"] = mag_results["flux"][0]
                        phot_dict["flux_sep_unmasked_err"] = mag_results["flux_err"][0]
                    else:
                        phot_dict["mag_sep_unmasked"] = -999. * units.mag
                        phot_dict["mag_sep_unmasked_err"] = -999. * units.mag
                        phot_dict["snr_sep"] = -999.
                        phot_dict["flux_sep_unmasked"] = -999.
                        phot_dict["flux_sep_unmasked_err"] = -999.

        self.update_output_file()

    def add_photometry(
            self,
            instrument: Union[str, inst.Instrument],
            fil: Union[str, inst.Filter],
            epoch_name: str,
            mag: units.Quantity, mag_err: units.Quantity,
            snr: float,
            ellipse_a: units.Quantity, ellipse_a_err: units.Quantity,
            ellipse_b: units.Quantity, ellipse_b_err: units.Quantity,
            ellipse_theta: units.Quantity, ellipse_theta_err: units.Quantity,
            ra: units.Quantity, ra_err: units.Quantity,
            dec: units.Quantity, dec_err: units.Quantity,
            kron_radius: float,
            image_path: str,
            good_image_path: str = None,
            separation_from_given: units.Quantity = None,
            epoch_date: str = None,
            class_star: float = None,
            spread_model: float = None, spread_model_err: float = None,
            class_flag: int = None,
            mag_psf: units.Quantity = None, mag_psf_err: units.Quantity = None,
            snr_psf: float = None,
            image_depth: units.Quantity = None,
            do_mask: bool = True,
            **kwargs
    ):
        if good_image_path is None:
            good_image_path = image_path
        if isinstance(epoch_date, time.Time):
            epoch_date = epoch_date.strftime('%Y-%m-%d')
        photometry = {
            "instrument": str(instrument),
            "filter": str(fil),
            "epoch_name": epoch_name,
            "mag": u.check_quantity(mag, unit=units.mag),
            "mag_err": u.check_quantity(mag_err, unit=units.mag),
            "snr": float(snr),
            "a": u.check_quantity(ellipse_a, unit=units.arcsec, convert=True),
            "a_err": u.check_quantity(ellipse_a_err, unit=units.arcsec, convert=True),
            "b": u.check_quantity(ellipse_b, unit=units.arcsec, convert=True),
            "b_err": u.check_quantity(ellipse_b_err, unit=units.arcsec, convert=True),
            "theta": u.check_quantity(ellipse_theta, unit=units.deg, convert=True),
            "theta_err": u.check_quantity(ellipse_theta_err, unit=units.deg, convert=True),
            "ra": u.check_quantity(ra, units.deg, convert=True),
            "ra_err": u.check_quantity(ra_err, units.deg, convert=True),
            "dec": u.check_quantity(dec, units.deg, convert=True),
            "dec_err": u.check_quantity(dec_err, units.deg, convert=True),
            "kron_radius": float(kron_radius),
            "separation_from_given": u.check_quantity(separation_from_given, units.arcsec, convert=True),
            "epoch_date": str(epoch_date),
            "class_star": float(class_star),
            "spread_model": float(spread_model),
            "spread_model_err": float(spread_model_err),
            "class_flag": int(class_flag),
            "mag_psf": u.check_quantity(mag_psf, unit=units.mag),
            "mag_psf_err": u.check_quantity(mag_psf_err, unit=units.mag),
            "snr_psf": snr_psf,
            "image_depth": u.check_quantity(image_depth, unit=units.mag),
            "image_path": image_path,
            "good_image_path": good_image_path,
            "do_mask": do_mask,
        }

        if self.photometry_args is not None:
            photometry["a"] = self.a
            photometry["b"] = self.b
            photometry["a_err"] = 0 * units.arcsec
            photometry["b_err"] = 0 * units.arcsec
            photometry["theta"] = self.theta
            photometry["kron_radius"] = self.kron
            if "fix_pos" in self.photometry_args and self.photometry_args["fix_pos"]:
                photometry["ra"] = self.position_photometry.ra
                photometry["dec"] = self.position_photometry.dec

        kwargs.update(photometry)
        if instrument not in self.photometry:
            self.photometry[instrument] = {}
        if fil not in self.photometry[instrument]:
            self.photometry[instrument][fil] = {}
        self.photometry[instrument][fil][epoch_name] = kwargs
        self.update_output_file()
        return kwargs

    def find_in_cat(self, cat_name: str):
        # cat = self.field.load_catalogue(cat_name=cat_name)
        cat_path = self.field.get_path(f"cat_csv_{cat_name}")
        cat = table.QTable.read(cat_path)

        cols = r.cat_columns(cat_name)
        ra_col = cols["ra"]
        dec_col = cols["dec"]
        cat = astm.sanitise_coord(cat, dec_col)
        ra = cat[ra_col]
        dec = cat[dec_col]
        coord = SkyCoord(ra, dec, unit=units.deg)
        best_index, sep = astm.find_nearest(self.position, coord)
        return cat[best_index], sep

    def _output_dict(self):
        pos_phot_err = None
        if self.position_photometry_err is not None:
            pos_phot_err = self.position_photometry_err.to_dict()
        return {
            "position_photometry": self.position_photometry,
            "position_photometry_err": pos_phot_err,
            "photometry": self.photometry,
            "irsa_extinction_path": self.irsa_extinction_path,
            "extinction_law": self.extinction_power_law,
        }

    def load_output_file(self):
        self.check_data_path()
        if self.data_path is not None:
            outputs = p.load_output_file(self)
            if outputs is not None:
                if "position_photometry" in outputs and outputs["position_photometry"] is not None:
                    self.position_photometry = outputs["position_photometry"]
                if "position_photometry_err" in outputs and outputs["position_photometry_err"] is not None:
                    self.position_photometry_err = PositionUncertainty(
                        **outputs["position_photometry_err"],
                        position=self.position_photometry
                    )
                if "photometry" in outputs and outputs["photometry"] is not None:
                    self.photometry = outputs["photometry"]
                if "irsa_extinction_path" in outputs and outputs["irsa_extinction_path"] is not None:
                    self.irsa_extinction_path = outputs["irsa_extinction_path"]
            return outputs

    def check_data_path(self):
        if self.field is not None:
            u.debug_print(2, "", self.name)
            self.data_path = os.path.join(self.field.data_path, "objects", self.name_filesys)
            u.mkdir_check(self.data_path)
            self.output_file = os.path.join(self.data_path, f"{self.name_filesys}_outputs.yaml")
            return True
        else:
            return False

    def update_output_file(self):
        if self.check_data_path():
            p.update_output_file(self)

    def write_plot_photometry(self, output: str = None, **kwargs):
        """
        Plots available photometry (mag v lambda_eff) and writes to disk.
        :param output: Path to write plot.
        :return: matplotlib ax object containing plot info
        """
        if output is None:
            output = os.path.join(self.data_path, f"{self.name_filesys}_photometry.pdf")

        plt.close()
        ax = self.plot_photometry(**kwargs)
        ax.legend()
        plt.savefig(output)
        plt.close()
        return ax

    def plot_photometry(self, ax=None, **kwargs):
        """
        Plots available photometry (mag v lambda_eff).
        :param ax: matplotlib ax object to plot with. A new object is generated if none is provided.
        :param kwargs:
        :return: matplotlib ax object containing plot info
        """
        if ax is None:
            fig, ax = plt.subplots()
        if "ls" not in kwargs:
            kwargs["ls"] = ""
        if "marker" not in kwargs:
            kwargs["marker"] = "x"
        if "ecolor" not in kwargs:
            kwargs["ecolor"] = "black"

        self.estimate_galactic_extinction()
        self.photometry_to_table(fmts=["ascii.ecsv", "ascii.csv"], best=False)
        self.photometry_to_table(
            output=self.build_photometry_table_path().replace(".ecsv", "_best.ecsv"),
            fmts=["ascii.ecsv", "ascii.csv"], best=True)

        with quantity_support():

            valid = self.photometry_tbl[self.photometry_tbl["mag_sep"] > -990 * units.mag]
            plot_limit = (-999 * units.mag == valid["mag_sep_err"])
            limits = valid[plot_limit]
            mags = valid[np.invert(plot_limit)]

            ax.errorbar(
                mags["lambda_eff"],
                mags["mag_sep"],
                yerr=mags["mag_sep_err"],
                label="Magnitude",
                **kwargs,
            )
            ax.scatter(
                limits["lambda_eff"],
                limits["mag_sep"],
                label="Magnitude upper limit",
                marker="v",
            )
            ax.scatter(
                mags["lambda_eff"],
                mags["mag_sep_ext_corrected"],
                color="orange",
                label="Corrected for Galactic extinction"
            )
            ax.scatter(
                limits["lambda_eff"],
                limits["mag_sep_ext_corrected"],
                label="Magnitude upper limit",
                marker="v",
            )
            ax.set_ylabel("Apparent magnitude")
            ax.set_xlabel("$\lambda_\mathrm{eff}$ (\AA)")
            ax.invert_yaxis()
        return ax

    def build_photometry_table_path(self):
        self.check_data_path()
        return os.path.join(self.data_path, f"{self.name_filesys}_photometry.ecsv")

    # def update_position_from_photometry(self):
    #     self.photometry_to_table()
    #     best = self.select_deepest_sep(local_output=False)
    #     self.position = SkyCoord(best["ra"], best["dec"], unit=units.deg)
    #     self.position_err = PositionUncertainty(
    #         ra_err_stat=best["ra_err"],
    #         dec_err_stat=best["dec_err"]
    #     )

    def photometry_to_table(
            self,
            output: str = None,
            best: bool = False,
            fmts: List[str] = ("ascii.ecsv", "ascii.csv")
    ):
        """
        Converts the photometry information, which is stored internally as a dictionary, into an astropy QTable.
        :param output: Where to write table.
        :return:
        """

        if output is None:
            output = self.build_photometry_table_path()

        # if self.photometry_tbl is None:

        tbls = []
        for instrument_name in self.photometry:
            instrument = inst.Instrument.from_params(instrument_name)
            for filter_name in self.photometry[instrument_name]:
                fil = instrument.filters[filter_name]

                if best:
                    phot_dict, _ = self.select_photometry_sep(fil=filter_name, instrument=instrument_name)
                    phot_dict["band"] = filter_name
                    phot_dict["instrument"] = instrument_name
                    phot_dict["lambda_eff"] = u.check_quantity(
                        number=fil.lambda_eff,
                        unit=units.Angstrom
                    )
                    # tbl = table.QTable([phot_dict])
                    tbls.append(phot_dict)

                else:
                    for epoch in self.photometry[instrument_name][filter_name]:
                        phot_dict = self.photometry[instrument_name][filter_name][epoch].copy()
                        phot_dict["band"] = filter_name
                        phot_dict["instrument"] = instrument_name
                        phot_dict["lambda_eff"] = u.check_quantity(
                            number=fil.lambda_eff,
                            unit=units.Angstrom
                        )
                        # tbl = table.QTable([phot_dict])
                        tbls.append(phot_dict)

        if best:
            self.photometry_tbl = table.vstack(tbls)
        else:
            self.photometry_tbl = table.QTable(tbls)

        if output is not False:
            for fmt in fmts:
                u.detect_problem_table(self.photometry_tbl, fmt="csv")
                self.photometry_tbl.write(output.replace(".ecsv", fmt[fmt.find("."):]), format=fmt, overwrite=True)
        return self.photometry_tbl

    def estimate_galactic_extinction(self, ax=None, r_v: float = 3.1, **kwargs):
        import extinction
        if ax is None:
            fig, ax = plt.subplots()
        if "marker" not in kwargs:
            kwargs["marker"] = "x"

        self.retrieve_extinction_table()
        lambda_eff_tbl = self.irsa_extinction["LamEff"].to(
            units.Angstrom)
        power_law = models.PowerLaw1D()
        fitter = fitting.LevMarLSQFitter()
        fitted = fitter(power_law, lambda_eff_tbl, self.irsa_extinction["A_SandF"].value)

        tbl = self.photometry_to_table(fmts=["ascii.ecsv", "ascii.csv"])

        x = np.linspace(0, 80000, 1000) * units.Angstrom

        a_v = (r_v * self.ebv_sandf).value

        tbl["ext_gal_sandf"] = extinction.fitzpatrick99(tbl["lambda_eff"], a_v, r_v) * units.mag
        tbl["ext_gal_pl"] = fitted(tbl["lambda_eff"]) * units.mag
        tbl["ext_gal_interp"] = np.interp(
            tbl["lambda_eff"],
            lambda_eff_tbl,
            self.irsa_extinction["A_SandF"].value
        ) * units.mag

        ax.plot(
            x, extinction.fitzpatrick99(x, a_v, r_v),
            label="S\&F + F99 extinction law",
            c="red"
        )
        ax.plot(
            x, fitted(x),
            label=f"power law fit to IRSA",
            # , \\alpha={fitted.alpha.value}; $x_0$={fitted.x_0.value}; A={fitted.amplitude.value}",
            c="blue"
        )
        ax.scatter(
            lambda_eff_tbl, self.irsa_extinction["A_SandF"].value,
            label="from IRSA",
            c="green",
            **kwargs)
        ax.scatter(
            tbl["lambda_eff"], tbl["ext_gal_pl"].value,
            label="power law interpolation of IRSA",
            c="blue",
            **kwargs
        )
        ax.scatter(
            tbl["lambda_eff"], tbl["ext_gal_interp"].value,
            label="numpy interpolation from IRSA",
            c="violet",
            **kwargs
        )
        ax.scatter(
            tbl["lambda_eff"], tbl["ext_gal_sandf"].value,
            label="S\&F + F99 extinction law",
            c="red",
            **kwargs
        )
        ax.set_ylim(0, 0.6)
        ax.legend()
        plt.savefig(os.path.join(self.data_path, f"{self.name_filesys}_irsa_extinction.pdf"))
        plt.close()
        self.extinction_power_law = {
            "amplitude": fitted.amplitude.value * fitted.amplitude.unit,
            "x_0": fitted.x_0.value,
            "alpha": fitted.alpha.value
        }

        for row in tbl:
            instrument = row["instrument"]
            band = row["band"]
            epoch_name = row["epoch_name"]

            # if row["lambda_eff"] > max(lambda_eff_tbl) or row["lambda_eff"] < min(lambda_eff_tbl):
            #     key = "ext_gal_pl"
            #     self.photometry[instrument][band]["ext_gal_type"] = "power_law_fit"
            # else:
            #     key = "ext_gal_interp"
            #     self.photometry[instrument][band]["ext_gal_type"] = "interpolated"
            key = "ext_gal_sandf"
            self.photometry[instrument][band][epoch_name]["ext_gal_type"] = "s_and_f"
            self.photometry[instrument][band][epoch_name]["ext_gal"] = row[key]
            self.photometry[instrument][band][epoch_name]["mag_ext_corrected"] = row["mag"] - row[key]
            if "mag_sep" in row.colnames:
                if row["mag_sep"] > -99 * units.mag:
                    self.photometry[instrument][band][epoch_name]["mag_sep_ext_corrected"] = row["mag_sep"] - row[key]
                else:
                    self.photometry[instrument][band][epoch_name]["mag_sep_ext_corrected"] = -999 * units.mag
        # tbl_2 = self.photometry_to_table()
        # tbl_2.update(tbl)
        # tbl_2.write(self.build_photometry_table_path().replace("photometry", "photemetry_extended"))
        self.update_output_file()
        return ax

    def retrieve_extinction_table(self, force: bool = False):
        self.load_extinction_table()
        self.check_data_path()
        if force or self.irsa_extinction is None:
            raw_path = os.path.join(self.data_path, f"{self.name_filesys}_irsa_extinction.ecsv")
            r.save_irsa_extinction(
                ra=self.position.ra.value,
                dec=self.position.dec.value,
                output=raw_path
            )
            ext_tbl = table.QTable.read(raw_path, format="ascii")
            for colname in ext_tbl.colnames:
                if str(ext_tbl[colname].unit) == "mags":
                    ext_tbl[colname]._set_unit(units.mag)
            tbl_path = os.path.join(self.data_path, f"{self.name_filesys}_galactic_extinction.ecsv")
            ext_tbl.write(tbl_path, overwrite=True, format="ascii.ecsv")
            self.irsa_extinction = ext_tbl
            self.irsa_extinction_path = tbl_path

        if force or self.ebv_sandf is None:
            # Get E(B-V) at this coordinate.
            tbl = r.retrieve_irsa_details(coord=self.position)
            self.ebv_sandf = tbl["ext SandF ref"][0] * units.mag

    def load_extinction_table(self, force: bool = False):
        if force or self.irsa_extinction is None:
            if self.irsa_extinction_path is not None:
                u.debug_print(1, "Loading irsa_extinction from", self.irsa_extinction_path)
                self.irsa_extinction = table.QTable.read(self.irsa_extinction_path, format="ascii.ecsv")

    def jname(self):
        if self.position is not None:
            name = astm.jname(
                coord=self.position,
                ra_precision=2,
                dec_precision=1
            )
            if self.name is None:
                self.name = name
            return name

    def get_photometry_table(self, output: bool = False):
        if output is True:
            output = None
        if self.photometry_tbl is None or len(self.photometry_tbl) == 0:
            self.photometry_to_table(output=output)

    def select_photometry(self, fil: str, instrument: str, local_output: bool = True):
        self.get_photometry_table(output=local_output)
        fil_photom = self.photometry_tbl[self.photometry_tbl["band"] == fil]
        fil_photom = fil_photom[fil_photom["instrument"] == instrument]
        row = fil_photom[np.argmax(fil_photom["snr"])]
        photom_dict = self.photometry[instrument][fil][row["epoch_name"]]

        if len(fil_photom) > 1:
            mag_psf_err = np.std(fil_photom["mag_psf"]) / len(fil_photom)
            mag_err = np.std(fil_photom["mag_sep"]) / len(fil_photom)
        else:
            mag_psf_err = fil_photom["mag_psf_err"][0]
            mag_err = fil_photom["mag_sep_err"][0]

        mean = {
            "mag": np.mean(fil_photom["mag"]),
            "mag_err": mag_err,
            "mag_psf": np.mean(fil_photom["mag_psf"]),
            "mag_psf_err": mag_psf_err,
            "n": len(fil_photom)
        }
        # TODO: Just meaning the whole table is probably not the best way to estimate uncertainties.
        return photom_dict, mean

    def select_photometry_sep(
            self,
            fil: str,
            instrument: str,
            local_output: bool = True
    ):
        fil_photom = self.photometry_tbl[self.photometry_tbl["band"] == fil]
        fil_photom = fil_photom[fil_photom["instrument"] == instrument]
        row = fil_photom[np.argmax(fil_photom["snr_sep"])]
        photom_dict = self.photometry[instrument][fil][row["epoch_name"]]

        if len(fil_photom) > 1:
            mag_psf_err = np.std(fil_photom["mag_psf"]) / len(fil_photom)
            mag_err = np.std(fil_photom["mag_sep"]) / len(fil_photom)
        else:
            mag_psf_err = fil_photom["mag_psf_err"][0]
            mag_err = fil_photom["mag_sep_err"][0]

        mean = {
            "mag": np.mean(fil_photom["mag_sep"]),
            "mag_err": mag_err,
            "mag_psf": np.mean(fil_photom["mag_psf"]),
            "mag_psf_err": mag_psf_err,
            "n": len(fil_photom)
        }
        u.debug_print(2, f"Object.select_photometry_sep(): {self.name=}, {fil=}, {instrument=}")
        return photom_dict, mean

    def select_psf_photometry(self, local_output: bool = True):
        self.get_photometry_table(output=local_output)
        idx = np.argmax(self.photometry_tbl["snr_psf"])
        row = self.photometry_tbl[idx]
        return self.photometry[row["instrument"]][row["band"]][row["epoch_name"]]

    def select_best_position(self, local_output: bool = True):
        self.get_photometry_table(output=local_output)
        idx = np.argmin(self.photometry_tbl["ra_err"] * self.photometry_tbl["dec_err"])
        row = self.photometry_tbl[idx]
        return self.photometry[row["instrument"]][row["band"]][row["epoch_name"]]

    def select_deepest(self, local_output: bool = True):
        self.get_photometry_table(output=local_output)
        idx = np.argmax(self.photometry_tbl["snr"])
        row = self.photometry_tbl[idx]
        deepest = self.photometry[row["instrument"]][row["band"]][row["epoch_name"]]
        # if self.photometry_args is None:
        self.a = deepest["a"]
        self.b = deepest["b"]
        self.theta = deepest["theta"]
        self.kron = deepest["kron_radius"]
        ra = deepest["ra"]
        dec = deepest["dec"]
        try:
            self.position_photometry = SkyCoord(ra, dec)
        except ValueError:
            print("Deepest observation is a limit only.")
        # else:
        #     deepest["a"] = self.a
        #     deepest["b"] = self.b
        #     deepest["theta"] = self.theta
        #     deepest["kron_radius"] = self.kron
        #     if "fix_pos" in self.photometry_args and self.photometry_args["fix_pos"]:
        #         deepest["ra"] = self.position.ra
        #         deepest["dec"] = self.position.dec
        #     else:
        #         ra = deepest["ra"]
        #         dec = deepest["dec"]
        #         self.position = SkyCoord(ra, dec)

        return deepest

    def select_deepest_sep(self, local_output: bool = True):
        self.get_photometry_table(output=local_output)
        if "snr_sep" not in self.photometry_tbl.colnames:
            return None
        idx = np.argmax(self.photometry_tbl["snr_sep"])
        row = self.photometry_tbl[idx]
        return self.photometry[row["instrument"]][row["band"]][row["epoch_name"]]

    def push_to_table(self, select: bool = False, local_output: bool = True):

        jname = self.jname()

        self.estimate_galactic_extinction()
        if select:
            self.get_good_photometry()
            self.photometry_to_table()
            deepest = self.select_deepest_sep(local_output=local_output)
        else:
            deepest = self.select_deepest(local_output=local_output)

        # best_position = self.select_best_position(local_output=local_output)
        best_psf = self.select_psf_photometry(local_output=local_output)

        row = {
            "jname": jname,
            "field_name": self.field.name,
            "object_name": self.name,
            "ra": deepest["ra"],
            "ra_err": deepest["ra_err"],
            "dec": deepest["dec"],
            "dec_err": deepest["dec_err"],
            "epoch_position": deepest["epoch_name"],
            "epoch_position_date": deepest["epoch_date"],
            "a": self.a,
            "a_err": deepest["a_err"],
            "b": self.b,
            "b_err": deepest["b_err"],
            "theta": self.theta,
            "kron_radius": self.kron,
            "epoch_ellipse": deepest["epoch_name"],
            "epoch_ellipse_date": deepest["epoch_date"],
            "theta_err": deepest["theta_err"],
            f"e_b-v": self.ebv_sandf,
            f"class_star": best_psf["class_star"],
            "spread_model": best_psf["spread_model"],
            "spread_model_err": best_psf["spread_model_err"],
            "class_flag": best_psf["class_flag"],
        }

        if isinstance(self, Galaxy) and self.z is not None:
            row["z"] = self.z
            row["d_A"] = self.D_A
            row["d_L"] = self.D_L
            row["mu"] = self.mu

        for instrument in self.photometry:
            for fil in self.photometry[instrument]:

                band_str = f"{instrument}_{fil.replace('_', '-')}"

                if select:
                    best_photom, mean_photom = self.select_photometry_sep(fil, instrument, local_output=local_output)
                    row[f"mag_best_{band_str}"] = best_photom["mag_sep"]
                    row[f"mag_best_{band_str}_err"] = best_photom["mag_sep_err"]
                    row[f"snr_best_{band_str}"] = best_photom["snr_sep"]

                else:
                    best_photom, mean_photom = self.select_photometry(fil, instrument, local_output=local_output)
                    row[f"mag_best_{band_str}"] = best_photom["mag"]
                    row[f"mag_best_{band_str}_err"] = best_photom["mag_err"]
                    row[f"snr_best_{band_str}"] = best_photom["snr"]

                row[f"mag_mean_{band_str}"] = mean_photom["mag"]
                row[f"mag_mean_{band_str}_err"] = mean_photom["mag_err"]
                row[f"n_mean_{band_str}"] = mean_photom["n"]
                row[f"ext_gal_{band_str}"] = best_photom["ext_gal"]
                # else:
                #     row[f"ext_gal_{band_str}"] = best_photom["ext_gal_sandf"]
                row[f"epoch_best_{band_str}"] = best_photom[f"epoch_name"]
                row[f"epoch_best_date_{band_str}"] = str(best_photom[f"epoch_date"])
                row[f"mag_psf_best_{band_str}"] = best_photom[f"mag_psf"]
                row[f"mag_psf_best_{band_str}_err"] = best_photom[f"mag_psf_err"]
                row[f"snr_psf_best_{band_str}"] = best_photom["snr_psf"]
                row[f"mag_psf_mean_{band_str}"] = mean_photom[f"mag_psf"]
                row[f"mag_psf_mean_{band_str}_err"] = mean_photom[f"mag_psf_err"]

        # colnames = obs.master_objects_columns
        # for colname in colnames:
        #     if colname not in row:
        #         if "epoch" in colname:
        #             row[colname] = "N/A"
        #         else:
        #             row[colname] = tbl[0][colname]

        u.debug_print(2, "Object.push_to_table(): select ==", select)
        if select:
            tbl = obs.load_master_objects_table()
        else:
            tbl = obs.load_master_all_objects_table()

        obs.add_photometry(
            tbl=tbl,
            object_name=self.name,
            entry=row,
        )
        obs.write_master_objects_table()

    # def plot_ellipse(
    #         self,
    #         plot,
    #         img,
    #         ext: int = 0,
    #         colour: str = "white",
    # ):

    @classmethod
    def default_params(cls):
        default_params = {
            "name": None,
            "position": copy.deepcopy(position_dictionary),
            "position_err": copy.deepcopy(PositionUncertainty.default_params()),
            "type": None,
            "photometry_args_manual":
                {
                    "a": 0.0 * units.arcsec,
                    "b": 0.0 * units.arcsec,
                    "theta": 0.0 * units.arcsec,
                    "kron_radius": 3.5
                },
            "plotting":
                {
                    "frame": None
                },
            "publication_doi": None
        }
        return default_params

    @classmethod
    def from_dict(cls, dictionary: dict, field=None) -> 'Object':
        """
        Construct an Object or appropriate child class (FRB, Galaxy...) from a passed dict.
        :param dictionary: dict with keys:
            'position': position dictionary as given by position_dictionary
            'position_err':
        :return: Object reflecting dictionary.
        """
        dict_pristine = dictionary.copy()
        ra, dec = p.select_coords(dictionary.pop("position"))
        if "position_err" in dictionary:
            position_err = dictionary.pop("position_err")
        else:
            position_err = PositionUncertainty.default_params()

        if "type" in dictionary and dictionary["type"] is not None:
            selected = cls.select_child_class(obj_type=dictionary["type"])
        else:
            selected = cls

        if "plotting" in dictionary:
            plotting = dictionary.pop("plotting")
        else:
            plotting = None

        if "name" in dictionary:
            name = dictionary.pop("name")
        else:
            name = None

        if selected in (Object, FRB):
            return selected(
                name=name,
                position=f"{ra} {dec}",
                position_err=position_err,
                field=field,
                plotting=plotting,
                **dictionary
            )
        else:
            return selected.from_dict(dictionary=dict_pristine, field=field)

    @classmethod
    def select_child_class(cls, obj_type: str):
        obj_type = obj_type.lower()
        if obj_type == "galaxy":
            return Galaxy
        elif obj_type == "frb":
            return FRB
        elif obj_type == "star":
            return Object
        else:
            raise ValueError(f"Didn't recognise obj_type '{obj_type}'")

    @classmethod
    def from_source_extractor_row(cls, row: table.Row, use_psf_params: bool = False):
        if use_psf_params:
            ra_key = "ALPHAPSF_SKY"
            dec_key = "DELTAPSF_SKY"
            ra_err_key = "ERRX2_WORLD"
            dec_err_key = "ERRY2_WORLD"
        else:
            ra_key = "ALPHA_SKY"
            dec_key = "DELTA_SKY"
            ra_err_key = "ERRX2PSF_WORLD"
            dec_err_key = "ERRY2PSF_WORLD"
        ra_err = np.sqrt(row[ra_err_key])
        dec_err = np.sqrt(row[dec_err_key])
        obj = cls(name=str(row["NUMBER"]),
                  position=SkyCoord(row[ra_key], row[dec_key]),
                  position_err=PositionUncertainty(
                      ra_err_stat=ra_err,
                      dec_err_stat=dec_err),
                  )
        obj.cat_row = row
        return obj


class Star(Object):
    pass


class Galaxy(Object):
    def __init__(
            self,
            z: float = 0.0,
            **kwargs
    ):
        super().__init__(
            **kwargs
        )
        self.z = z
        if "z_err" in kwargs:
            self.z_err = kwargs["z_err"]
        self.D_A = self.angular_size_distance()
        self.D_L = self.luminosity_distance()
        self.mu = self.distance_modulus()

        self.mass = None
        if "mass" in kwargs:
            self.mass = kwargs["mass"]

        self.mass_stellar = None
        if "mass_stellar" in kwargs:
            self.mass_stellar = u.check_quantity(kwargs["mass_stellar"], units.solMass)

        self.mass_stellar_err = None
        if "mass_stellar_err" in kwargs:
            self.mass_stellar_err = u.check_quantity(kwargs["mass_stellar_err"], units.solMass)

        self.sfr = None
        if "sfr" in kwargs:
            self.sfr = kwargs["sfr"] * units.solMass

        self.sfr_err = None
        if "sfr_err" in kwargs:
            self.sfr_err = kwargs["sfr_err"] * units.solMass

        self.mass_halo = None
        self.log_mass_halo = None
        self.log_mass_halo_upper = None
        self.log_mass_halo_lower = None
        if "mass_halo" in kwargs:
            self.mass_halo = u.check_quantity(kwargs["mass_halo"], units.solMass)
            self.log_mass_halo = np.log10(self.mass_halo / units.solMass)

        self.halo_mnfw = None
        self.halo_yf17 = None
        self.halo_mb15 = None
        self.halo_mb04 = None

        self.cigale_model_path = None
        self.cigale_model = None

        self.cigale_sfh_path = None
        self.cigale_sfh = None

        self.cigale_results_path = None
        self.cigale_results = None

    def load_cigale_model(self, force: bool = False):
        if self.cigale_model_path is None:
            print(f"Cannot load CIGALE model; {self}.cigale_model_path has not been set.")
        elif force or self.cigale_model is None:
            self.cigale_model = fits.open(self.cigale_model_path)

        if self.cigale_sfh_path is None:
            print(f"Cannot load CIGALE SFH; {self}.cigale_sfh_path has not been set.")
        elif force or self.cigale_sfh is None:
            self.cigale_sfh = fits.open(self.cigale_sfh_path)

        return self.cigale_model, self.cigale_sfh  # , self.cigale_results

    def angular_size_distance(self):
        if self.z is not None:
            return cosmology.angular_diameter_distance(z=self.z)

    def luminosity_distance(self):
        if self.z is not None:
            return cosmology.luminosity_distance(z=self.z)

    def comoving_distance(self):
        if self.z is not None:
            return cosmology.comoving_distance(z=self.z)

    def distance_modulus(self):
        d = self.luminosity_distance()
        if d is not None:
            mu = (5 * np.log10(d / units.pc) - 5) * units.mag
            return mu

    def absolute_magnitude(
            self,
            apparent_magnitude: units.Quantity,
            internal_extinction: units.Quantity = 0 * units.mag,
            galactic_extinction: units.Quantity = 0 * units.mag
    ):
        mu = self.distance_modulus()
        return apparent_magnitude - mu - internal_extinction - galactic_extinction

    def absolute_photometry(self, internal_extinction: units.Quantity = 0.0 * units.mag):
        for instrument in self.photometry:
            for fil in self.photometry[instrument]:
                for epoch in self.photometry[instrument][fil]:
                    abs_mag = self.absolute_magnitude(
                        apparent_magnitude=self.photometry[instrument][fil][epoch]["mag"],
                        internal_extinction=internal_extinction
                    )
                    self.photometry[instrument][fil][epoch]["abs_mag"] = abs_mag
        self.update_output_file()

    def projected_distance(self, angle: units.Quantity):
        angle = angle.to(units.rad).value
        dist = angle * self.D_A
        return dist

    def _output_dict(self):
        output = super()._output_dict()
        output.update({
            "mass_stellar": self.mass_stellar,
            "mass_stellar_err": self.mass_stellar_err,
            "sfr": self.sfr,
            "sfr_err": self.sfr_err,
            "cigale_model_path": self.cigale_model_path,
            "cigale_sfh_path": self.cigale_sfh_path,
            "cigale_results": self.cigale_results
        })
        return output

    def load_output_file(self):
        outputs = super().load_output_file()
        if outputs is not None:
            if "mass_stellar" in outputs and outputs["mass_stellar"] is not None:
                self.mass_stellar = outputs["mass_stellar"]
            if "mass_stellar_err" in outputs and outputs["mass_stellar_err"] is not None:
                self.mass_stellar_err = outputs["mass_stellar_err"]
            if "sfr" in outputs and outputs["sfr"] is not None:
                self.sfr = outputs["sfr"]
            if "sfr_err" in outputs and outputs["sfr_err"] is not None:
                self.sfr_err = outputs["sfr_err"]
            if "cigale_model_path" in outputs and outputs["cigale_model_path"] is not None:
                self.cigale_model_path = outputs["cigale_model_path"]
            if "cigale_sfh_path" in outputs and outputs["cigale_sfh_path"] is not None:
                self.cigale_sfh_path = outputs["cigale_sfh_path"]
            if "cigale_results" in outputs and outputs["cigale_results"] is not None:
                self.cigale_results = outputs["cigale_results"]
        return outputs

    def h(self):
        return cosmology.H(z=self.z) / (100 * units.km * units.second ** -1 * units.Mpc ** -1)

    def halo_mass(self):
        from frb.halos.utils import halomass_from_stellarmass
        if self.mass_stellar is None:
            raise ValueError(f"{self}.mass_stellar has not been defined.")
        self.log_mass_halo = halomass_from_stellarmass(
            log_mstar=np.log10(self.mass_stellar / units.solMass),
            z=self.z
        )
        self.mass_halo = (10 ** self.log_mass_halo) * units.solMass
        if self.mass_stellar_err is None:
            self.mass_stellar_err = 0. * units.solMass
        self.log_mass_halo_upper = halomass_from_stellarmass(
            log_mstar=np.log10((self.mass_stellar + self.mass_stellar_err) / units.solMass),
            z=self.z
        )

        self.log_mass_halo_lower = halomass_from_stellarmass(
            log_mstar=np.log10((self.mass_stellar - self.mass_stellar_err) / units.solMass),
            z=self.z
        )

        return self.mass_halo, self.log_mass_halo

    def halo_concentration_parameter(self):
        if self.log_mass_halo is None:
            self.halo_mass()
        c = 4.67 * (self.mass_halo / (10 ** 14 * self.h() ** -1 * units.solMass)) ** (-0.11)
        return float(c)

    def halo_model_mnfw(self, y0=2., alpha=2., **kwargs):
        from frb.halos.models import ModifiedNFW
        if self.log_mass_halo is None:
            self.halo_mass()
        self.halo_mnfw = ModifiedNFW(
            log_Mhalo=self.log_mass_halo,
            z=self.z,
            cosmo=cosmology,
            c=self.halo_concentration_parameter(),
            y0=y0,
            alpha=alpha,
            **kwargs
        )
        self.halo_mnfw.coord = self.position
        return self.halo_mnfw

    def halo_model_yf17(self, **kwargs):
        from frb.halos.models import YF17
        if self.log_mass_halo is None:
            self.halo_mass()
        self.halo_yf17 = YF17(
            log_Mhalo=self.log_mass_halo,
            z=self.z,
            cosmo=cosmology,
            **kwargs
        )
        return self.halo_yf17

    def halo_model_mb04(self, r_c=147 * units.kpc, **kwargs):
        from frb.halos.models import MB04
        if self.log_mass_halo is None:
            self.halo_mass()
        self.halo_mb04 = MB04(
            log_Mhalo=self.log_mass_halo,
            z=self.z,
            cosmo=cosmology,
            c=self.halo_concentration_parameter(),
            Rc=r_c,
            **kwargs
        )
        return self.halo_mb04

    def halo_model_mb15(self, **kwargs):
        from frb.halos.models import MB15
        if self.log_mass_halo is None:
            self.halo_mass()
        self.halo_mb15 = MB15(
            log_Mhalo=self.log_mass_halo,
            z=self.z,
            cosmo=cosmology,
            **kwargs
        )
        return self.halo_mb15

    def halo_dm_cum(
            self,
            rmax: float = 1.,
            rperp: units.Quantity = 0. * units.kpc,
            step_size: units.Quantity = 0.1 * units.kpc
    ):
        d, dm = self.halo_mnfw.Ne_Rperp(
            rperp,
            step_size=step_size,
            rmax=rmax,
            cumul=True
        )
        tbl = table.QTable({
            "d": d * units.kpc,
            "d_abs": d * units.kpc + self.comoving_distance(),
            "DM": dm * dm_units / (1 + self.z),
        })
        return tbl

    @classmethod
    def default_params(cls):
        default_params = super().default_params()
        default_params.update({
            "z": None,
            "z_err": None,
            "type": "galaxy"
        })
        return default_params

    # TODO: There do not need to be separate methods per class for this. Just pass dictionary as a **kwargs and be done with it
    @classmethod
    def from_dict(cls, dictionary: dict, field=None):
        ra, dec = p.select_coords(dictionary.pop("position"))
        if "position_err" in dictionary:
            position_err = dictionary.pop("position_err")
        else:
            position_err = PositionUncertainty.default_params()
        return cls(name=dictionary.pop("name"),
                   position=f"{ra} {dec}",
                   position_err=position_err,
                   z=dictionary.pop("z"),
                   field=field,
                   **dictionary)


dm_units = units.parsec * units.cm ** -3

dm_host_median = {
    "james_22A": 129 * dm_units,
    "james_22B": 186 * dm_units
}


class Transient(Object):
    def __init__(
            self,
            host_galaxy: Galaxy = None,
            date: time.Time = None,
            **kwargs
    ):
        super().__init__(
            **kwargs
        )
        self.host_galaxy = host_galaxy
        if not isinstance(date, time.Time) and date is not None:
            date = time.Time(date)
        self.date = date

    @classmethod
    def default_params(cls):
        default_params = super().default_params()
        default_params.update({
            "host_galaxy": Galaxy.default_params(),
            "date": "0000-01-01",
        })
        return default_params


class FRB(Transient):
    def __init__(
            self,
            dm: Union[float, units.Quantity] = None,
            **kwargs
    ):
        super().__init__(
            **kwargs
        )
        self.dm = dm
        if self.dm is not None:
            self.dm = u.check_quantity(self.dm, unit=dm_units)

    @classmethod
    def _date_from_name(cls, name):
        if name.startswith("FRB"):
            name = name
            name.replace(" ", "")
            date_str = name[3:]
            while date_str[-1].isalpha():
                # Get rid of TNS-style trailing letters
                date_str = date_str[:-1]
            if len(name) == 9:
                # Then presumably we have format FRBYYDDMM
                date_str = "20" + date_str
            date_str = f"{date_str[:4]}-{date_str[4:6]}-{date_str[6:]}"
            return date_str

        else:
            print("Date could not be resolved from object name.")
            return None

    def date_from_name(self):
        date_str = self._date_from_name(self.name)
        try:
            date = time.Time(date_str)
            self.date = date
            return date
        except ValueError:
            return date_str

    def dm_mw_ism_ne2001(self, distance: Union[units.Quantity, float] = 100. * units.kpc):
        """
        Borrowed from frb.mw
        :param distance:
        :return:
        """
        # from frb.mw import ismDM

        from ne2001 import density
        distance = u.dequantify(distance, unit=units.kpc)
        ne = density.ElectronDensity()
        dm_ism = ne.DM(
            self.position.galactic.l.value,
            self.position.galactic.b.value,
            distance
        )
        return dm_ism

    def dm_mw_ism_ymw16(self, distance: Union[units.Quantity, float] = 50. * units.kpc):
        import pygedm
        dm, tau = pygedm.dist_to_dm(
            self.position.galactic.l,
            self.position.galactic.b,
            distance,
            method="ymw16"
        )
        return dm

    def dm_mw_ism_cum(
            self,
            max_distance: units.Quantity = 20. * units.kpc,
            step_size: units.Quantity = 0.1 * units.kpc,
            max_dm: units.Quantity = 30. * dm_units,
            model: str = "ne2001"
    ):
        max_dm = u.check_quantity(max_dm, dm_units)
        i = 0 * units.kpc
        dm_this = 0 * dm_units
        dm = []
        d = []

        if model == "ne2001":
            func = self.dm_mw_ism_ne2001
        elif model == "ymw16":
            func = self.dm_mw_ism_ymw16
        else:
            raise ValueError(f"Model {model} not recognised.")

        while i < max_distance and dm_this < max_dm:
            d.append(i * 1.)
            dm_this = func(distance=i)
            dm.append(dm_this)
            i += step_size

        return table.QTable({
            "DM": dm,
            "d": d
        })

    def dm_mw_halo(self, rmax: float = 1.):
        import frb.halos.models as halos
        # from frb.mw import haloDM
        outputs = {}
        mw_halo_yf17 = halos.YF17()
        mw_halo_x = halos.MilkyWay()
        mw_halo_mb15 = halos.MB15()
        sun_orbit = 2.7e17 * units.km
        outputs["dm_halo_mw_yf17"] = mw_halo_yf17.Ne_Rperp(sun_orbit, rmax=rmax) / 2
        outputs["dm_halo_mw_pz19_rough"] = mw_halo_x.Ne_Rperp(sun_orbit, rmax=rmax) / 2
        outputs["dm_halo_mw_mb15"] = mw_halo_mb15.Ne_Rperp(sun_orbit, rmax=rmax) / 2
        # outputs["dm_halo_mw_pz19"] = haloDM(self.position)
        outputs["dm_halo_mw_pz19"] = self.dm_mw_halo_pz19()
        return outputs

    def dm_mw_halo_pz19(
            self,
            distance: units.Quantity = None,
            zero: bool = True,
            halo_model=None
    ):
        from frb.halos.models import MilkyWay
        from ne2001 import density
        if halo_model is None:
            halo_model = MilkyWay()
        if distance is None:
            distance = halo_model.r200
        u.dequantify(distance, units.kpc)
        # Zero out inner 10kpc?
        if zero:
            halo_model.zero_inner_ne = 10.  # kpc
        params = dict(F=1., e_density=1.)
        model_ne = density.NEobject(halo_model.ne, **params)
        dm_halo = model_ne.DM(
            self.position.galactic.l.value,
            self.position.galactic.b.value,
            distance
        )
        return dm_halo

    def dm_mw_halo_cum(
            self,
            rmax: float = 1.,
            step_size: units.Quantity = 1 * units.kpc,
    ):
        from frb.halos.models import MilkyWay
        halo_model = MilkyWay()
        max_distance = rmax * halo_model.r200
        i = 0 * units.kpc
        dm = []
        d = []
        while i < max_distance:
            d.append(i * 1.)
            dm_this = self.dm_mw_halo_pz19(distance=i)
            dm.append(dm_this)
            i += step_size

        return table.QTable({
            "DM": dm,
            "d": d
        })

    def dm_cosmic(self, **kwargs):
        from frb.dm.igm import average_DM
        return average_DM(self.host_galaxy.z, cosmo=cosmo.Planck18, **kwargs)

    def dm_halos_avg(self, **kwargs):
        import frb.halos.hmf as hmf
        from frb.dm.igm import average_DMhalos
        hmf.init_hmf()
        return average_DMhalos(self.host_galaxy.z, cosmo=cosmo.Planck18, **kwargs)

    # def estimate_dm_excess(self):
    #     dm_ism = self.estimate_dm_mw_ism()
    #     dm_cosmic = self.estimate_dm_cosmic()
    #     dm_halo = 60 * dm_units
    #     return self.dm - dm_ism - dm_cosmic - dm_halo

    def foreground_accounting(
            self,
            rmax=1.,
            cat_search: str = None,
            step_size_halo: units.Quantity = 0.1 * units.kpc,
            neval_cosmic: int = 10000,
            foreground_objects: list = None,
            load_objects: bool = True
    ):

        from frb.halos.hmf import halo_incidence

        outputs = self.dm_mw_halo(rmax=rmax)

        if load_objects:
            self.field.load_all_objects()

        host = self.host_galaxy
        if foreground_objects is None:
            foreground_objects = list(
                filter(
                    lambda o: isinstance(o, Galaxy) and o.z <= self.host_galaxy.z and o.mass_stellar is not None,
                    self.field.objects
                )
            )
        if host not in foreground_objects:
            foreground_objects.append(host)

        frb_err_ra, frb_err_dec = self.position_err.uncertainty_quadrature_equ()
        frb_err_dec = frb_err_dec.to(units.arcsec)
        cosmic_tbl = table.QTable()

        print("DM_FRB:")
        print(self.dm)

        print("DM_MW:")

        print("\tDM_MWISM:")
        # outputs["dm_ism_mw_cum"] = self.estimate_dm_mw_ism_cum(max_dm=outputs["dm_ism_mw_ne2001"] - 0.5 * dm_units)
        print("\t\tDM_MWISM_NE2001")
        outputs["dm_ism_mw_ne2001"] = self.dm_mw_ism_ne2001()
        print("\t\t", outputs["dm_ism_mw_ne2001"])

        print("\t\tDM_MWISM_YMW16")
        outputs["dm_ism_mw_ymw16"] = self.dm_mw_ism_ymw16()
        print("\t\t", outputs["dm_ism_mw_ymw16"])

        print("\tDM_MWHalo_PZ19:")
        print("\t", outputs["dm_halo_mw_pz19"])

        print("\tDM_MWHalo_YF17:")
        print("\t", outputs["dm_halo_mw_yf17"])

        print("\tDM_MWHalo_MB15:")
        print("\t", outputs["dm_halo_mw_mb15"])

        print("\tDM_MW:")
        outputs["dm_mw"] = outputs["dm_halo_mw_pz19"] + outputs["dm_ism_mw_ne2001"]
        print("\t", outputs["dm_mw"])

        print("DM_exgal:")
        outputs["dm_exgal"] = self.dm - outputs["dm_mw"]
        print(outputs["dm_exgal"])

        print("Avg DM_cosmic:")
        dm_cosmic, z = self.dm_cosmic(cumul=True, neval=neval_cosmic)
        cosmic_tbl["z"] = z
        cosmic_tbl["comoving_distance"] = cosmology.comoving_distance(cosmic_tbl["z"])
        cosmic_tbl["dm_cosmic_avg"] = dm_cosmic
        outputs["dm_cosmic_avg"] = dm_cosmic[-1]
        print(outputs["dm_cosmic_avg"])
        print("\tAvg DM_halos:")
        dm_halos, _ = self.dm_halos_avg(rmax=rmax, neval=neval_cosmic, cumul=True)
        cosmic_tbl["dm_halos_avg"] = dm_halos
        outputs["dm_halos_avg"] = dm_halos[-1]
        print("\t", outputs["dm_halos_avg"])
        print("\tAvg DM_igm:")
        outputs["dm_igm"] = outputs["dm_cosmic_avg"] - outputs["dm_halos_avg"]
        cosmic_tbl["dm_igm"] = cosmic_tbl["dm_cosmic_avg"] - cosmic_tbl["dm_halos_avg"]
        print("\t", outputs["dm_igm"])

        print("Empirical DM_halos:")
        halo_inform = []
        halo_models = {}
        halo_profiles = {}
        dm_halo_host = None
        dm_halo_cum = {}
        cosmic_tbl["dm_halos_emp"] = cosmic_tbl["dm_halos_avg"] * 0
        for obj in foreground_objects:
            print(f"\tDM_halo_{obj.name}:")
            # if load_objects:
            #     obj.load_output_file()
            obj.select_deepest()
            halo_info = {
                "id": obj.name,
                "z": obj.z,
                "ra": obj.position_photometry.ra,
                "dec": obj.position_photometry.dec
            }

            if cat_search is not None:
                cat_row, sep = obj.find_in_cat(cat_search)
                if sep < 1 * units.arcsec:
                    halo_info["id_cat"] = cat_row["objName"]
                    halo_info["ra_cat"] = cat_row["raStack"]
                    halo_info["dec_cat"] = cat_row["decStack"]
                else:
                    halo_info["id_cat"] = "--"
                halo_info["offset_cat"] = sep.to(units.arcsec)

            halo_info["offset_angle"] = offset_angle = self.position.separation(obj.position_photometry).to(
                units.arcsec)
            fg_pos_err = max(
                obj.position_photometry_err.dec_stat,
                obj.position_photometry_err.ra_stat)
            halo_info["distance_angular_size"] = obj.angular_size_distance()
            halo_info["distance_luminosity"] = obj.luminosity_distance()
            halo_info["distance_comoving"] = obj.comoving_distance()
            halo_info["offset_angle_err"] = offset_angle_err = np.sqrt(fg_pos_err ** 2 + frb_err_dec ** 2)
            halo_info["r_perp"] = offset = obj.projected_distance(offset_angle).to(units.kpc)
            halo_info["r_perp_err"] = obj.projected_distance(offset_angle_err).to(units.kpc)
            halo_info["mass_stellar"] = fg_m_star = obj.mass_stellar
            halo_info["mass_stellar_err"] = fg_m_star_err = obj.mass_stellar_err
            halo_info["log_mass_stellar"] = np.log10(fg_m_star / units.solMass)
            halo_info["log_mass_stellar_err"] = u.uncertainty_log10(
                arg=fg_m_star,
                uncertainty_arg=fg_m_star_err)
            obj.halo_mass()
            halo_info["mass_halo"] = obj.mass_halo
            halo_info["log_mass_halo"] = obj.log_mass_halo
            halo_info["log_mass_halo_upper"] = obj.log_mass_halo_upper
            halo_info["log_mass_halo_lower"] = obj.log_mass_halo_lower
            halo_info["h"] = obj.h()
            halo_info["c"] = obj.halo_concentration_parameter()

            mnfw = obj.halo_model_mnfw()
            yf17 = obj.halo_model_yf17()
            mb04 = obj.halo_model_mb04()
            mb15 = obj.halo_model_mb15()

            halo_nes = []
            rs = []
            dm_val = np.inf
            i = 0
            # r_perp = 0 * units.kpc
            while dm_val > rmax:  # 1.
                r_perp = i * step_size_halo
                dm_val = mnfw.Ne_Rperp(
                    r_perp,
                    rmax=rmax,
                    step_size=step_size_halo
                ).value / (1 + obj.z)
                halo_nes.append(dm_val)
                rs.append(r_perp.value)
                i += 1

            # halo_info["r_lim"] = r_perp

            halo_info["dm_halo"] = dm_halo = mnfw.Ne_Rperp(
                Rperp=offset,
                rmax=rmax,
                step_size=step_size_halo
            ) / (1 + obj.z)
            halo_info["dm_halo_yf17"] = yf17.Ne_Rperp(
                Rperp=offset,
                rmax=rmax,
                step_size=step_size_halo
            ) / (1 + obj.z)
            halo_info["dm_halo_mb04"] = mb04.Ne_Rperp(
                Rperp=offset,
                rmax=rmax,
                step_size=step_size_halo
            ) / (1 + obj.z)
            halo_info["dm_halo_mb15"] = mb15.Ne_Rperp(
                Rperp=offset,
                rmax=rmax,
                step_size=step_size_halo
            ) / (1 + obj.z)

            halo_info["r_200"] = mnfw.r200
            if obj.name.startswith("HG"):
                halo_info["dm_halo"] = dm_halo_host = dm_halo / 2
                halo_info["id_short"] = "HG"
            else:
                halo_info["id_short"] = obj.name[:obj.name.find("_")]

            print("\t", halo_info["dm_halo"])

            halo_models[obj.name] = mnfw

            halo_inform.append(halo_info)

            halo_profiles[obj.name] = halo_nes

            halo_info["n_intersect_greater"] = halo_incidence(
                Mlow=obj.mass_halo.value,
                zFRB=self.host_galaxy.z,
                radius=halo_info["r_perp"]
            )

            m_low = 10 ** (np.floor(obj.log_mass_halo))
            m_high = 10 ** (np.ceil(obj.log_mass_halo))
            if m_low < 2e10:
                m_high += 2e10 - m_low
                m_low = 2e10

            halo_info["mass_halo_partition_high"] = m_high * units.solMass
            halo_info["mass_halo_partition_low"] = m_low * units.solMass

            halo_info["log_mass_halo_partition_high"] = np.log10(m_high)
            halo_info["log_mass_halo_partition_low"] = np.log10(m_low)

            halo_info["n_intersect_partition"] = halo_incidence(
                Mlow=m_low,
                Mhigh=m_high,
                zFRB=self.host_galaxy.z,
                radius=halo_info["r_perp"]
            )

            if obj.cigale_results is not None:
                halo_info["u-r"] = obj.cigale_results["bayes.param.restframe_u_prime-r_prime"] * units.mag
            if obj.sfr is not None:
                halo_info["sfr"] = obj.sfr
            if obj.sfr_err is not None:
                halo_info["sfr_err"] = obj.sfr_err

            if halo_info["dm_halo"] > 0. * dm_units:
                dm_halo_cum_this = obj.halo_dm_cum(
                    rmax=rmax,
                    rperp=offset,
                    step_size=step_size_halo
                )

                if obj is not self.host_galaxy:
                    dm_halo_cum[obj.name] = dm_halo_cum_this
                    cosmic_tbl["dm_halos_emp"] += np.interp(
                        cosmic_tbl["comoving_distance"],
                        dm_halo_cum_this["d_abs"],
                        dm_halo_cum_this["DM"]
                    )
                else:
                    dm_halo_cum[obj.name] = dm_halo_cum_this[:len(dm_halo_cum_this) // 2]
                    cosmic_tbl["dm_halo_host"] = np.interp(
                        cosmic_tbl["comoving_distance"],
                        dm_halo_cum_this["d_abs"],
                        dm_halo_cum_this["DM"]
                    )

        #         plt.plot(rs, halo_nes)
        #         plt.plot([offset.value, offset.value], [0, max(halo_nes)])

        halo_tbl = table.QTable(halo_inform)
        cosmic_tbl["dm_cosmic_emp"] = cosmic_tbl["dm_halos_emp"] + cosmic_tbl["dm_igm"]

        print("\tEmpirical DM_halos:")
        outputs["dm_halos_emp"] = halo_tbl["dm_halo"].nansum() - dm_halo_host
        outputs["dm_halos_yf17"] = halo_tbl["dm_halo_yf17"].nansum() - dm_halo_host
        outputs["dm_halos_mb04"] = halo_tbl["dm_halo_mb04"].nansum() - dm_halo_host
        outputs["dm_halos_mb15"] = halo_tbl["dm_halo_mb15"].nansum() - dm_halo_host

        print("\t", outputs["dm_halos_emp"])

        print("\tEmpirical DM_cosmic:")
        outputs["dm_cosmic_emp"] = outputs["dm_igm"] + outputs["dm_halos_emp"]
        print("\t", outputs["dm_cosmic_emp"])

        print("DM_host:")
        # Obtained using James 2021
        print("\tMedian DM_host:")
        outputs["dm_host_median_james22A"] = dm_host_median["james_22A"] / (1 + host.z)
        outputs["dm_host_median"] = dm_host_median["james_22B"] / (1 + host.z)
        print("\t", outputs["dm_host_median"])
        # print("\tMax-probability DM_host:")
        # outputs["dm_host_max_p_james22A"] = 98 * dm_units / (1 + host.z)
        # print("\t", outputs["dm_host_max_p"])

        print("\tDM_halo_host")
        outputs["dm_halo_host"] = dm_halo_host
        print("\t", outputs["dm_halo_host"])

        print("\tDM_host,ism:")
        outputs["dm_host_ism"] = outputs["dm_host_median"] - outputs["dm_halo_host"]
        print("\t", outputs["dm_host_ism"])

        print("Excess DM estimate:")
        outputs["dm_excess_avg"] = self.dm - outputs["dm_cosmic_avg"] - outputs["dm_mw"] - outputs["dm_host_median"]
        print("\t", outputs["dm_excess_avg"])

        print("Empirical Excess DM:")
        outputs["dm_excess_emp"] = self.dm - outputs["dm_cosmic_emp"] - outputs["dm_mw"] - outputs["dm_host_median"]
        print("\t", outputs["dm_excess_emp"])

        #     r_eff_proj = foreground.projected_distance(r_eff).to(units.kpc)
        #     r_eff_proj_err = foreground.projected_distance(r_eff_err).to(units.kpc)
        #     print("Projected effective radius:")
        #     print(r_eff_proj, "+/-", r_eff_proj_err)
        #     print("FG-normalized offset:")
        #     print(offset / r_eff_proj)

        outputs["halo_table"] = halo_tbl
        outputs["halo_models"] = halo_models
        outputs["halo_dm_profiles"] = halo_profiles
        outputs["halo_dm_cum"] = dm_halo_cum
        outputs["dm_cum_table"] = cosmic_tbl

        return outputs

    @classmethod
    def from_dict(cls, dictionary: dict, name: str = None, field=None):
        frb = super().from_dict(dictionary=dictionary)
        # if "dm" in dictionary:
        #     frb.dm = u.check_quantity(dictionary["dm"], dm_units)
        host_galaxy = Galaxy.from_dict(dictionary=dictionary["host_galaxy"], field=field)
        frb.host_galaxy = host_galaxy
        return frb

    @classmethod
    def default_params(cls):
        default_params = super().default_params()
        default_params.update({
            "dm": 0.0 * dm_units,
            "snr": 0.0,
        })
        return default_params
=======
from typing import Union, Tuple, List
import os
import copy

import matplotlib.pyplot as plt
import numpy as np

from astropy.coordinates import SkyCoord
import astropy.units as units
import astropy.table as table
import astropy.cosmology as cosmo
from astropy.modeling import models, fitting
from astropy.visualization import quantity_support
import astropy.time as time
import astropy.io.fits as fits

import craftutils.params as p
import craftutils.astrometry as astm
import craftutils.utils as u
import craftutils.observation.instrument as inst
import craftutils.retrieve as r
import craftutils.observation as obs

try:
    cosmology = cosmo.Planck18
except AttributeError:
    cosmology = cosmo.Planck15

quantity_support()

position_dictionary = {
    "ra": {
        "decimal": 0.0,
        "hms": None},
    "dec": {
        "decimal": 0.0,
        "dms": None
    },
}

uncertainty_dict = {
    "sys": 0.0,
    "stat": 0.0
}


def skycoord_to_position_dict(skycoord: SkyCoord):
    ra_float = skycoord.ra.value
    dec_float = skycoord.dec.value

    s = skycoord.to_string("hmsdms")
    ra = s[:s.find(" ")]
    dec = s[s.find(" ") + 1:]

    position = {"dec": {"decimal": dec_float, "dms": dec},
                "ra": {"decimal": ra_float, "hms": ra}}

    return position


class PositionUncertainty:
    def __init__(
            self,
            uncertainty: Union[float, units.Quantity, dict, tuple] = None,
            position: SkyCoord = None,
            ra_err_sys: Union[float, units.Quantity] = None,
            ra_err_stat: Union[float, units.Quantity] = None,
            dec_err_sys: Union[float, units.Quantity] = None,
            dec_err_stat: Union[float, units.Quantity] = None,
            a_stat: Union[float, units.Quantity] = None,
            a_sys: Union[float, units.Quantity] = None,
            b_stat: Union[float, units.Quantity] = None,
            b_sys: Union[float, units.Quantity] = None,
            theta: Union[float, units.Quantity] = None,
            sigma: float = None
    ):
        """
        If a single value is provided for uncertainty, the uncertainty ellipse will be assumed to be circular.
        Values in dictionary, if provided, override values given as arguments.
        Position values provided without units are assumed to be in degrees.
        On the other hand, uncertainty values provided without units are assumed to be in arcseconds;
        except for uncertainties in RA, which are assumed in RA seconds.
        :param uncertainty:
        :param position:
        :param ra_err_sys:
        :param ra_err_stat:
        :param dec_err_sys:
        :param dec_err_stat:
        :param a_stat:
        :param a_sys:
        :param b_stat:
        :param b_sys:
        :param theta:
        :param sigma: The confidence interval (expressed in multiples of sigma) of the uncertainty ellipse.
        """
        self.sigma = sigma
        # Assign values from dictionary, if provided.
        if type(uncertainty) is dict:
            if "ra" in uncertainty and uncertainty["ra"] is not None:
                if "sys" in uncertainty["ra"] and uncertainty["ra"]["sys"] is not None:
                    ra_err_sys = uncertainty["ra"]["sys"]
                if "stat" in uncertainty["ra"] and uncertainty["ra"]["stat"] is not None:
                    ra_err_stat = uncertainty["ra"]["stat"]
            if "dec" in uncertainty and uncertainty["dec"] is not None:
                if "sys" in uncertainty["dec"] and uncertainty["dec"]["sys"] is not None:
                    dec_err_sys = uncertainty["dec"]["sys"]
                if "stat" in uncertainty["dec"] and uncertainty["dec"]["stat"] is not None:
                    dec_err_stat = uncertainty["dec"]["stat"]
            if "a" in uncertainty and uncertainty["a"] is not None:
                if "sys" in uncertainty["a"] and uncertainty["a"]["sys"] is not None:
                    a_sys = uncertainty["a"]["sys"]
                if "stat" in uncertainty["a"] and uncertainty["a"]["stat"] is not None:
                    a_stat = uncertainty["a"]["stat"]
            if "b" in uncertainty and uncertainty["b"] is not None:
                if "sys" in uncertainty["b"] and uncertainty["b"]["sys"] is not None:
                    b_sys = uncertainty["b"]["sys"]
                if "stat" in uncertainty["b"] and uncertainty["a"]["stat"] is not None:
                    b_stat = uncertainty["b"]["stat"]
            if "theta" in uncertainty and uncertainty["theta"] is not None:
                theta = uncertainty["theta"]

        # If uncertainty is a single value, assume a circular uncertainty region without distinction between systematic
        # and statistical.
        elif uncertainty is not None:
            a_stat = uncertainty
            a_sys = 0.0
            b_stat = uncertainty
            b_sys = 0.0
            theta = 0.0

        # Check whether we're specifying uncertainty using equatorial coordinates or ellipse parameters.
        u.debug_print(2, "PositionUncertainty.__init__(): a_stat, a_sys, b_stat, b_sys, theta, position ==", a_stat,
                      a_sys, b_stat, b_sys, theta, position)
        u.debug_print(2, "PositionUncertainty.__init__(): ra_err_sys, ra_err_stat, dec_err_sys, dec_err_stat ==",
                      ra_err_sys, ra_err_stat, dec_err_sys, dec_err_stat)
        if a_stat is not None and a_sys is not None and b_stat is not None and b_sys is not None and theta is not None and position is not None:
            ellipse = True
        elif ra_err_sys is not None and ra_err_stat is not None and dec_err_sys is not None and dec_err_stat is not None:
            ellipse = False
        else:
            raise ValueError(
                "Either all ellipse values (a, b, theta) or all equatorial values (ra, dec, position) must be provided.")

        ra_err_sys = u.check_quantity(number=ra_err_sys, unit=units.hourangle / 3600)
        ra_err_stat = u.check_quantity(number=ra_err_stat, unit=units.hourangle / 3600)
        dec_err_sys = u.check_quantity(number=dec_err_sys, unit=units.arcsec)
        dec_err_stat = u.check_quantity(number=dec_err_stat, unit=units.arcsec)
        # Convert equatorial uncertainty to ellipse with theta=0
        if not ellipse:
            ra = position.ra
            dec = position.dec
            a_sys = SkyCoord(0.0 * units.degree, dec).separation(SkyCoord(ra_err_sys, dec))
            a_stat = SkyCoord(0.0 * units.degree, dec).separation(SkyCoord(ra_err_stat, dec))
            b_sys = SkyCoord(ra, dec).separation(SkyCoord(ra, dec + dec_err_sys))
            b_stat = SkyCoord(ra, dec).separation(SkyCoord(ra, dec + dec_err_stat))
            a_sys, b_sys = max(a_sys, b_sys), min(a_sys, b_sys)
            a_stat, b_stat = max(a_stat, b_stat), min(a_stat, b_stat)
            theta = 0.0 * units.degree
        # Or use ellipse parameters as given.
        else:
            a_sys = u.check_quantity(number=a_sys, unit=units.arcsec)
            a_stat = u.check_quantity(number=a_stat, unit=units.arcsec)
            b_sys = u.check_quantity(number=b_sys, unit=units.arcsec)
            b_stat = u.check_quantity(number=b_stat, unit=units.arcsec)
            theta = u.check_quantity(number=theta, unit=units.arcsec)

        self.a_sys = a_sys
        self.a_stat = a_stat
        self.b_sys = b_sys
        self.b_stat = b_stat
        self.theta = theta

        self.ra_sys = ra_err_sys
        self.dec_sys = dec_err_sys
        self.ra_stat = ra_err_stat
        self.dec_stat = dec_err_stat

    def uncertainty_quadrature(self):
        return np.sqrt(self.a_sys ** 2 + self.a_stat ** 2), np.sqrt(self.b_sys ** 2 + self.b_stat ** 2)

    def uncertainty_quadrature_equ(self):
        return np.sqrt(self.ra_sys ** 2 + self.ra_stat ** 2), np.sqrt(self.dec_stat ** 2 + self.dec_stat ** 2)

    # TODO: Finish this

    def to_dict(self):
        return {
            "a_sys": self.a_sys,
            "a_stat": self.a_stat,
            "b_sys": self.b_sys,
            "b_stat": self.b_stat,
            "theta": self.theta,
            "ra_err_sys": self.ra_sys,
            "dec_err_sys": self.dec_sys,
            "ra_err_stat": self.ra_stat,
            "dec_err_stat": self.dec_stat
        }

    @classmethod
    def default_params(cls):
        return {
            "ra": copy.deepcopy(uncertainty_dict),
            "dec": copy.deepcopy(uncertainty_dict),
            "a": copy.deepcopy(uncertainty_dict),
            "b": copy.deepcopy(uncertainty_dict),
            "theta": 0.0,
            "sigma": None,
            "healpix_path": None
        }


class Object:
    def __init__(
            self,
            name: str = None,
            position: Union[SkyCoord, str] = None,
            position_err: Union[float, units.Quantity, dict, PositionUncertainty, tuple] = 0.0 * units.arcsec,
            field=None,
            row: table.Row = None,
            plotting: dict = None,
            **kwargs
    ):
        self.name = name

        self.cat_row = row
        self.position = None
        self.position_err = None

        if self.cat_row is not None:
            self.position_from_cat_row()
        elif position is not None:
            self.position = astm.attempt_skycoord(position)
            if type(position_err) is not PositionUncertainty:
                self.position_err = PositionUncertainty(uncertainty=position_err, position=self.position)
            self.position_galactic = None
            if isinstance(self.position, SkyCoord):
                self.position_galactic = self.position.transform_to("galactic")

        self.position_photometry = self.position.copy()
        self.position_photometry_err = self.position_err

        if self.name is None:
            self.jname()
        self.name_filesys = None
        self.set_name_filesys()

        self.photometry = {}
        self.photometry_tbl = None
        self.data_path = None
        self.output_file = None
        self.field = field
        self.irsa_extinction_path = None
        self.irsa_extinction = None
        self.ebv_sandf = None
        self.extinction_power_law = None
        self.paths = {}
        if self.data_path is not None:
            self.load_output_file()
        if isinstance(plotting, dict):
            self.plotting_params = plotting
            if "frame" in self.plotting_params and self.plotting_params["frame"] is not None:
                self.plotting_params["frame"] = u.check_quantity(self.plotting_params["frame"], units.arcsec)
        else:
            self.plotting_params = {}

        self.a = None
        self.b = None
        self.theta = None
        self.kron = None

        self.photometry_args = None
        if "photometry_args_manual" in kwargs and kwargs["photometry_args_manual"]["a"] != 0 and \
                kwargs["photometry_args_manual"]["b"]:
            self.photometry_args = kwargs["photometry_args_manual"]
            self.a = self.photometry_args["a"]
            self.b = self.photometry_args["b"]
            self.theta = self.photometry_args["theta"]
            self.kron = self.photometry_args["kron_radius"]

    def set_name_filesys(self):
        if self.name is not None:
            self.name_filesys = self.name.replace(" ", "-")

    def position_from_cat_row(self, cat_row: table.Row = None):
        if cat_row is not None:
            self.cat_row = cat_row
        self.position_photometry = SkyCoord(self.cat_row["RA"], self.cat_row["DEC"])
        self.position_photometry_err = PositionUncertainty(
            ra_err_stat=self.cat_row["RA_ERR"],
            ra_err_sys=0.0 * units.arcsec,
            dec_err_stat=self.cat_row["DEC_ERR"],
            dec_err_sys=0.0 * units.arcsec,
            position=self.position_photometry
        )
        return self.position_photometry

    def get_photometry(self):
        for cat in self.field.cats:
            pass

    def get_good_photometry(self):

        import craftutils.observation.image as image
        self.estimate_galactic_extinction()
        deepest_dict = self.select_deepest()
        deepest_path = deepest_dict["good_image_path"]

        cls = image.CoaddedImage.select_child_class(instrument=deepest_dict["instrument"])
        deepest_img = cls(path=deepest_path)
        deep_mask = deepest_img.write_mask(
            output_path=os.path.join(
                self.data_path,
                f"{self.name_filesys}_master-mask_{deepest_dict['instrument']}_{deepest_dict['filter']}_{deepest_dict['epoch_name']}.fits",
            ),
            method="sep",
            unmasked=self.position_photometry
        )
        mag_results = deepest_img.sep_elliptical_magnitude(
            centre=self.position_photometry,
            a_world=self.a,
            b_world=self.b,
            theta_world=self.theta,
            kron_radius=self.kron,
            output=os.path.join(
                self.data_path,
                f"{self.name_filesys}_{deepest_dict['instrument']}_{deepest_dict['filter']}_{deepest_dict['epoch_name']}"
            ),
            mask_nearby=deep_mask
        )
        if mag_results is not None:
            deepest_dict["mag_sep"] = mag_results["mag"][0]
            deepest_dict["mag_sep_err"] = mag_results["mag_err"][0]
            deepest_dict["snr_sep"] = mag_results["snr"][0]
            deepest_dict["back_sep"] = mag_results["back"][0]
            deepest_dict["flux_sep"] = mag_results["flux"][0]
            deepest_dict["flux_sep_err"] = mag_results["flux_err"][0]
        else:
            deepest_dict["mag_sep"] = -999. * units.mag
            deepest_dict["mag_sep_err"] = -999. * units.mag
            deepest_dict["snr_sep"] = -999.
            deepest_dict["back_sep"] = 0.
            deepest_dict["flux_sep"] = -999.
            deepest_dict["flux_sep_err"] = -999.
            deepest_dict["threshold_sep"] = -999.
        deepest_dict["zeropoint_sep"] = deepest_img.zeropoint_best["zeropoint_img"]

        for instrument in self.photometry:
            for band in self.photometry[instrument]:
                for epoch in self.photometry[instrument][band]:
                    print(f"Extracting photometry for {self.name} in {instrument} {band}, epoch {epoch}.")
                    phot_dict = self.photometry[instrument][band][epoch]
                    if phot_dict["good_image_path"] == deepest_path:
                        continue
                    cls = image.CoaddedImage.select_child_class(instrument=instrument)
                    img = cls(path=phot_dict["good_image_path"])
                    mask_rp = deep_mask.reproject(
                        other_image=img,
                        output_path=os.path.join(
                            self.data_path,
                            f"{self.name_filesys}_mask_{phot_dict['instrument']}_{phot_dict['filter']}_{phot_dict['epoch_name']}.fits",
                        ),
                        write_footprint=False,
                        method="interp",
                        mask_mode=True
                    )
                    mag_results = img.sep_elliptical_magnitude(
                        centre=self.position_photometry,
                        a_world=self.a,  # + delta_fwhm,
                        b_world=self.b,  # + delta_fwhm,
                        theta_world=self.theta,
                        kron_radius=self.kron,
                        output=os.path.join(self.data_path, f"{self.name_filesys}_{instrument}_{band}_{epoch}"),
                        mask_nearby=mask_rp
                    )

                    if mag_results is not None:
                        phot_dict["mag_sep"] = mag_results["mag"][0]
                        phot_dict["mag_sep_err"] = mag_results["mag_err"][0]
                        phot_dict["snr_sep"] = mag_results["snr"][0]
                        phot_dict["back_sep"] = mag_results["back"][0]
                        phot_dict["flux_sep"] = mag_results["flux"][0]
                        phot_dict["flux_sep_err"] = mag_results["flux_err"][0]
                    else:
                        phot_dict["mag_sep"] = -999. * units.mag
                        phot_dict["mag_sep_err"] = -999. * units.mag
                        phot_dict["snr_sep"] = -999.
                        phot_dict["back_sep"] = 0.
                        phot_dict["flux_sep"] = -999.
                        phot_dict["flux_sep_err"] = -999.
                        phot_dict["threshold_sep"] = -999.
                    phot_dict["zeropoint_sep"] = img.zeropoint_best["zeropoint_img"]
                    mag_results = img.sep_elliptical_magnitude(
                        centre=self.position_photometry,
                        a_world=self.a,  # + delta_fwhm,
                        b_world=self.b,  # + delta_fwhm,
                        theta_world=self.theta,
                        kron_radius=self.kron,
                        # output=os.path.join(self.data_path, f"{self.name_filesys}_{instrument}_{band}_{epoch}"),
                        mask_nearby=False
                    )
                    if mag_results is not None:
                        phot_dict["mag_sep_unmasked"] = mag_results["mag"][0]
                        phot_dict["mag_sep_unmasked_err"] = mag_results["mag_err"][0]
                        phot_dict["snr_sep_unmasked"] = mag_results["snr"][0]
                        phot_dict["flux_sep_unmasked"] = mag_results["flux"][0]
                        phot_dict["flux_sep_unmasked_err"] = mag_results["flux_err"][0]
                    else:
                        phot_dict["mag_sep_unmasked"] = -999. * units.mag
                        phot_dict["mag_sep_unmasked_err"] = -999. * units.mag
                        phot_dict["snr_sep"] = -999.
                        phot_dict["flux_sep_unmasked"] = -999.
                        phot_dict["flux_sep_unmasked_err"] = -999.

        self.update_output_file()

    def add_photometry(
            self,
            instrument: Union[str, inst.Instrument],
            fil: Union[str, inst.Filter],
            epoch_name: str,
            mag: units.Quantity, mag_err: units.Quantity,
            snr: float,
            ellipse_a: units.Quantity, ellipse_a_err: units.Quantity,
            ellipse_b: units.Quantity, ellipse_b_err: units.Quantity,
            ellipse_theta: units.Quantity, ellipse_theta_err: units.Quantity,
            ra: units.Quantity, ra_err: units.Quantity,
            dec: units.Quantity, dec_err: units.Quantity,
            kron_radius: float,
            image_path: str,
            good_image_path: str = None,
            separation_from_given: units.Quantity = None,
            epoch_date: str = None,
            class_star: float = None,
            spread_model: float = None, spread_model_err: float = None,
            class_flag: int = None,
            mag_psf: units.Quantity = None, mag_psf_err: units.Quantity = None,
            snr_psf: float = None,
            image_depth: units.Quantity = None,
            do_mask: bool = True,
            **kwargs
    ):
        if good_image_path is None:
            good_image_path = image_path
        if isinstance(epoch_date, time.Time):
            epoch_date = epoch_date.strftime('%Y-%m-%d')
        photometry = {
            "instrument": str(instrument),
            "filter": str(fil),
            "epoch_name": epoch_name,
            "mag": u.check_quantity(mag, unit=units.mag),
            "mag_err": u.check_quantity(mag_err, unit=units.mag),
            "snr": float(snr),
            "a": u.check_quantity(ellipse_a, unit=units.arcsec, convert=True),
            "a_err": u.check_quantity(ellipse_a_err, unit=units.arcsec, convert=True),
            "b": u.check_quantity(ellipse_b, unit=units.arcsec, convert=True),
            "b_err": u.check_quantity(ellipse_b_err, unit=units.arcsec, convert=True),
            "theta": u.check_quantity(ellipse_theta, unit=units.deg, convert=True),
            "theta_err": u.check_quantity(ellipse_theta_err, unit=units.deg, convert=True),
            "ra": u.check_quantity(ra, units.deg, convert=True),
            "ra_err": u.check_quantity(ra_err, units.deg, convert=True),
            "dec": u.check_quantity(dec, units.deg, convert=True),
            "dec_err": u.check_quantity(dec_err, units.deg, convert=True),
            "kron_radius": float(kron_radius),
            "separation_from_given": u.check_quantity(separation_from_given, units.arcsec, convert=True),
            "epoch_date": str(epoch_date),
            "class_star": float(class_star),
            "spread_model": float(spread_model),
            "spread_model_err": float(spread_model_err),
            "class_flag": int(class_flag),
            "mag_psf": u.check_quantity(mag_psf, unit=units.mag),
            "mag_psf_err": u.check_quantity(mag_psf_err, unit=units.mag),
            "snr_psf": snr_psf,
            "image_depth": u.check_quantity(image_depth, unit=units.mag),
            "image_path": image_path,
            "good_image_path": good_image_path,
            "do_mask": do_mask,
        }

        if self.photometry_args is not None:
            photometry["a"] = self.a
            photometry["b"] = self.b
            photometry["a_err"] = 0 * units.arcsec
            photometry["b_err"] = 0 * units.arcsec
            photometry["theta"] = self.theta
            photometry["kron_radius"] = self.kron
            if "fix_pos" in self.photometry_args and self.photometry_args["fix_pos"]:
                photometry["ra"] = self.position_photometry.ra
                photometry["dec"] = self.position_photometry.dec

        kwargs.update(photometry)
        if instrument not in self.photometry:
            self.photometry[instrument] = {}
        if fil not in self.photometry[instrument]:
            self.photometry[instrument][fil] = {}
        self.photometry[instrument][fil][epoch_name] = kwargs
        self.update_output_file()
        return kwargs

    def find_in_cat(self, cat_name: str):
        # cat = self.field.load_catalogue(cat_name=cat_name)
        cat_path = self.field.get_path(f"cat_csv_{cat_name}")
        cat = table.QTable.read(cat_path)

        cols = r.cat_columns(cat_name)
        ra_col = cols["ra"]
        dec_col = cols["dec"]
        cat = astm.sanitise_coord(cat, dec_col)
        ra = cat[ra_col]
        dec = cat[dec_col]
        coord = SkyCoord(ra, dec, unit=units.deg)
        best_index, sep = astm.find_nearest(self.position, coord)
        return cat[best_index], sep

    def _output_dict(self):
        pos_phot_err = None
        if self.position_photometry_err is not None:
            pos_phot_err = self.position_photometry_err.to_dict()
        return {
            "position_photometry": self.position_photometry,
            "position_photometry_err": pos_phot_err,
            "photometry": self.photometry,
            "irsa_extinction_path": self.irsa_extinction_path,
            "extinction_law": self.extinction_power_law,
        }

    def load_output_file(self):
        self.check_data_path()
        if self.data_path is not None:
            outputs = p.load_output_file(self)
            if outputs is not None:
                if "position_photometry" in outputs and outputs["position_photometry"] is not None:
                    self.position_photometry = outputs["position_photometry"]
                if "position_photometry_err" in outputs and outputs["position_photometry_err"] is not None:
                    self.position_photometry_err = PositionUncertainty(
                        **outputs["position_photometry_err"],
                        position=self.position_photometry
                    )
                if "photometry" in outputs and outputs["photometry"] is not None:
                    self.photometry = outputs["photometry"]
                if "irsa_extinction_path" in outputs and outputs["irsa_extinction_path"] is not None:
                    self.irsa_extinction_path = outputs["irsa_extinction_path"]
            return outputs

    def check_data_path(self):
        if self.field is not None:
            u.debug_print(2, "", self.name)
            self.data_path = os.path.join(self.field.data_path, "objects", self.name_filesys)
            u.mkdir_check(self.data_path)
            self.output_file = os.path.join(self.data_path, f"{self.name_filesys}_outputs.yaml")
            return True
        else:
            return False

    def update_output_file(self):
        if self.check_data_path():
            p.update_output_file(self)

    def write_plot_photometry(self, output: str = None, **kwargs):
        """
        Plots available photometry (mag v lambda_eff) and writes to disk.
        :param output: Path to write plot.
        :return: matplotlib ax object containing plot info
        """
        if output is None:
            output = os.path.join(self.data_path, f"{self.name_filesys}_photometry.pdf")

        plt.close()
        ax = self.plot_photometry(**kwargs)
        ax.legend()
        plt.savefig(output)
        plt.close()
        return ax

    def plot_photometry(self, ax=None, **kwargs):
        """
        Plots available photometry (mag v lambda_eff).
        :param ax: matplotlib ax object to plot with. A new object is generated if none is provided.
        :param kwargs:
        :return: matplotlib ax object containing plot info
        """
        if ax is None:
            fig, ax = plt.subplots()
        if "ls" not in kwargs:
            kwargs["ls"] = ""
        if "marker" not in kwargs:
            kwargs["marker"] = "x"
        if "ecolor" not in kwargs:
            kwargs["ecolor"] = "black"

        self.estimate_galactic_extinction()
        self.photometry_to_table(fmts=["ascii.ecsv", "ascii.csv"], best=False)
        self.photometry_to_table(
            output=self.build_photometry_table_path().replace(".ecsv", "_best.ecsv"),
            fmts=["ascii.ecsv", "ascii.csv"], best=True)

        with quantity_support():

            valid = self.photometry_tbl[self.photometry_tbl["mag_sep"] > -990 * units.mag]
            plot_limit = (-999 * units.mag == valid["mag_sep_err"])
            limits = valid[plot_limit]
            mags = valid[np.invert(plot_limit)]

            ax.errorbar(
                mags["lambda_eff"],
                mags["mag_sep"],
                yerr=mags["mag_sep_err"],
                label="Magnitude",
                **kwargs,
            )
            ax.scatter(
                limits["lambda_eff"],
                limits["mag_sep"],
                label="Magnitude upper limit",
                marker="v",
            )
            ax.scatter(
                mags["lambda_eff"],
                mags["mag_sep_ext_corrected"],
                color="orange",
                label="Corrected for Galactic extinction"
            )
            ax.scatter(
                limits["lambda_eff"],
                limits["mag_sep_ext_corrected"],
                label="Magnitude upper limit",
                marker="v",
            )
            ax.set_ylabel("Apparent magnitude")
            ax.set_xlabel("$\lambda_\mathrm{eff}$ (\AA)")
            ax.invert_yaxis()
        return ax

    def build_photometry_table_path(self):
        self.check_data_path()
        return os.path.join(self.data_path, f"{self.name_filesys}_photometry.ecsv")

    # def update_position_from_photometry(self):
    #     self.photometry_to_table()
    #     best = self.select_deepest_sep(local_output=False)
    #     self.position = SkyCoord(best["ra"], best["dec"], unit=units.deg)
    #     self.position_err = PositionUncertainty(
    #         ra_err_stat=best["ra_err"],
    #         dec_err_stat=best["dec_err"]
    #     )

    def photometry_to_table(
            self,
            output: str = None,
            best: bool = False,
            fmts: List[str] = ("ascii.ecsv", "ascii.csv")
    ):
        """
        Converts the photometry information, which is stored internally as a dictionary, into an astropy QTable.
        :param output: Where to write table.
        :return:
        """

        if output is None:
            output = self.build_photometry_table_path()

        # if self.photometry_tbl is None:

        tbls = []
        for instrument_name in self.photometry:
            instrument = inst.Instrument.from_params(instrument_name)
            for filter_name in self.photometry[instrument_name]:
                fil = instrument.filters[filter_name]

                if best:
                    phot_dict, _ = self.select_photometry_sep(fil=filter_name, instrument=instrument_name)
                    phot_dict["band"] = filter_name
                    phot_dict["instrument"] = instrument_name
                    phot_dict["lambda_eff"] = u.check_quantity(
                        number=fil.lambda_eff,
                        unit=units.Angstrom
                    )
                    # tbl = table.QTable([phot_dict])
                    tbls.append(phot_dict)

                else:
                    for epoch in self.photometry[instrument_name][filter_name]:
                        phot_dict = self.photometry[instrument_name][filter_name][epoch].copy()
                        phot_dict["band"] = filter_name
                        phot_dict["instrument"] = instrument_name
                        phot_dict["lambda_eff"] = u.check_quantity(
                            number=fil.lambda_eff,
                            unit=units.Angstrom
                        )
                        # tbl = table.QTable([phot_dict])
                        tbls.append(phot_dict)

        if best:
            self.photometry_tbl = table.vstack(tbls)
        else:
            self.photometry_tbl = table.QTable(tbls)

        if output is not False:
            for fmt in fmts:
                u.detect_problem_table(self.photometry_tbl, fmt="csv")
                self.photometry_tbl.write(output.replace(".ecsv", fmt[fmt.find("."):]), format=fmt, overwrite=True)
        return self.photometry_tbl

    def estimate_galactic_extinction(self, ax=None, r_v: float = 3.1, **kwargs):
        import extinction
        if ax is None:
            fig, ax = plt.subplots()
        if "marker" not in kwargs:
            kwargs["marker"] = "x"

        self.retrieve_extinction_table()
        lambda_eff_tbl = self.irsa_extinction["LamEff"].to(
            units.Angstrom)
        power_law = models.PowerLaw1D()
        fitter = fitting.LevMarLSQFitter()
        fitted = fitter(power_law, lambda_eff_tbl, self.irsa_extinction["A_SandF"].value)

        tbl = self.photometry_to_table(fmts=["ascii.ecsv", "ascii.csv"])

        x = np.linspace(0, 80000, 1000) * units.Angstrom

        a_v = (r_v * self.ebv_sandf).value

        tbl["ext_gal_sandf"] = extinction.fitzpatrick99(tbl["lambda_eff"], a_v, r_v) * units.mag
        tbl["ext_gal_pl"] = fitted(tbl["lambda_eff"]) * units.mag
        tbl["ext_gal_interp"] = np.interp(
            tbl["lambda_eff"],
            lambda_eff_tbl,
            self.irsa_extinction["A_SandF"].value
        ) * units.mag

        ax.plot(
            x, extinction.fitzpatrick99(x, a_v, r_v),
            label="S\&F + F99 extinction law",
            c="red"
        )
        ax.plot(
            x, fitted(x),
            label=f"power law fit to IRSA",
            # , \\alpha={fitted.alpha.value}; $x_0$={fitted.x_0.value}; A={fitted.amplitude.value}",
            c="blue"
        )
        ax.scatter(
            lambda_eff_tbl, self.irsa_extinction["A_SandF"].value,
            label="from IRSA",
            c="green",
            **kwargs)
        ax.scatter(
            tbl["lambda_eff"], tbl["ext_gal_pl"].value,
            label="power law interpolation of IRSA",
            c="blue",
            **kwargs
        )
        ax.scatter(
            tbl["lambda_eff"], tbl["ext_gal_interp"].value,
            label="numpy interpolation from IRSA",
            c="violet",
            **kwargs
        )
        ax.scatter(
            tbl["lambda_eff"], tbl["ext_gal_sandf"].value,
            label="S\&F + F99 extinction law",
            c="red",
            **kwargs
        )
        ax.set_ylim(0, 0.6)
        ax.legend()
        plt.savefig(os.path.join(self.data_path, f"{self.name_filesys}_irsa_extinction.pdf"))
        plt.close()
        self.extinction_power_law = {
            "amplitude": fitted.amplitude.value * fitted.amplitude.unit,
            "x_0": fitted.x_0.value,
            "alpha": fitted.alpha.value
        }

        for row in tbl:
            instrument = row["instrument"]
            band = row["band"]
            epoch_name = row["epoch_name"]

            # if row["lambda_eff"] > max(lambda_eff_tbl) or row["lambda_eff"] < min(lambda_eff_tbl):
            #     key = "ext_gal_pl"
            #     self.photometry[instrument][band]["ext_gal_type"] = "power_law_fit"
            # else:
            #     key = "ext_gal_interp"
            #     self.photometry[instrument][band]["ext_gal_type"] = "interpolated"
            key = "ext_gal_sandf"
            self.photometry[instrument][band][epoch_name]["ext_gal_type"] = "s_and_f"
            self.photometry[instrument][band][epoch_name]["ext_gal"] = row[key]
            self.photometry[instrument][band][epoch_name]["mag_ext_corrected"] = row["mag"] - row[key]
            if "mag_sep" in row.colnames:
                if row["mag_sep"] > -99 * units.mag:
                    self.photometry[instrument][band][epoch_name]["mag_sep_ext_corrected"] = row["mag_sep"] - row[key]
                else:
                    self.photometry[instrument][band][epoch_name]["mag_sep_ext_corrected"] = -999 * units.mag
        # tbl_2 = self.photometry_to_table()
        # tbl_2.update(tbl)
        # tbl_2.write(self.build_photometry_table_path().replace("photometry", "photemetry_extended"))
        self.update_output_file()
        return ax

    def retrieve_extinction_table(self, force: bool = False):
        self.load_extinction_table()
        self.check_data_path()
        if force or self.irsa_extinction is None:
            raw_path = os.path.join(self.data_path, f"{self.name_filesys}_irsa_extinction.ecsv")
            r.save_irsa_extinction(
                ra=self.position.ra.value,
                dec=self.position.dec.value,
                output=raw_path
            )
            ext_tbl = table.QTable.read(raw_path, format="ascii")
            for colname in ext_tbl.colnames:
                if str(ext_tbl[colname].unit) == "mags":
                    ext_tbl[colname]._set_unit(units.mag)
            tbl_path = os.path.join(self.data_path, f"{self.name_filesys}_galactic_extinction.ecsv")
            ext_tbl.write(tbl_path, overwrite=True, format="ascii.ecsv")
            self.irsa_extinction = ext_tbl
            self.irsa_extinction_path = tbl_path

        if force or self.ebv_sandf is None:
            # Get E(B-V) at this coordinate.
            tbl = r.retrieve_irsa_details(coord=self.position)
            self.ebv_sandf = tbl["ext SandF ref"][0] * units.mag

    def load_extinction_table(self, force: bool = False):
        if force or self.irsa_extinction is None:
            if self.irsa_extinction_path is not None:
                u.debug_print(1, "Loading irsa_extinction from", self.irsa_extinction_path)
                self.irsa_extinction = table.QTable.read(self.irsa_extinction_path, format="ascii.ecsv")

    def jname(self):
        if self.position is not None:
            name = astm.jname(
                coord=self.position,
                ra_precision=2,
                dec_precision=1
            )
            if self.name is None:
                self.name = name
            return name

    def get_photometry_table(self, output: bool = False):
        if output is True:
            output = None
        if self.photometry_tbl is None or len(self.photometry_tbl) == 0:
            self.photometry_to_table(output=output)

    def select_photometry(self, fil: str, instrument: str, local_output: bool = True):
        self.get_photometry_table(output=local_output)
        fil_photom = self.photometry_tbl[self.photometry_tbl["band"] == fil]
        fil_photom = fil_photom[fil_photom["instrument"] == instrument]
        row = fil_photom[np.argmax(fil_photom["snr"])]
        photom_dict = self.photometry[instrument][fil][row["epoch_name"]]

        if len(fil_photom) > 1:
            mag_psf_err = np.std(fil_photom["mag_psf"]) / len(fil_photom)
            mag_err = np.std(fil_photom["mag_sep"]) / len(fil_photom)
        else:
            mag_psf_err = fil_photom["mag_psf_err"][0]
            mag_err = fil_photom["mag_sep_err"][0]

        mean = {
            "mag": np.mean(fil_photom["mag"]),
            "mag_err": mag_err,
            "mag_psf": np.mean(fil_photom["mag_psf"]),
            "mag_psf_err": mag_psf_err,
            "n": len(fil_photom)
        }
        # TODO: Just meaning the whole table is probably not the best way to estimate uncertainties.
        return photom_dict, mean

    def select_photometry_sep(
            self,
            fil: str,
            instrument: str,
            local_output: bool = True
    ):
        fil_photom = self.photometry_tbl[self.photometry_tbl["band"] == fil]
        fil_photom = fil_photom[fil_photom["instrument"] == instrument]
        row = fil_photom[np.argmax(fil_photom["snr_sep"])]
        photom_dict = self.photometry[instrument][fil][row["epoch_name"]]

        if len(fil_photom) > 1:
            mag_psf_err = np.std(fil_photom["mag_psf"]) / len(fil_photom)
            mag_err = np.std(fil_photom["mag_sep"]) / len(fil_photom)
        else:
            mag_psf_err = fil_photom["mag_psf_err"][0]
            mag_err = fil_photom["mag_sep_err"][0]

        mean = {
            "mag": np.mean(fil_photom["mag_sep"]),
            "mag_err": mag_err,
            "mag_psf": np.mean(fil_photom["mag_psf"]),
            "mag_psf_err": mag_psf_err,
            "n": len(fil_photom)
        }
        u.debug_print(2, f"Object.select_photometry_sep(): {self.name=}, {fil=}, {instrument=}")
        return photom_dict, mean

    def select_psf_photometry(self, local_output: bool = True):
        self.get_photometry_table(output=local_output)
        idx = np.argmax(self.photometry_tbl["snr_psf"])
        row = self.photometry_tbl[idx]
        return self.photometry[row["instrument"]][row["band"]][row["epoch_name"]]

    def select_best_position(self, local_output: bool = True):
        self.get_photometry_table(output=local_output)
        idx = np.argmin(self.photometry_tbl["ra_err"] * self.photometry_tbl["dec_err"])
        row = self.photometry_tbl[idx]
        return self.photometry[row["instrument"]][row["band"]][row["epoch_name"]]

    def select_deepest(self, local_output: bool = True):
        self.get_photometry_table(output=local_output)
        idx = np.argmax(self.photometry_tbl["snr"])
        row = self.photometry_tbl[idx]
        deepest = self.photometry[row["instrument"]][row["band"]][row["epoch_name"]]
        # if self.photometry_args is None:
        self.a = deepest["a"]
        self.b = deepest["b"]
        self.theta = deepest["theta"]
        self.kron = deepest["kron_radius"]
        ra = deepest["ra"]
        dec = deepest["dec"]
        try:
            self.position_photometry = SkyCoord(ra, dec)
        except ValueError:
            print("Deepest observation is a limit only.")
        # else:
        #     deepest["a"] = self.a
        #     deepest["b"] = self.b
        #     deepest["theta"] = self.theta
        #     deepest["kron_radius"] = self.kron
        #     if "fix_pos" in self.photometry_args and self.photometry_args["fix_pos"]:
        #         deepest["ra"] = self.position.ra
        #         deepest["dec"] = self.position.dec
        #     else:
        #         ra = deepest["ra"]
        #         dec = deepest["dec"]
        #         self.position = SkyCoord(ra, dec)

        return deepest

    def select_deepest_sep(self, local_output: bool = True):
        self.get_photometry_table(output=local_output)
        if "snr_sep" not in self.photometry_tbl.colnames:
            return None
        idx = np.argmax(self.photometry_tbl["snr_sep"])
        row = self.photometry_tbl[idx]
        return self.photometry[row["instrument"]][row["band"]][row["epoch_name"]]

    def push_to_table(self, select: bool = False, local_output: bool = True):

        jname = self.jname()

        self.estimate_galactic_extinction()
        if select:
            self.get_good_photometry()
            self.photometry_to_table()
            deepest = self.select_deepest_sep(local_output=local_output)
        else:
            deepest = self.select_deepest(local_output=local_output)

        # best_position = self.select_best_position(local_output=local_output)
        best_psf = self.select_psf_photometry(local_output=local_output)

        row = {
            "jname": jname,
            "field_name": self.field.name,
            "object_name": self.name,
            "ra": deepest["ra"],
            "ra_err": deepest["ra_err"],
            "dec": deepest["dec"],
            "dec_err": deepest["dec_err"],
            "epoch_position": deepest["epoch_name"],
            "epoch_position_date": deepest["epoch_date"],
            "a": self.a,
            "a_err": deepest["a_err"],
            "b": self.b,
            "b_err": deepest["b_err"],
            "theta": self.theta,
            "kron_radius": self.kron,
            "epoch_ellipse": deepest["epoch_name"],
            "epoch_ellipse_date": deepest["epoch_date"],
            "theta_err": deepest["theta_err"],
            f"e_b-v": self.ebv_sandf,
            f"class_star": best_psf["class_star"],
            "spread_model": best_psf["spread_model"],
            "spread_model_err": best_psf["spread_model_err"],
            "class_flag": best_psf["class_flag"],
        }

        if isinstance(self, Galaxy) and self.z is not None:
            row["z"] = self.z
            row["d_A"] = self.D_A
            row["d_L"] = self.D_L
            row["mu"] = self.mu

        for instrument in self.photometry:
            for fil in self.photometry[instrument]:

                band_str = f"{instrument}_{fil.replace('_', '-')}"

                if select:
                    best_photom, mean_photom = self.select_photometry_sep(fil, instrument, local_output=local_output)
                    row[f"mag_best_{band_str}"] = best_photom["mag_sep"]
                    row[f"mag_best_{band_str}_err"] = best_photom["mag_sep_err"]
                    row[f"snr_best_{band_str}"] = best_photom["snr_sep"]

                else:
                    best_photom, mean_photom = self.select_photometry(fil, instrument, local_output=local_output)
                    row[f"mag_best_{band_str}"] = best_photom["mag"]
                    row[f"mag_best_{band_str}_err"] = best_photom["mag_err"]
                    row[f"snr_best_{band_str}"] = best_photom["snr"]

                row[f"mag_mean_{band_str}"] = mean_photom["mag"]
                row[f"mag_mean_{band_str}_err"] = mean_photom["mag_err"]
                row[f"n_mean_{band_str}"] = mean_photom["n"]
                row[f"ext_gal_{band_str}"] = best_photom["ext_gal"]
                # else:
                #     row[f"ext_gal_{band_str}"] = best_photom["ext_gal_sandf"]
                row[f"epoch_best_{band_str}"] = best_photom[f"epoch_name"]
                row[f"epoch_best_date_{band_str}"] = str(best_photom[f"epoch_date"])
                row[f"mag_psf_best_{band_str}"] = best_photom[f"mag_psf"]
                row[f"mag_psf_best_{band_str}_err"] = best_photom[f"mag_psf_err"]
                row[f"snr_psf_best_{band_str}"] = best_photom["snr_psf"]
                row[f"mag_psf_mean_{band_str}"] = mean_photom[f"mag_psf"]
                row[f"mag_psf_mean_{band_str}_err"] = mean_photom[f"mag_psf_err"]

        # colnames = obs.master_objects_columns
        # for colname in colnames:
        #     if colname not in row:
        #         if "epoch" in colname:
        #             row[colname] = "N/A"
        #         else:
        #             row[colname] = tbl[0][colname]

        u.debug_print(2, "Object.push_to_table(): select ==", select)
        if select:
            tbl = obs.load_master_objects_table()
        else:
            tbl = obs.load_master_all_objects_table()

        obs.add_photometry(
            tbl=tbl,
            object_name=self.name,
            entry=row,
        )
        obs.write_master_objects_table()

    # def plot_ellipse(
    #         self,
    #         plot,
    #         img,
    #         ext: int = 0,
    #         colour: str = "white",
    # ):

    @classmethod
    def default_params(cls):
        default_params = {
            "name": None,
            "position": copy.deepcopy(position_dictionary),
            "position_err": copy.deepcopy(PositionUncertainty.default_params()),
            "type": None,
            "photometry_args_manual":
                {
                    "a": 0.0 * units.arcsec,
                    "b": 0.0 * units.arcsec,
                    "theta": 0.0 * units.arcsec,
                    "kron_radius": 3.5
                },
            "plotting":
                {
                    "frame": None
                },
            "publication_doi": None
        }
        return default_params

    @classmethod
    def from_dict(cls, dictionary: dict, field=None) -> 'Object':
        """
        Construct an Object or appropriate child class (FRB, Galaxy...) from a passed dict.
        :param dictionary: dict with keys:
            'position': position dictionary as given by position_dictionary
            'position_err':
        :return: Object reflecting dictionary.
        """
        dict_pristine = dictionary.copy()
        ra, dec = p.select_coords(dictionary.pop("position"))
        if "position_err" in dictionary:
            position_err = dictionary.pop("position_err")
        else:
            position_err = PositionUncertainty.default_params()

        if "type" in dictionary and dictionary["type"] is not None:
            selected = cls.select_child_class(obj_type=dictionary["type"])
        else:
            selected = cls

        if "plotting" in dictionary:
            plotting = dictionary.pop("plotting")
        else:
            plotting = None

        if "name" in dictionary:
            name = dictionary.pop("name")
        else:
            name = None

        if selected in (Object, FRB):
            return selected(
                name=name,
                position=f"{ra} {dec}",
                position_err=position_err,
                field=field,
                plotting=plotting,
                **dictionary
            )
        else:
            return selected.from_dict(dictionary=dict_pristine, field=field)

    @classmethod
    def select_child_class(cls, obj_type: str):
        obj_type = obj_type.lower()
        if obj_type == "galaxy":
            return Galaxy
        elif obj_type == "frb":
            return FRB
        elif obj_type == "star":
            return Object
        else:
            raise ValueError(f"Didn't recognise obj_type '{obj_type}'")

    @classmethod
    def from_source_extractor_row(cls, row: table.Row, use_psf_params: bool = False):
        if use_psf_params:
            ra_key = "ALPHAPSF_SKY"
            dec_key = "DELTAPSF_SKY"
            ra_err_key = "ERRX2_WORLD"
            dec_err_key = "ERRY2_WORLD"
        else:
            ra_key = "ALPHA_SKY"
            dec_key = "DELTA_SKY"
            ra_err_key = "ERRX2PSF_WORLD"
            dec_err_key = "ERRY2PSF_WORLD"
        ra_err = np.sqrt(row[ra_err_key])
        dec_err = np.sqrt(row[dec_err_key])
        obj = cls(name=str(row["NUMBER"]),
                  position=SkyCoord(row[ra_key], row[dec_key]),
                  position_err=PositionUncertainty(
                      ra_err_stat=ra_err,
                      dec_err_stat=dec_err),
                  )
        obj.cat_row = row
        return obj


class Star(Object):
    pass


class Galaxy(Object):
    def __init__(
            self,
            z: float = 0.0,
            **kwargs
    ):
        super().__init__(
            **kwargs
        )
        self.z = z
        if "z_err" in kwargs:
            self.z_err = kwargs["z_err"]
        self.D_A = self.angular_size_distance()
        self.D_L = self.luminosity_distance()
        self.mu = self.distance_modulus()

        self.mass = None
        if "mass" in kwargs:
            self.mass = kwargs["mass"]

        self.mass_stellar = None
        if "mass_stellar" in kwargs:
            self.mass_stellar = u.check_quantity(kwargs["mass_stellar"], units.solMass)

        self.mass_stellar_err = None
        if "mass_stellar_err" in kwargs:
            self.mass_stellar_err = u.check_quantity(kwargs["mass_stellar_err"], units.solMass)

        self.sfr = None
        if "sfr" in kwargs:
            self.sfr = kwargs["sfr"] * units.solMass

        self.sfr_err = None
        if "sfr_err" in kwargs:
            self.sfr_err = kwargs["sfr_err"] * units.solMass

        self.mass_halo = None
        self.log_mass_halo = None
        self.log_mass_halo_upper = None
        self.log_mass_halo_lower = None
        if "mass_halo" in kwargs:
            self.mass_halo = u.check_quantity(kwargs["mass_halo"], units.solMass)
            self.log_mass_halo = np.log10(self.mass_halo / units.solMass)

        self.halo_mnfw = None
        self.halo_yf17 = None
        self.halo_mb15 = None
        self.halo_mb04 = None

        self.cigale_model_path = None
        self.cigale_model = None

        self.cigale_sfh_path = None
        self.cigale_sfh = None

        self.cigale_results_path = None
        self.cigale_results = None

    def load_cigale_model(self, force: bool = False):
        if self.cigale_model_path is None:
            print(f"Cannot load CIGALE model; {self}.cigale_model_path has not been set.")
        elif force or self.cigale_model is None:
            self.cigale_model = fits.open(self.cigale_model_path)

        if self.cigale_sfh_path is None:
            print(f"Cannot load CIGALE SFH; {self}.cigale_sfh_path has not been set.")
        elif force or self.cigale_sfh is None:
            self.cigale_sfh = fits.open(self.cigale_sfh_path)

        return self.cigale_model, self.cigale_sfh  # , self.cigale_results

    def angular_size_distance(self):
        if self.z is not None:
            return cosmology.angular_diameter_distance(z=self.z)

    def luminosity_distance(self):
        if self.z is not None:
            return cosmology.luminosity_distance(z=self.z)

    def comoving_distance(self):
        if self.z is not None:
            return cosmology.comoving_distance(z=self.z)

    def distance_modulus(self):
        d = self.luminosity_distance()
        if d is not None:
            mu = (5 * np.log10(d / units.pc) - 5) * units.mag
            return mu

    def absolute_magnitude(
            self,
            apparent_magnitude: units.Quantity,
            internal_extinction: units.Quantity = 0 * units.mag,
            galactic_extinction: units.Quantity = 0 * units.mag
    ):
        mu = self.distance_modulus()
        return apparent_magnitude - mu - internal_extinction - galactic_extinction

    def absolute_photometry(self, internal_extinction: units.Quantity = 0.0 * units.mag):
        for instrument in self.photometry:
            for fil in self.photometry[instrument]:
                for epoch in self.photometry[instrument][fil]:
                    abs_mag = self.absolute_magnitude(
                        apparent_magnitude=self.photometry[instrument][fil][epoch]["mag"],
                        internal_extinction=internal_extinction
                    )
                    self.photometry[instrument][fil][epoch]["abs_mag"] = abs_mag
        self.update_output_file()

    def projected_distance(self, angle: units.Quantity):
        angle = angle.to(units.rad).value
        dist = angle * self.D_A
        return dist

    def _output_dict(self):
        output = super()._output_dict()
        output.update({
            "mass_stellar": self.mass_stellar,
            "mass_stellar_err": self.mass_stellar_err,
            "sfr": self.sfr,
            "sfr_err": self.sfr_err,
            "cigale_model_path": self.cigale_model_path,
            "cigale_sfh_path": self.cigale_sfh_path,
            "cigale_results": self.cigale_results
        })
        return output

    def load_output_file(self):
        outputs = super().load_output_file()
        if outputs is not None:
            if "mass_stellar" in outputs and outputs["mass_stellar"] is not None:
                self.mass_stellar = outputs["mass_stellar"]
            if "mass_stellar_err" in outputs and outputs["mass_stellar_err"] is not None:
                self.mass_stellar_err = outputs["mass_stellar_err"]
            if "sfr" in outputs and outputs["sfr"] is not None:
                self.sfr = outputs["sfr"]
            if "sfr_err" in outputs and outputs["sfr_err"] is not None:
                self.sfr_err = outputs["sfr_err"]
            if "cigale_model_path" in outputs and outputs["cigale_model_path"] is not None:
                self.cigale_model_path = outputs["cigale_model_path"]
            if "cigale_sfh_path" in outputs and outputs["cigale_sfh_path"] is not None:
                self.cigale_sfh_path = outputs["cigale_sfh_path"]
            if "cigale_results" in outputs and outputs["cigale_results"] is not None:
                self.cigale_results = outputs["cigale_results"]
        return outputs

    def h(self):
        return cosmology.H(z=self.z) / (100 * units.km * units.second ** -1 * units.Mpc ** -1)

    def halo_mass(self):
        from frb.halos.utils import halomass_from_stellarmass
        if self.mass_stellar is None:
            raise ValueError(f"{self}.mass_stellar has not been defined.")
        self.log_mass_halo = halomass_from_stellarmass(
            log_mstar=np.log10(self.mass_stellar / units.solMass),
            z=self.z
        )
        self.mass_halo = (10 ** self.log_mass_halo) * units.solMass
        if self.mass_stellar_err is None:
            self.mass_stellar_err = 0. * units.solMass
        self.log_mass_halo_upper = halomass_from_stellarmass(
            log_mstar=np.log10((self.mass_stellar + self.mass_stellar_err) / units.solMass),
            z=self.z
        )

        self.log_mass_halo_lower = halomass_from_stellarmass(
            log_mstar=np.log10((self.mass_stellar - self.mass_stellar_err) / units.solMass),
            z=self.z
        )

        return self.mass_halo, self.log_mass_halo

    def halo_concentration_parameter(self):
        if self.log_mass_halo is None:
            self.halo_mass()
        c = 4.67 * (self.mass_halo / (10 ** 14 * self.h() ** -1 * units.solMass)) ** (-0.11)
        return float(c)

    def halo_model_mnfw(self, y0=2., alpha=2., **kwargs):
        from frb.halos.models import ModifiedNFW
        if self.log_mass_halo is None:
            self.halo_mass()
        self.halo_mnfw = ModifiedNFW(
            log_Mhalo=self.log_mass_halo,
            z=self.z,
            cosmo=cosmology,
            c=self.halo_concentration_parameter(),
            y0=y0,
            alpha=alpha,
            **kwargs
        )
        self.halo_mnfw.coord = self.position
        return self.halo_mnfw

    def halo_model_yf17(self, **kwargs):
        from frb.halos.models import YF17
        if self.log_mass_halo is None:
            self.halo_mass()
        self.halo_yf17 = YF17(
            log_Mhalo=self.log_mass_halo,
            z=self.z,
            cosmo=cosmology,
            **kwargs
        )
        return self.halo_yf17

    def halo_model_mb04(self, r_c=147 * units.kpc, **kwargs):
        from frb.halos.models import MB04
        if self.log_mass_halo is None:
            self.halo_mass()
        self.halo_mb04 = MB04(
            log_Mhalo=self.log_mass_halo,
            z=self.z,
            cosmo=cosmology,
            c=self.halo_concentration_parameter(),
            Rc=r_c,
            **kwargs
        )
        return self.halo_mb04

    def halo_model_mb15(self, **kwargs):
        from frb.halos.models import MB15
        if self.log_mass_halo is None:
            self.halo_mass()
        self.halo_mb15 = MB15(
            log_Mhalo=self.log_mass_halo,
            z=self.z,
            cosmo=cosmology,
            **kwargs
        )
        return self.halo_mb15

    def halo_dm_cum(
            self,
            rmax: float = 1.,
            rperp: units.Quantity = 0. * units.kpc,
            step_size: units.Quantity = 0.1 * units.kpc
    ):
        d, dm = self.halo_mnfw.Ne_Rperp(
            rperp,
            step_size=step_size,
            rmax=rmax,
            cumul=True
        )
        tbl = table.QTable({
            "d": d * units.kpc,
            "d_abs": d * units.kpc + self.comoving_distance(),
            "DM": dm * dm_units / (1 + self.z),
        })
        return tbl

    @classmethod
    def default_params(cls):
        default_params = super().default_params()
        default_params.update({
            "z": None,
            "z_err": None,
            "type": "galaxy"
        })
        return default_params

    # TODO: There do not need to be separate methods per class for this. Just pass dictionary as a **kwargs and be done with it
    @classmethod
    def from_dict(cls, dictionary: dict, field=None):
        ra, dec = p.select_coords(dictionary.pop("position"))
        if "position_err" in dictionary:
            position_err = dictionary.pop("position_err")
        else:
            position_err = PositionUncertainty.default_params()
        return cls(name=dictionary.pop("name"),
                   position=f"{ra} {dec}",
                   position_err=position_err,
                   z=dictionary.pop("z"),
                   field=field,
                   **dictionary)


dm_units = units.parsec * units.cm ** -3

dm_host_median = {
    "james_22A": 129 * dm_units,
    "james_22B": 186 * dm_units
}


class Transient(Object):
    def __init__(
            self,
            host_galaxy: Galaxy = None,
            date: time.Time = None,
            **kwargs
    ):
        super().__init__(
            **kwargs
        )
        self.host_galaxy = host_galaxy
        if not isinstance(date, time.Time) and date is not None:
            date = time.Time(date)
        self.date = date

    @classmethod
    def default_params(cls):
        default_params = super().default_params()
        default_params.update({
            "host_galaxy": Galaxy.default_params(),
            "date": "0000-01-01",
        })
        return default_params


class FRB(Transient):
    def __init__(
            self,
            dm: Union[float, units.Quantity] = None,
            **kwargs
    ):
        super().__init__(
            **kwargs
        )
        self.dm = dm
        if self.dm is not None:
            self.dm = u.check_quantity(self.dm, unit=dm_units)

    @classmethod
    def _date_from_name(cls, name):
        if name.startswith("FRB"):
            name = name
            name.replace(" ", "")
            date_str = name[3:]
            while date_str[-1].isalpha():
                # Get rid of TNS-style trailing letters
                date_str = date_str[:-1]
            if len(name) == 9:
                # Then presumably we have format FRBYYDDMM
                date_str = "20" + date_str
            date_str = f"{date_str[:4]}-{date_str[4:6]}-{date_str[6:]}"
            return date_str

        else:
            print("Date could not be resolved from object name.")
            return None

    def date_from_name(self):
        date_str = self._date_from_name(self.name)
        try:
            date = time.Time(date_str)
            self.date = date
            return date
        except ValueError:
            return date_str

    def dm_mw_ism_ne2001(self, distance: Union[units.Quantity, float] = 100. * units.kpc):
        """
        Borrowed from frb.mw
        :param distance:
        :return:
        """
        # from frb.mw import ismDM

        from ne2001 import density
        distance = u.dequantify(distance, unit=units.kpc)
        ne = density.ElectronDensity()
        dm_ism = ne.DM(
            self.position.galactic.l.value,
            self.position.galactic.b.value,
            distance
        )
        return dm_ism

    def dm_mw_ism_ymw16(self, distance: Union[units.Quantity, float] = 50. * units.kpc):
        import pygedm
        dm, tau = pygedm.dist_to_dm(
            self.position.galactic.l,
            self.position.galactic.b,
            distance,
            method="ymw16"
        )
        return dm

    def dm_mw_ism_cum(
            self,
            max_distance: units.Quantity = 20. * units.kpc,
            step_size: units.Quantity = 0.1 * units.kpc,
            max_dm: units.Quantity = 30. * dm_units,
            model: str = "ne2001"
    ):
        max_dm = u.check_quantity(max_dm, dm_units)
        i = 0 * units.kpc
        dm_this = 0 * dm_units
        dm = []
        d = []

        if model == "ne2001":
            func = self.dm_mw_ism_ne2001
        elif model == "ymw16":
            func = self.dm_mw_ism_ymw16
        else:
            raise ValueError(f"Model {model} not recognised.")

        while i < max_distance and dm_this < max_dm:
            d.append(i * 1.)
            dm_this = func(distance=i)
            dm.append(dm_this)
            i += step_size

        return table.QTable({
            "DM": dm,
            "d": d
        })

    def dm_mw_halo(self, rmax: float = 1.):
        import frb.halos.models as halos
        # from frb.mw import haloDM
        outputs = {}
        mw_halo_yf17 = halos.YF17()
        mw_halo_x = halos.MilkyWay()
        mw_halo_mb15 = halos.MB15()
        sun_orbit = 2.7e17 * units.km
        outputs["dm_halo_mw_yf17"] = mw_halo_yf17.Ne_Rperp(sun_orbit, rmax=rmax) / 2
        outputs["dm_halo_mw_pz19_rough"] = mw_halo_x.Ne_Rperp(sun_orbit, rmax=rmax) / 2
        outputs["dm_halo_mw_mb15"] = mw_halo_mb15.Ne_Rperp(sun_orbit, rmax=rmax) / 2
        # outputs["dm_halo_mw_pz19"] = haloDM(self.position)
        outputs["dm_halo_mw_pz19"] = self.dm_mw_halo_pz19()
        return outputs

    def dm_mw_halo_pz19(
            self,
            distance: units.Quantity = None,
            zero: bool = True,
            halo_model=None
    ):
        from frb.halos.models import MilkyWay
        from ne2001 import density
        if halo_model is None:
            halo_model = MilkyWay()
        if distance is None:
            distance = halo_model.r200
        u.dequantify(distance, units.kpc)
        # Zero out inner 10kpc?
        if zero:
            halo_model.zero_inner_ne = 10.  # kpc
        params = dict(F=1., e_density=1.)
        model_ne = density.NEobject(halo_model.ne, **params)
        dm_halo = model_ne.DM(
            self.position.galactic.l.value,
            self.position.galactic.b.value,
            distance
        )
        return dm_halo

    def dm_mw_halo_cum(
            self,
            rmax: float = 1.,
            step_size: units.Quantity = 1 * units.kpc,
    ):
        from frb.halos.models import MilkyWay
        halo_model = MilkyWay()
        max_distance = rmax * halo_model.r200
        i = 0 * units.kpc
        dm = []
        d = []
        while i < max_distance:
            d.append(i * 1.)
            dm_this = self.dm_mw_halo_pz19(distance=i)
            dm.append(dm_this)
            i += step_size

        return table.QTable({
            "DM": dm,
            "d": d
        })

    def dm_cosmic(self, **kwargs):
        from frb.dm.igm import average_DM
        return average_DM(self.host_galaxy.z, cosmo=cosmo.Planck18, **kwargs)

    def dm_halos_avg(self, **kwargs):
        import frb.halos.hmf as hmf
        from frb.dm.igm import average_DMhalos
        hmf.init_hmf()
        return average_DMhalos(self.host_galaxy.z, cosmo=cosmo.Planck18, **kwargs)

    # def estimate_dm_excess(self):
    #     dm_ism = self.estimate_dm_mw_ism()
    #     dm_cosmic = self.estimate_dm_cosmic()
    #     dm_halo = 60 * dm_units
    #     return self.dm - dm_ism - dm_cosmic - dm_halo

    def foreground_accounting(
            self,
            rmax=1.,
            cat_search: str = None,
            step_size_halo: units.Quantity = 0.1 * units.kpc,
            neval_cosmic: int = 10000,
            foreground_objects: list = None,
            load_objects: bool = True
    ):

        from frb.halos.hmf import halo_incidence

        outputs = self.dm_mw_halo(rmax=rmax)

        if load_objects:
            self.field.load_all_objects()

        host = self.host_galaxy
        if foreground_objects is None:
            foreground_objects = list(
                filter(
                    lambda o: isinstance(o, Galaxy) and o.z <= self.host_galaxy.z and o.mass_stellar is not None,
                    self.field.objects
                )
            )
        if host not in foreground_objects:
            foreground_objects.append(host)

        frb_err_ra, frb_err_dec = self.position_err.uncertainty_quadrature_equ()
        frb_err_dec = frb_err_dec.to(units.arcsec)
        cosmic_tbl = table.QTable()

        print("DM_FRB:")
        print(self.dm)

        print("DM_MW:")

        print("\tDM_MWISM:")
        # outputs["dm_ism_mw_cum"] = self.estimate_dm_mw_ism_cum(max_dm=outputs["dm_ism_mw_ne2001"] - 0.5 * dm_units)
        print("\t\tDM_MWISM_NE2001")
        outputs["dm_ism_mw_ne2001"] = self.dm_mw_ism_ne2001()
        print("\t\t", outputs["dm_ism_mw_ne2001"])

        print("\t\tDM_MWISM_YMW16")
        outputs["dm_ism_mw_ymw16"] = self.dm_mw_ism_ymw16()
        print("\t\t", outputs["dm_ism_mw_ymw16"])

        print("\tDM_MWHalo_PZ19:")
        print("\t", outputs["dm_halo_mw_pz19"])

        print("\tDM_MWHalo_YF17:")
        print("\t", outputs["dm_halo_mw_yf17"])

        print("\tDM_MWHalo_MB15:")
        print("\t", outputs["dm_halo_mw_mb15"])

        print("\tDM_MW:")
        outputs["dm_mw"] = outputs["dm_halo_mw_pz19"] + outputs["dm_ism_mw_ne2001"]
        print("\t", outputs["dm_mw"])

        print("DM_exgal:")
        outputs["dm_exgal"] = self.dm - outputs["dm_mw"]
        print(outputs["dm_exgal"])

        print("Avg DM_cosmic:")
        dm_cosmic, z = self.dm_cosmic(cumul=True, neval=neval_cosmic)
        cosmic_tbl["z"] = z
        cosmic_tbl["comoving_distance"] = cosmology.comoving_distance(cosmic_tbl["z"])
        cosmic_tbl["dm_cosmic_avg"] = dm_cosmic
        outputs["dm_cosmic_avg"] = dm_cosmic[-1]
        print(outputs["dm_cosmic_avg"])
        print("\tAvg DM_halos:")
        dm_halos, _ = self.dm_halos_avg(rmax=rmax, neval=neval_cosmic, cumul=True)
        cosmic_tbl["dm_halos_avg"] = dm_halos
        outputs["dm_halos_avg"] = dm_halos[-1]
        print("\t", outputs["dm_halos_avg"])
        print("\tAvg DM_igm:")
        outputs["dm_igm"] = outputs["dm_cosmic_avg"] - outputs["dm_halos_avg"]
        cosmic_tbl["dm_igm"] = cosmic_tbl["dm_cosmic_avg"] - cosmic_tbl["dm_halos_avg"]
        print("\t", outputs["dm_igm"])

        print("Empirical DM_halos:")
        halo_inform = []
        halo_models = {}
        halo_profiles = {}
        dm_halo_host = None
        dm_halo_cum = {}
        cosmic_tbl["dm_halos_emp"] = cosmic_tbl["dm_halos_avg"] * 0
        for obj in foreground_objects:
            print(f"\tDM_halo_{obj.name}:")
            # if load_objects:
            #     obj.load_output_file()
            obj.select_deepest()
            halo_info = {
                "id": obj.name,
                "z": obj.z,
                "ra": obj.position_photometry.ra,
                "dec": obj.position_photometry.dec
            }

            if cat_search is not None:
                cat_row, sep = obj.find_in_cat(cat_search)
                if sep < 1 * units.arcsec:
                    halo_info["id_cat"] = cat_row["objName"]
                    halo_info["ra_cat"] = cat_row["raStack"]
                    halo_info["dec_cat"] = cat_row["decStack"]
                else:
                    halo_info["id_cat"] = "--"
                halo_info["offset_cat"] = sep.to(units.arcsec)

            halo_info["offset_angle"] = offset_angle = self.position.separation(obj.position_photometry).to(
                units.arcsec)
            fg_pos_err = max(
                obj.position_photometry_err.dec_stat,
                obj.position_photometry_err.ra_stat)
            halo_info["distance_angular_size"] = obj.angular_size_distance()
            halo_info["distance_luminosity"] = obj.luminosity_distance()
            halo_info["distance_comoving"] = obj.comoving_distance()
            halo_info["offset_angle_err"] = offset_angle_err = np.sqrt(fg_pos_err ** 2 + frb_err_dec ** 2)
            halo_info["r_perp"] = offset = obj.projected_distance(offset_angle).to(units.kpc)
            halo_info["r_perp_err"] = obj.projected_distance(offset_angle_err).to(units.kpc)
            halo_info["mass_stellar"] = fg_m_star = obj.mass_stellar
            halo_info["mass_stellar_err"] = fg_m_star_err = obj.mass_stellar_err
            halo_info["log_mass_stellar"] = np.log10(fg_m_star / units.solMass)
            halo_info["log_mass_stellar_err"] = u.uncertainty_log10(
                arg=fg_m_star,
                uncertainty_arg=fg_m_star_err)
            obj.halo_mass()
            halo_info["mass_halo"] = obj.mass_halo
            halo_info["log_mass_halo"] = obj.log_mass_halo
            halo_info["log_mass_halo_upper"] = obj.log_mass_halo_upper
            halo_info["log_mass_halo_lower"] = obj.log_mass_halo_lower
            halo_info["h"] = obj.h()
            halo_info["c"] = obj.halo_concentration_parameter()

            mnfw = obj.halo_model_mnfw()
            yf17 = obj.halo_model_yf17()
            mb04 = obj.halo_model_mb04()
            mb15 = obj.halo_model_mb15()

            halo_nes = []
            rs = []
            dm_val = np.inf
            i = 0
            # r_perp = 0 * units.kpc
            while dm_val > rmax:  # 1.
                r_perp = i * step_size_halo
                dm_val = mnfw.Ne_Rperp(
                    r_perp,
                    rmax=rmax,
                    step_size=step_size_halo
                ).value / (1 + obj.z)
                halo_nes.append(dm_val)
                rs.append(r_perp.value)
                i += 1

            # halo_info["r_lim"] = r_perp

            halo_info["dm_halo"] = dm_halo = mnfw.Ne_Rperp(
                Rperp=offset,
                rmax=rmax,
                step_size=step_size_halo
            ) / (1 + obj.z)
            halo_info["dm_halo_yf17"] = yf17.Ne_Rperp(
                Rperp=offset,
                rmax=rmax,
                step_size=step_size_halo
            ) / (1 + obj.z)
            halo_info["dm_halo_mb04"] = mb04.Ne_Rperp(
                Rperp=offset,
                rmax=rmax,
                step_size=step_size_halo
            ) / (1 + obj.z)
            halo_info["dm_halo_mb15"] = mb15.Ne_Rperp(
                Rperp=offset,
                rmax=rmax,
                step_size=step_size_halo
            ) / (1 + obj.z)

            halo_info["r_200"] = mnfw.r200
            if obj.name.startswith("HG"):
                halo_info["dm_halo"] = dm_halo_host = dm_halo / 2
                halo_info["id_short"] = "HG"
            else:
                halo_info["id_short"] = obj.name[:obj.name.find("_")]

            print("\t", halo_info["dm_halo"])

            halo_models[obj.name] = mnfw

            halo_inform.append(halo_info)

            halo_profiles[obj.name] = halo_nes

            halo_info["n_intersect_greater"] = halo_incidence(
                Mlow=obj.mass_halo.value,
                zFRB=self.host_galaxy.z,
                radius=halo_info["r_perp"]
            )

            m_low = 10 ** (np.floor(obj.log_mass_halo))
            m_high = 10 ** (np.ceil(obj.log_mass_halo))
            if m_low < 2e10:
                m_high += 2e10 - m_low
                m_low = 2e10

            halo_info["mass_halo_partition_high"] = m_high * units.solMass
            halo_info["mass_halo_partition_low"] = m_low * units.solMass

            halo_info["log_mass_halo_partition_high"] = np.log10(m_high)
            halo_info["log_mass_halo_partition_low"] = np.log10(m_low)

            halo_info["n_intersect_partition"] = halo_incidence(
                Mlow=m_low,
                Mhigh=m_high,
                zFRB=self.host_galaxy.z,
                radius=halo_info["r_perp"]
            )

            if obj.cigale_results is not None:
                halo_info["u-r"] = obj.cigale_results["bayes.param.restframe_u_prime-r_prime"] * units.mag
            if obj.sfr is not None:
                halo_info["sfr"] = obj.sfr
            if obj.sfr_err is not None:
                halo_info["sfr_err"] = obj.sfr_err

            if halo_info["dm_halo"] > 0. * dm_units:
                dm_halo_cum_this = obj.halo_dm_cum(
                    rmax=rmax,
                    rperp=offset,
                    step_size=step_size_halo
                )

                if obj is not self.host_galaxy:
                    dm_halo_cum[obj.name] = dm_halo_cum_this
                    cosmic_tbl["dm_halos_emp"] += np.interp(
                        cosmic_tbl["comoving_distance"],
                        dm_halo_cum_this["d_abs"],
                        dm_halo_cum_this["DM"]
                    )
                else:
                    dm_halo_cum[obj.name] = dm_halo_cum_this[:len(dm_halo_cum_this) // 2]
                    cosmic_tbl["dm_halo_host"] = np.interp(
                        cosmic_tbl["comoving_distance"],
                        dm_halo_cum_this["d_abs"],
                        dm_halo_cum_this["DM"]
                    )

        #         plt.plot(rs, halo_nes)
        #         plt.plot([offset.value, offset.value], [0, max(halo_nes)])

        halo_tbl = table.QTable(halo_inform)
        cosmic_tbl["dm_cosmic_emp"] = cosmic_tbl["dm_halos_emp"] + cosmic_tbl["dm_igm"]

        print("\tEmpirical DM_halos:")
        outputs["dm_halos_emp"] = halo_tbl["dm_halo"].nansum() - dm_halo_host
        outputs["dm_halos_yf17"] = halo_tbl["dm_halo_yf17"].nansum() - dm_halo_host
        outputs["dm_halos_mb04"] = halo_tbl["dm_halo_mb04"].nansum() - dm_halo_host
        outputs["dm_halos_mb15"] = halo_tbl["dm_halo_mb15"].nansum() - dm_halo_host

        print("\t", outputs["dm_halos_emp"])

        print("\tEmpirical DM_cosmic:")
        outputs["dm_cosmic_emp"] = outputs["dm_igm"] + outputs["dm_halos_emp"]
        print("\t", outputs["dm_cosmic_emp"])

        print("DM_host:")
        # Obtained using James 2021
        print("\tMedian DM_host:")
        outputs["dm_host_median_james22A"] = dm_host_median["james_22A"] / (1 + host.z)
        outputs["dm_host_median"] = dm_host_median["james_22B"] / (1 + host.z)
        print("\t", outputs["dm_host_median"])
        # print("\tMax-probability DM_host:")
        # outputs["dm_host_max_p_james22A"] = 98 * dm_units / (1 + host.z)
        # print("\t", outputs["dm_host_max_p"])

        print("\tDM_halo_host")
        outputs["dm_halo_host"] = dm_halo_host
        print("\t", outputs["dm_halo_host"])

        print("\tDM_host,ism:")
        outputs["dm_host_ism"] = outputs["dm_host_median"] - outputs["dm_halo_host"]
        print("\t", outputs["dm_host_ism"])

        print("Excess DM estimate:")
        outputs["dm_excess_avg"] = self.dm - outputs["dm_cosmic_avg"] - outputs["dm_mw"] - outputs["dm_host_median"]
        print("\t", outputs["dm_excess_avg"])

        print("Empirical Excess DM:")
        outputs["dm_excess_emp"] = self.dm - outputs["dm_cosmic_emp"] - outputs["dm_mw"] - outputs["dm_host_median"]
        print("\t", outputs["dm_excess_emp"])

        #     r_eff_proj = foreground.projected_distance(r_eff).to(units.kpc)
        #     r_eff_proj_err = foreground.projected_distance(r_eff_err).to(units.kpc)
        #     print("Projected effective radius:")
        #     print(r_eff_proj, "+/-", r_eff_proj_err)
        #     print("FG-normalized offset:")
        #     print(offset / r_eff_proj)

        outputs["halo_table"] = halo_tbl
        outputs["halo_models"] = halo_models
        outputs["halo_dm_profiles"] = halo_profiles
        outputs["halo_dm_cum"] = dm_halo_cum
        outputs["dm_cum_table"] = cosmic_tbl

        return outputs

    @classmethod
    def from_dict(cls, dictionary: dict, name: str = None, field=None):
        frb = super().from_dict(dictionary=dictionary)
        # if "dm" in dictionary:
        #     frb.dm = u.check_quantity(dictionary["dm"], dm_units)
        host_galaxy = Galaxy.from_dict(dictionary=dictionary["host_galaxy"], field=field)
        frb.host_galaxy = host_galaxy
        return frb

    @classmethod
    def default_params(cls):
        default_params = super().default_params()
        default_params.update({
            "dm": 0.0 * dm_units,
            "snr": 0.0,
        })
        return default_params
>>>>>>> c5a02029
<|MERGE_RESOLUTION|>--- conflicted
+++ resolved
@@ -1,4 +1,3 @@
-<<<<<<< HEAD
 from typing import Union, Tuple, List
 import os
 import copy
@@ -1972,1980 +1971,4 @@
             "dm": 0.0 * dm_units,
             "snr": 0.0,
         })
-        return default_params
-=======
-from typing import Union, Tuple, List
-import os
-import copy
-
-import matplotlib.pyplot as plt
-import numpy as np
-
-from astropy.coordinates import SkyCoord
-import astropy.units as units
-import astropy.table as table
-import astropy.cosmology as cosmo
-from astropy.modeling import models, fitting
-from astropy.visualization import quantity_support
-import astropy.time as time
-import astropy.io.fits as fits
-
-import craftutils.params as p
-import craftutils.astrometry as astm
-import craftutils.utils as u
-import craftutils.observation.instrument as inst
-import craftutils.retrieve as r
-import craftutils.observation as obs
-
-try:
-    cosmology = cosmo.Planck18
-except AttributeError:
-    cosmology = cosmo.Planck15
-
-quantity_support()
-
-position_dictionary = {
-    "ra": {
-        "decimal": 0.0,
-        "hms": None},
-    "dec": {
-        "decimal": 0.0,
-        "dms": None
-    },
-}
-
-uncertainty_dict = {
-    "sys": 0.0,
-    "stat": 0.0
-}
-
-
-def skycoord_to_position_dict(skycoord: SkyCoord):
-    ra_float = skycoord.ra.value
-    dec_float = skycoord.dec.value
-
-    s = skycoord.to_string("hmsdms")
-    ra = s[:s.find(" ")]
-    dec = s[s.find(" ") + 1:]
-
-    position = {"dec": {"decimal": dec_float, "dms": dec},
-                "ra": {"decimal": ra_float, "hms": ra}}
-
-    return position
-
-
-class PositionUncertainty:
-    def __init__(
-            self,
-            uncertainty: Union[float, units.Quantity, dict, tuple] = None,
-            position: SkyCoord = None,
-            ra_err_sys: Union[float, units.Quantity] = None,
-            ra_err_stat: Union[float, units.Quantity] = None,
-            dec_err_sys: Union[float, units.Quantity] = None,
-            dec_err_stat: Union[float, units.Quantity] = None,
-            a_stat: Union[float, units.Quantity] = None,
-            a_sys: Union[float, units.Quantity] = None,
-            b_stat: Union[float, units.Quantity] = None,
-            b_sys: Union[float, units.Quantity] = None,
-            theta: Union[float, units.Quantity] = None,
-            sigma: float = None
-    ):
-        """
-        If a single value is provided for uncertainty, the uncertainty ellipse will be assumed to be circular.
-        Values in dictionary, if provided, override values given as arguments.
-        Position values provided without units are assumed to be in degrees.
-        On the other hand, uncertainty values provided without units are assumed to be in arcseconds;
-        except for uncertainties in RA, which are assumed in RA seconds.
-        :param uncertainty:
-        :param position:
-        :param ra_err_sys:
-        :param ra_err_stat:
-        :param dec_err_sys:
-        :param dec_err_stat:
-        :param a_stat:
-        :param a_sys:
-        :param b_stat:
-        :param b_sys:
-        :param theta:
-        :param sigma: The confidence interval (expressed in multiples of sigma) of the uncertainty ellipse.
-        """
-        self.sigma = sigma
-        # Assign values from dictionary, if provided.
-        if type(uncertainty) is dict:
-            if "ra" in uncertainty and uncertainty["ra"] is not None:
-                if "sys" in uncertainty["ra"] and uncertainty["ra"]["sys"] is not None:
-                    ra_err_sys = uncertainty["ra"]["sys"]
-                if "stat" in uncertainty["ra"] and uncertainty["ra"]["stat"] is not None:
-                    ra_err_stat = uncertainty["ra"]["stat"]
-            if "dec" in uncertainty and uncertainty["dec"] is not None:
-                if "sys" in uncertainty["dec"] and uncertainty["dec"]["sys"] is not None:
-                    dec_err_sys = uncertainty["dec"]["sys"]
-                if "stat" in uncertainty["dec"] and uncertainty["dec"]["stat"] is not None:
-                    dec_err_stat = uncertainty["dec"]["stat"]
-            if "a" in uncertainty and uncertainty["a"] is not None:
-                if "sys" in uncertainty["a"] and uncertainty["a"]["sys"] is not None:
-                    a_sys = uncertainty["a"]["sys"]
-                if "stat" in uncertainty["a"] and uncertainty["a"]["stat"] is not None:
-                    a_stat = uncertainty["a"]["stat"]
-            if "b" in uncertainty and uncertainty["b"] is not None:
-                if "sys" in uncertainty["b"] and uncertainty["b"]["sys"] is not None:
-                    b_sys = uncertainty["b"]["sys"]
-                if "stat" in uncertainty["b"] and uncertainty["a"]["stat"] is not None:
-                    b_stat = uncertainty["b"]["stat"]
-            if "theta" in uncertainty and uncertainty["theta"] is not None:
-                theta = uncertainty["theta"]
-
-        # If uncertainty is a single value, assume a circular uncertainty region without distinction between systematic
-        # and statistical.
-        elif uncertainty is not None:
-            a_stat = uncertainty
-            a_sys = 0.0
-            b_stat = uncertainty
-            b_sys = 0.0
-            theta = 0.0
-
-        # Check whether we're specifying uncertainty using equatorial coordinates or ellipse parameters.
-        u.debug_print(2, "PositionUncertainty.__init__(): a_stat, a_sys, b_stat, b_sys, theta, position ==", a_stat,
-                      a_sys, b_stat, b_sys, theta, position)
-        u.debug_print(2, "PositionUncertainty.__init__(): ra_err_sys, ra_err_stat, dec_err_sys, dec_err_stat ==",
-                      ra_err_sys, ra_err_stat, dec_err_sys, dec_err_stat)
-        if a_stat is not None and a_sys is not None and b_stat is not None and b_sys is not None and theta is not None and position is not None:
-            ellipse = True
-        elif ra_err_sys is not None and ra_err_stat is not None and dec_err_sys is not None and dec_err_stat is not None:
-            ellipse = False
-        else:
-            raise ValueError(
-                "Either all ellipse values (a, b, theta) or all equatorial values (ra, dec, position) must be provided.")
-
-        ra_err_sys = u.check_quantity(number=ra_err_sys, unit=units.hourangle / 3600)
-        ra_err_stat = u.check_quantity(number=ra_err_stat, unit=units.hourangle / 3600)
-        dec_err_sys = u.check_quantity(number=dec_err_sys, unit=units.arcsec)
-        dec_err_stat = u.check_quantity(number=dec_err_stat, unit=units.arcsec)
-        # Convert equatorial uncertainty to ellipse with theta=0
-        if not ellipse:
-            ra = position.ra
-            dec = position.dec
-            a_sys = SkyCoord(0.0 * units.degree, dec).separation(SkyCoord(ra_err_sys, dec))
-            a_stat = SkyCoord(0.0 * units.degree, dec).separation(SkyCoord(ra_err_stat, dec))
-            b_sys = SkyCoord(ra, dec).separation(SkyCoord(ra, dec + dec_err_sys))
-            b_stat = SkyCoord(ra, dec).separation(SkyCoord(ra, dec + dec_err_stat))
-            a_sys, b_sys = max(a_sys, b_sys), min(a_sys, b_sys)
-            a_stat, b_stat = max(a_stat, b_stat), min(a_stat, b_stat)
-            theta = 0.0 * units.degree
-        # Or use ellipse parameters as given.
-        else:
-            a_sys = u.check_quantity(number=a_sys, unit=units.arcsec)
-            a_stat = u.check_quantity(number=a_stat, unit=units.arcsec)
-            b_sys = u.check_quantity(number=b_sys, unit=units.arcsec)
-            b_stat = u.check_quantity(number=b_stat, unit=units.arcsec)
-            theta = u.check_quantity(number=theta, unit=units.arcsec)
-
-        self.a_sys = a_sys
-        self.a_stat = a_stat
-        self.b_sys = b_sys
-        self.b_stat = b_stat
-        self.theta = theta
-
-        self.ra_sys = ra_err_sys
-        self.dec_sys = dec_err_sys
-        self.ra_stat = ra_err_stat
-        self.dec_stat = dec_err_stat
-
-    def uncertainty_quadrature(self):
-        return np.sqrt(self.a_sys ** 2 + self.a_stat ** 2), np.sqrt(self.b_sys ** 2 + self.b_stat ** 2)
-
-    def uncertainty_quadrature_equ(self):
-        return np.sqrt(self.ra_sys ** 2 + self.ra_stat ** 2), np.sqrt(self.dec_stat ** 2 + self.dec_stat ** 2)
-
-    # TODO: Finish this
-
-    def to_dict(self):
-        return {
-            "a_sys": self.a_sys,
-            "a_stat": self.a_stat,
-            "b_sys": self.b_sys,
-            "b_stat": self.b_stat,
-            "theta": self.theta,
-            "ra_err_sys": self.ra_sys,
-            "dec_err_sys": self.dec_sys,
-            "ra_err_stat": self.ra_stat,
-            "dec_err_stat": self.dec_stat
-        }
-
-    @classmethod
-    def default_params(cls):
-        return {
-            "ra": copy.deepcopy(uncertainty_dict),
-            "dec": copy.deepcopy(uncertainty_dict),
-            "a": copy.deepcopy(uncertainty_dict),
-            "b": copy.deepcopy(uncertainty_dict),
-            "theta": 0.0,
-            "sigma": None,
-            "healpix_path": None
-        }
-
-
-class Object:
-    def __init__(
-            self,
-            name: str = None,
-            position: Union[SkyCoord, str] = None,
-            position_err: Union[float, units.Quantity, dict, PositionUncertainty, tuple] = 0.0 * units.arcsec,
-            field=None,
-            row: table.Row = None,
-            plotting: dict = None,
-            **kwargs
-    ):
-        self.name = name
-
-        self.cat_row = row
-        self.position = None
-        self.position_err = None
-
-        if self.cat_row is not None:
-            self.position_from_cat_row()
-        elif position is not None:
-            self.position = astm.attempt_skycoord(position)
-            if type(position_err) is not PositionUncertainty:
-                self.position_err = PositionUncertainty(uncertainty=position_err, position=self.position)
-            self.position_galactic = None
-            if isinstance(self.position, SkyCoord):
-                self.position_galactic = self.position.transform_to("galactic")
-
-        self.position_photometry = self.position.copy()
-        self.position_photometry_err = self.position_err
-
-        if self.name is None:
-            self.jname()
-        self.name_filesys = None
-        self.set_name_filesys()
-
-        self.photometry = {}
-        self.photometry_tbl = None
-        self.data_path = None
-        self.output_file = None
-        self.field = field
-        self.irsa_extinction_path = None
-        self.irsa_extinction = None
-        self.ebv_sandf = None
-        self.extinction_power_law = None
-        self.paths = {}
-        if self.data_path is not None:
-            self.load_output_file()
-        if isinstance(plotting, dict):
-            self.plotting_params = plotting
-            if "frame" in self.plotting_params and self.plotting_params["frame"] is not None:
-                self.plotting_params["frame"] = u.check_quantity(self.plotting_params["frame"], units.arcsec)
-        else:
-            self.plotting_params = {}
-
-        self.a = None
-        self.b = None
-        self.theta = None
-        self.kron = None
-
-        self.photometry_args = None
-        if "photometry_args_manual" in kwargs and kwargs["photometry_args_manual"]["a"] != 0 and \
-                kwargs["photometry_args_manual"]["b"]:
-            self.photometry_args = kwargs["photometry_args_manual"]
-            self.a = self.photometry_args["a"]
-            self.b = self.photometry_args["b"]
-            self.theta = self.photometry_args["theta"]
-            self.kron = self.photometry_args["kron_radius"]
-
-    def set_name_filesys(self):
-        if self.name is not None:
-            self.name_filesys = self.name.replace(" ", "-")
-
-    def position_from_cat_row(self, cat_row: table.Row = None):
-        if cat_row is not None:
-            self.cat_row = cat_row
-        self.position_photometry = SkyCoord(self.cat_row["RA"], self.cat_row["DEC"])
-        self.position_photometry_err = PositionUncertainty(
-            ra_err_stat=self.cat_row["RA_ERR"],
-            ra_err_sys=0.0 * units.arcsec,
-            dec_err_stat=self.cat_row["DEC_ERR"],
-            dec_err_sys=0.0 * units.arcsec,
-            position=self.position_photometry
-        )
-        return self.position_photometry
-
-    def get_photometry(self):
-        for cat in self.field.cats:
-            pass
-
-    def get_good_photometry(self):
-
-        import craftutils.observation.image as image
-        self.estimate_galactic_extinction()
-        deepest_dict = self.select_deepest()
-        deepest_path = deepest_dict["good_image_path"]
-
-        cls = image.CoaddedImage.select_child_class(instrument=deepest_dict["instrument"])
-        deepest_img = cls(path=deepest_path)
-        deep_mask = deepest_img.write_mask(
-            output_path=os.path.join(
-                self.data_path,
-                f"{self.name_filesys}_master-mask_{deepest_dict['instrument']}_{deepest_dict['filter']}_{deepest_dict['epoch_name']}.fits",
-            ),
-            method="sep",
-            unmasked=self.position_photometry
-        )
-        mag_results = deepest_img.sep_elliptical_magnitude(
-            centre=self.position_photometry,
-            a_world=self.a,
-            b_world=self.b,
-            theta_world=self.theta,
-            kron_radius=self.kron,
-            output=os.path.join(
-                self.data_path,
-                f"{self.name_filesys}_{deepest_dict['instrument']}_{deepest_dict['filter']}_{deepest_dict['epoch_name']}"
-            ),
-            mask_nearby=deep_mask
-        )
-        if mag_results is not None:
-            deepest_dict["mag_sep"] = mag_results["mag"][0]
-            deepest_dict["mag_sep_err"] = mag_results["mag_err"][0]
-            deepest_dict["snr_sep"] = mag_results["snr"][0]
-            deepest_dict["back_sep"] = mag_results["back"][0]
-            deepest_dict["flux_sep"] = mag_results["flux"][0]
-            deepest_dict["flux_sep_err"] = mag_results["flux_err"][0]
-        else:
-            deepest_dict["mag_sep"] = -999. * units.mag
-            deepest_dict["mag_sep_err"] = -999. * units.mag
-            deepest_dict["snr_sep"] = -999.
-            deepest_dict["back_sep"] = 0.
-            deepest_dict["flux_sep"] = -999.
-            deepest_dict["flux_sep_err"] = -999.
-            deepest_dict["threshold_sep"] = -999.
-        deepest_dict["zeropoint_sep"] = deepest_img.zeropoint_best["zeropoint_img"]
-
-        for instrument in self.photometry:
-            for band in self.photometry[instrument]:
-                for epoch in self.photometry[instrument][band]:
-                    print(f"Extracting photometry for {self.name} in {instrument} {band}, epoch {epoch}.")
-                    phot_dict = self.photometry[instrument][band][epoch]
-                    if phot_dict["good_image_path"] == deepest_path:
-                        continue
-                    cls = image.CoaddedImage.select_child_class(instrument=instrument)
-                    img = cls(path=phot_dict["good_image_path"])
-                    mask_rp = deep_mask.reproject(
-                        other_image=img,
-                        output_path=os.path.join(
-                            self.data_path,
-                            f"{self.name_filesys}_mask_{phot_dict['instrument']}_{phot_dict['filter']}_{phot_dict['epoch_name']}.fits",
-                        ),
-                        write_footprint=False,
-                        method="interp",
-                        mask_mode=True
-                    )
-                    mag_results = img.sep_elliptical_magnitude(
-                        centre=self.position_photometry,
-                        a_world=self.a,  # + delta_fwhm,
-                        b_world=self.b,  # + delta_fwhm,
-                        theta_world=self.theta,
-                        kron_radius=self.kron,
-                        output=os.path.join(self.data_path, f"{self.name_filesys}_{instrument}_{band}_{epoch}"),
-                        mask_nearby=mask_rp
-                    )
-
-                    if mag_results is not None:
-                        phot_dict["mag_sep"] = mag_results["mag"][0]
-                        phot_dict["mag_sep_err"] = mag_results["mag_err"][0]
-                        phot_dict["snr_sep"] = mag_results["snr"][0]
-                        phot_dict["back_sep"] = mag_results["back"][0]
-                        phot_dict["flux_sep"] = mag_results["flux"][0]
-                        phot_dict["flux_sep_err"] = mag_results["flux_err"][0]
-                    else:
-                        phot_dict["mag_sep"] = -999. * units.mag
-                        phot_dict["mag_sep_err"] = -999. * units.mag
-                        phot_dict["snr_sep"] = -999.
-                        phot_dict["back_sep"] = 0.
-                        phot_dict["flux_sep"] = -999.
-                        phot_dict["flux_sep_err"] = -999.
-                        phot_dict["threshold_sep"] = -999.
-                    phot_dict["zeropoint_sep"] = img.zeropoint_best["zeropoint_img"]
-                    mag_results = img.sep_elliptical_magnitude(
-                        centre=self.position_photometry,
-                        a_world=self.a,  # + delta_fwhm,
-                        b_world=self.b,  # + delta_fwhm,
-                        theta_world=self.theta,
-                        kron_radius=self.kron,
-                        # output=os.path.join(self.data_path, f"{self.name_filesys}_{instrument}_{band}_{epoch}"),
-                        mask_nearby=False
-                    )
-                    if mag_results is not None:
-                        phot_dict["mag_sep_unmasked"] = mag_results["mag"][0]
-                        phot_dict["mag_sep_unmasked_err"] = mag_results["mag_err"][0]
-                        phot_dict["snr_sep_unmasked"] = mag_results["snr"][0]
-                        phot_dict["flux_sep_unmasked"] = mag_results["flux"][0]
-                        phot_dict["flux_sep_unmasked_err"] = mag_results["flux_err"][0]
-                    else:
-                        phot_dict["mag_sep_unmasked"] = -999. * units.mag
-                        phot_dict["mag_sep_unmasked_err"] = -999. * units.mag
-                        phot_dict["snr_sep"] = -999.
-                        phot_dict["flux_sep_unmasked"] = -999.
-                        phot_dict["flux_sep_unmasked_err"] = -999.
-
-        self.update_output_file()
-
-    def add_photometry(
-            self,
-            instrument: Union[str, inst.Instrument],
-            fil: Union[str, inst.Filter],
-            epoch_name: str,
-            mag: units.Quantity, mag_err: units.Quantity,
-            snr: float,
-            ellipse_a: units.Quantity, ellipse_a_err: units.Quantity,
-            ellipse_b: units.Quantity, ellipse_b_err: units.Quantity,
-            ellipse_theta: units.Quantity, ellipse_theta_err: units.Quantity,
-            ra: units.Quantity, ra_err: units.Quantity,
-            dec: units.Quantity, dec_err: units.Quantity,
-            kron_radius: float,
-            image_path: str,
-            good_image_path: str = None,
-            separation_from_given: units.Quantity = None,
-            epoch_date: str = None,
-            class_star: float = None,
-            spread_model: float = None, spread_model_err: float = None,
-            class_flag: int = None,
-            mag_psf: units.Quantity = None, mag_psf_err: units.Quantity = None,
-            snr_psf: float = None,
-            image_depth: units.Quantity = None,
-            do_mask: bool = True,
-            **kwargs
-    ):
-        if good_image_path is None:
-            good_image_path = image_path
-        if isinstance(epoch_date, time.Time):
-            epoch_date = epoch_date.strftime('%Y-%m-%d')
-        photometry = {
-            "instrument": str(instrument),
-            "filter": str(fil),
-            "epoch_name": epoch_name,
-            "mag": u.check_quantity(mag, unit=units.mag),
-            "mag_err": u.check_quantity(mag_err, unit=units.mag),
-            "snr": float(snr),
-            "a": u.check_quantity(ellipse_a, unit=units.arcsec, convert=True),
-            "a_err": u.check_quantity(ellipse_a_err, unit=units.arcsec, convert=True),
-            "b": u.check_quantity(ellipse_b, unit=units.arcsec, convert=True),
-            "b_err": u.check_quantity(ellipse_b_err, unit=units.arcsec, convert=True),
-            "theta": u.check_quantity(ellipse_theta, unit=units.deg, convert=True),
-            "theta_err": u.check_quantity(ellipse_theta_err, unit=units.deg, convert=True),
-            "ra": u.check_quantity(ra, units.deg, convert=True),
-            "ra_err": u.check_quantity(ra_err, units.deg, convert=True),
-            "dec": u.check_quantity(dec, units.deg, convert=True),
-            "dec_err": u.check_quantity(dec_err, units.deg, convert=True),
-            "kron_radius": float(kron_radius),
-            "separation_from_given": u.check_quantity(separation_from_given, units.arcsec, convert=True),
-            "epoch_date": str(epoch_date),
-            "class_star": float(class_star),
-            "spread_model": float(spread_model),
-            "spread_model_err": float(spread_model_err),
-            "class_flag": int(class_flag),
-            "mag_psf": u.check_quantity(mag_psf, unit=units.mag),
-            "mag_psf_err": u.check_quantity(mag_psf_err, unit=units.mag),
-            "snr_psf": snr_psf,
-            "image_depth": u.check_quantity(image_depth, unit=units.mag),
-            "image_path": image_path,
-            "good_image_path": good_image_path,
-            "do_mask": do_mask,
-        }
-
-        if self.photometry_args is not None:
-            photometry["a"] = self.a
-            photometry["b"] = self.b
-            photometry["a_err"] = 0 * units.arcsec
-            photometry["b_err"] = 0 * units.arcsec
-            photometry["theta"] = self.theta
-            photometry["kron_radius"] = self.kron
-            if "fix_pos" in self.photometry_args and self.photometry_args["fix_pos"]:
-                photometry["ra"] = self.position_photometry.ra
-                photometry["dec"] = self.position_photometry.dec
-
-        kwargs.update(photometry)
-        if instrument not in self.photometry:
-            self.photometry[instrument] = {}
-        if fil not in self.photometry[instrument]:
-            self.photometry[instrument][fil] = {}
-        self.photometry[instrument][fil][epoch_name] = kwargs
-        self.update_output_file()
-        return kwargs
-
-    def find_in_cat(self, cat_name: str):
-        # cat = self.field.load_catalogue(cat_name=cat_name)
-        cat_path = self.field.get_path(f"cat_csv_{cat_name}")
-        cat = table.QTable.read(cat_path)
-
-        cols = r.cat_columns(cat_name)
-        ra_col = cols["ra"]
-        dec_col = cols["dec"]
-        cat = astm.sanitise_coord(cat, dec_col)
-        ra = cat[ra_col]
-        dec = cat[dec_col]
-        coord = SkyCoord(ra, dec, unit=units.deg)
-        best_index, sep = astm.find_nearest(self.position, coord)
-        return cat[best_index], sep
-
-    def _output_dict(self):
-        pos_phot_err = None
-        if self.position_photometry_err is not None:
-            pos_phot_err = self.position_photometry_err.to_dict()
-        return {
-            "position_photometry": self.position_photometry,
-            "position_photometry_err": pos_phot_err,
-            "photometry": self.photometry,
-            "irsa_extinction_path": self.irsa_extinction_path,
-            "extinction_law": self.extinction_power_law,
-        }
-
-    def load_output_file(self):
-        self.check_data_path()
-        if self.data_path is not None:
-            outputs = p.load_output_file(self)
-            if outputs is not None:
-                if "position_photometry" in outputs and outputs["position_photometry"] is not None:
-                    self.position_photometry = outputs["position_photometry"]
-                if "position_photometry_err" in outputs and outputs["position_photometry_err"] is not None:
-                    self.position_photometry_err = PositionUncertainty(
-                        **outputs["position_photometry_err"],
-                        position=self.position_photometry
-                    )
-                if "photometry" in outputs and outputs["photometry"] is not None:
-                    self.photometry = outputs["photometry"]
-                if "irsa_extinction_path" in outputs and outputs["irsa_extinction_path"] is not None:
-                    self.irsa_extinction_path = outputs["irsa_extinction_path"]
-            return outputs
-
-    def check_data_path(self):
-        if self.field is not None:
-            u.debug_print(2, "", self.name)
-            self.data_path = os.path.join(self.field.data_path, "objects", self.name_filesys)
-            u.mkdir_check(self.data_path)
-            self.output_file = os.path.join(self.data_path, f"{self.name_filesys}_outputs.yaml")
-            return True
-        else:
-            return False
-
-    def update_output_file(self):
-        if self.check_data_path():
-            p.update_output_file(self)
-
-    def write_plot_photometry(self, output: str = None, **kwargs):
-        """
-        Plots available photometry (mag v lambda_eff) and writes to disk.
-        :param output: Path to write plot.
-        :return: matplotlib ax object containing plot info
-        """
-        if output is None:
-            output = os.path.join(self.data_path, f"{self.name_filesys}_photometry.pdf")
-
-        plt.close()
-        ax = self.plot_photometry(**kwargs)
-        ax.legend()
-        plt.savefig(output)
-        plt.close()
-        return ax
-
-    def plot_photometry(self, ax=None, **kwargs):
-        """
-        Plots available photometry (mag v lambda_eff).
-        :param ax: matplotlib ax object to plot with. A new object is generated if none is provided.
-        :param kwargs:
-        :return: matplotlib ax object containing plot info
-        """
-        if ax is None:
-            fig, ax = plt.subplots()
-        if "ls" not in kwargs:
-            kwargs["ls"] = ""
-        if "marker" not in kwargs:
-            kwargs["marker"] = "x"
-        if "ecolor" not in kwargs:
-            kwargs["ecolor"] = "black"
-
-        self.estimate_galactic_extinction()
-        self.photometry_to_table(fmts=["ascii.ecsv", "ascii.csv"], best=False)
-        self.photometry_to_table(
-            output=self.build_photometry_table_path().replace(".ecsv", "_best.ecsv"),
-            fmts=["ascii.ecsv", "ascii.csv"], best=True)
-
-        with quantity_support():
-
-            valid = self.photometry_tbl[self.photometry_tbl["mag_sep"] > -990 * units.mag]
-            plot_limit = (-999 * units.mag == valid["mag_sep_err"])
-            limits = valid[plot_limit]
-            mags = valid[np.invert(plot_limit)]
-
-            ax.errorbar(
-                mags["lambda_eff"],
-                mags["mag_sep"],
-                yerr=mags["mag_sep_err"],
-                label="Magnitude",
-                **kwargs,
-            )
-            ax.scatter(
-                limits["lambda_eff"],
-                limits["mag_sep"],
-                label="Magnitude upper limit",
-                marker="v",
-            )
-            ax.scatter(
-                mags["lambda_eff"],
-                mags["mag_sep_ext_corrected"],
-                color="orange",
-                label="Corrected for Galactic extinction"
-            )
-            ax.scatter(
-                limits["lambda_eff"],
-                limits["mag_sep_ext_corrected"],
-                label="Magnitude upper limit",
-                marker="v",
-            )
-            ax.set_ylabel("Apparent magnitude")
-            ax.set_xlabel("$\lambda_\mathrm{eff}$ (\AA)")
-            ax.invert_yaxis()
-        return ax
-
-    def build_photometry_table_path(self):
-        self.check_data_path()
-        return os.path.join(self.data_path, f"{self.name_filesys}_photometry.ecsv")
-
-    # def update_position_from_photometry(self):
-    #     self.photometry_to_table()
-    #     best = self.select_deepest_sep(local_output=False)
-    #     self.position = SkyCoord(best["ra"], best["dec"], unit=units.deg)
-    #     self.position_err = PositionUncertainty(
-    #         ra_err_stat=best["ra_err"],
-    #         dec_err_stat=best["dec_err"]
-    #     )
-
-    def photometry_to_table(
-            self,
-            output: str = None,
-            best: bool = False,
-            fmts: List[str] = ("ascii.ecsv", "ascii.csv")
-    ):
-        """
-        Converts the photometry information, which is stored internally as a dictionary, into an astropy QTable.
-        :param output: Where to write table.
-        :return:
-        """
-
-        if output is None:
-            output = self.build_photometry_table_path()
-
-        # if self.photometry_tbl is None:
-
-        tbls = []
-        for instrument_name in self.photometry:
-            instrument = inst.Instrument.from_params(instrument_name)
-            for filter_name in self.photometry[instrument_name]:
-                fil = instrument.filters[filter_name]
-
-                if best:
-                    phot_dict, _ = self.select_photometry_sep(fil=filter_name, instrument=instrument_name)
-                    phot_dict["band"] = filter_name
-                    phot_dict["instrument"] = instrument_name
-                    phot_dict["lambda_eff"] = u.check_quantity(
-                        number=fil.lambda_eff,
-                        unit=units.Angstrom
-                    )
-                    # tbl = table.QTable([phot_dict])
-                    tbls.append(phot_dict)
-
-                else:
-                    for epoch in self.photometry[instrument_name][filter_name]:
-                        phot_dict = self.photometry[instrument_name][filter_name][epoch].copy()
-                        phot_dict["band"] = filter_name
-                        phot_dict["instrument"] = instrument_name
-                        phot_dict["lambda_eff"] = u.check_quantity(
-                            number=fil.lambda_eff,
-                            unit=units.Angstrom
-                        )
-                        # tbl = table.QTable([phot_dict])
-                        tbls.append(phot_dict)
-
-        if best:
-            self.photometry_tbl = table.vstack(tbls)
-        else:
-            self.photometry_tbl = table.QTable(tbls)
-
-        if output is not False:
-            for fmt in fmts:
-                u.detect_problem_table(self.photometry_tbl, fmt="csv")
-                self.photometry_tbl.write(output.replace(".ecsv", fmt[fmt.find("."):]), format=fmt, overwrite=True)
-        return self.photometry_tbl
-
-    def estimate_galactic_extinction(self, ax=None, r_v: float = 3.1, **kwargs):
-        import extinction
-        if ax is None:
-            fig, ax = plt.subplots()
-        if "marker" not in kwargs:
-            kwargs["marker"] = "x"
-
-        self.retrieve_extinction_table()
-        lambda_eff_tbl = self.irsa_extinction["LamEff"].to(
-            units.Angstrom)
-        power_law = models.PowerLaw1D()
-        fitter = fitting.LevMarLSQFitter()
-        fitted = fitter(power_law, lambda_eff_tbl, self.irsa_extinction["A_SandF"].value)
-
-        tbl = self.photometry_to_table(fmts=["ascii.ecsv", "ascii.csv"])
-
-        x = np.linspace(0, 80000, 1000) * units.Angstrom
-
-        a_v = (r_v * self.ebv_sandf).value
-
-        tbl["ext_gal_sandf"] = extinction.fitzpatrick99(tbl["lambda_eff"], a_v, r_v) * units.mag
-        tbl["ext_gal_pl"] = fitted(tbl["lambda_eff"]) * units.mag
-        tbl["ext_gal_interp"] = np.interp(
-            tbl["lambda_eff"],
-            lambda_eff_tbl,
-            self.irsa_extinction["A_SandF"].value
-        ) * units.mag
-
-        ax.plot(
-            x, extinction.fitzpatrick99(x, a_v, r_v),
-            label="S\&F + F99 extinction law",
-            c="red"
-        )
-        ax.plot(
-            x, fitted(x),
-            label=f"power law fit to IRSA",
-            # , \\alpha={fitted.alpha.value}; $x_0$={fitted.x_0.value}; A={fitted.amplitude.value}",
-            c="blue"
-        )
-        ax.scatter(
-            lambda_eff_tbl, self.irsa_extinction["A_SandF"].value,
-            label="from IRSA",
-            c="green",
-            **kwargs)
-        ax.scatter(
-            tbl["lambda_eff"], tbl["ext_gal_pl"].value,
-            label="power law interpolation of IRSA",
-            c="blue",
-            **kwargs
-        )
-        ax.scatter(
-            tbl["lambda_eff"], tbl["ext_gal_interp"].value,
-            label="numpy interpolation from IRSA",
-            c="violet",
-            **kwargs
-        )
-        ax.scatter(
-            tbl["lambda_eff"], tbl["ext_gal_sandf"].value,
-            label="S\&F + F99 extinction law",
-            c="red",
-            **kwargs
-        )
-        ax.set_ylim(0, 0.6)
-        ax.legend()
-        plt.savefig(os.path.join(self.data_path, f"{self.name_filesys}_irsa_extinction.pdf"))
-        plt.close()
-        self.extinction_power_law = {
-            "amplitude": fitted.amplitude.value * fitted.amplitude.unit,
-            "x_0": fitted.x_0.value,
-            "alpha": fitted.alpha.value
-        }
-
-        for row in tbl:
-            instrument = row["instrument"]
-            band = row["band"]
-            epoch_name = row["epoch_name"]
-
-            # if row["lambda_eff"] > max(lambda_eff_tbl) or row["lambda_eff"] < min(lambda_eff_tbl):
-            #     key = "ext_gal_pl"
-            #     self.photometry[instrument][band]["ext_gal_type"] = "power_law_fit"
-            # else:
-            #     key = "ext_gal_interp"
-            #     self.photometry[instrument][band]["ext_gal_type"] = "interpolated"
-            key = "ext_gal_sandf"
-            self.photometry[instrument][band][epoch_name]["ext_gal_type"] = "s_and_f"
-            self.photometry[instrument][band][epoch_name]["ext_gal"] = row[key]
-            self.photometry[instrument][band][epoch_name]["mag_ext_corrected"] = row["mag"] - row[key]
-            if "mag_sep" in row.colnames:
-                if row["mag_sep"] > -99 * units.mag:
-                    self.photometry[instrument][band][epoch_name]["mag_sep_ext_corrected"] = row["mag_sep"] - row[key]
-                else:
-                    self.photometry[instrument][band][epoch_name]["mag_sep_ext_corrected"] = -999 * units.mag
-        # tbl_2 = self.photometry_to_table()
-        # tbl_2.update(tbl)
-        # tbl_2.write(self.build_photometry_table_path().replace("photometry", "photemetry_extended"))
-        self.update_output_file()
-        return ax
-
-    def retrieve_extinction_table(self, force: bool = False):
-        self.load_extinction_table()
-        self.check_data_path()
-        if force or self.irsa_extinction is None:
-            raw_path = os.path.join(self.data_path, f"{self.name_filesys}_irsa_extinction.ecsv")
-            r.save_irsa_extinction(
-                ra=self.position.ra.value,
-                dec=self.position.dec.value,
-                output=raw_path
-            )
-            ext_tbl = table.QTable.read(raw_path, format="ascii")
-            for colname in ext_tbl.colnames:
-                if str(ext_tbl[colname].unit) == "mags":
-                    ext_tbl[colname]._set_unit(units.mag)
-            tbl_path = os.path.join(self.data_path, f"{self.name_filesys}_galactic_extinction.ecsv")
-            ext_tbl.write(tbl_path, overwrite=True, format="ascii.ecsv")
-            self.irsa_extinction = ext_tbl
-            self.irsa_extinction_path = tbl_path
-
-        if force or self.ebv_sandf is None:
-            # Get E(B-V) at this coordinate.
-            tbl = r.retrieve_irsa_details(coord=self.position)
-            self.ebv_sandf = tbl["ext SandF ref"][0] * units.mag
-
-    def load_extinction_table(self, force: bool = False):
-        if force or self.irsa_extinction is None:
-            if self.irsa_extinction_path is not None:
-                u.debug_print(1, "Loading irsa_extinction from", self.irsa_extinction_path)
-                self.irsa_extinction = table.QTable.read(self.irsa_extinction_path, format="ascii.ecsv")
-
-    def jname(self):
-        if self.position is not None:
-            name = astm.jname(
-                coord=self.position,
-                ra_precision=2,
-                dec_precision=1
-            )
-            if self.name is None:
-                self.name = name
-            return name
-
-    def get_photometry_table(self, output: bool = False):
-        if output is True:
-            output = None
-        if self.photometry_tbl is None or len(self.photometry_tbl) == 0:
-            self.photometry_to_table(output=output)
-
-    def select_photometry(self, fil: str, instrument: str, local_output: bool = True):
-        self.get_photometry_table(output=local_output)
-        fil_photom = self.photometry_tbl[self.photometry_tbl["band"] == fil]
-        fil_photom = fil_photom[fil_photom["instrument"] == instrument]
-        row = fil_photom[np.argmax(fil_photom["snr"])]
-        photom_dict = self.photometry[instrument][fil][row["epoch_name"]]
-
-        if len(fil_photom) > 1:
-            mag_psf_err = np.std(fil_photom["mag_psf"]) / len(fil_photom)
-            mag_err = np.std(fil_photom["mag_sep"]) / len(fil_photom)
-        else:
-            mag_psf_err = fil_photom["mag_psf_err"][0]
-            mag_err = fil_photom["mag_sep_err"][0]
-
-        mean = {
-            "mag": np.mean(fil_photom["mag"]),
-            "mag_err": mag_err,
-            "mag_psf": np.mean(fil_photom["mag_psf"]),
-            "mag_psf_err": mag_psf_err,
-            "n": len(fil_photom)
-        }
-        # TODO: Just meaning the whole table is probably not the best way to estimate uncertainties.
-        return photom_dict, mean
-
-    def select_photometry_sep(
-            self,
-            fil: str,
-            instrument: str,
-            local_output: bool = True
-    ):
-        fil_photom = self.photometry_tbl[self.photometry_tbl["band"] == fil]
-        fil_photom = fil_photom[fil_photom["instrument"] == instrument]
-        row = fil_photom[np.argmax(fil_photom["snr_sep"])]
-        photom_dict = self.photometry[instrument][fil][row["epoch_name"]]
-
-        if len(fil_photom) > 1:
-            mag_psf_err = np.std(fil_photom["mag_psf"]) / len(fil_photom)
-            mag_err = np.std(fil_photom["mag_sep"]) / len(fil_photom)
-        else:
-            mag_psf_err = fil_photom["mag_psf_err"][0]
-            mag_err = fil_photom["mag_sep_err"][0]
-
-        mean = {
-            "mag": np.mean(fil_photom["mag_sep"]),
-            "mag_err": mag_err,
-            "mag_psf": np.mean(fil_photom["mag_psf"]),
-            "mag_psf_err": mag_psf_err,
-            "n": len(fil_photom)
-        }
-        u.debug_print(2, f"Object.select_photometry_sep(): {self.name=}, {fil=}, {instrument=}")
-        return photom_dict, mean
-
-    def select_psf_photometry(self, local_output: bool = True):
-        self.get_photometry_table(output=local_output)
-        idx = np.argmax(self.photometry_tbl["snr_psf"])
-        row = self.photometry_tbl[idx]
-        return self.photometry[row["instrument"]][row["band"]][row["epoch_name"]]
-
-    def select_best_position(self, local_output: bool = True):
-        self.get_photometry_table(output=local_output)
-        idx = np.argmin(self.photometry_tbl["ra_err"] * self.photometry_tbl["dec_err"])
-        row = self.photometry_tbl[idx]
-        return self.photometry[row["instrument"]][row["band"]][row["epoch_name"]]
-
-    def select_deepest(self, local_output: bool = True):
-        self.get_photometry_table(output=local_output)
-        idx = np.argmax(self.photometry_tbl["snr"])
-        row = self.photometry_tbl[idx]
-        deepest = self.photometry[row["instrument"]][row["band"]][row["epoch_name"]]
-        # if self.photometry_args is None:
-        self.a = deepest["a"]
-        self.b = deepest["b"]
-        self.theta = deepest["theta"]
-        self.kron = deepest["kron_radius"]
-        ra = deepest["ra"]
-        dec = deepest["dec"]
-        try:
-            self.position_photometry = SkyCoord(ra, dec)
-        except ValueError:
-            print("Deepest observation is a limit only.")
-        # else:
-        #     deepest["a"] = self.a
-        #     deepest["b"] = self.b
-        #     deepest["theta"] = self.theta
-        #     deepest["kron_radius"] = self.kron
-        #     if "fix_pos" in self.photometry_args and self.photometry_args["fix_pos"]:
-        #         deepest["ra"] = self.position.ra
-        #         deepest["dec"] = self.position.dec
-        #     else:
-        #         ra = deepest["ra"]
-        #         dec = deepest["dec"]
-        #         self.position = SkyCoord(ra, dec)
-
-        return deepest
-
-    def select_deepest_sep(self, local_output: bool = True):
-        self.get_photometry_table(output=local_output)
-        if "snr_sep" not in self.photometry_tbl.colnames:
-            return None
-        idx = np.argmax(self.photometry_tbl["snr_sep"])
-        row = self.photometry_tbl[idx]
-        return self.photometry[row["instrument"]][row["band"]][row["epoch_name"]]
-
-    def push_to_table(self, select: bool = False, local_output: bool = True):
-
-        jname = self.jname()
-
-        self.estimate_galactic_extinction()
-        if select:
-            self.get_good_photometry()
-            self.photometry_to_table()
-            deepest = self.select_deepest_sep(local_output=local_output)
-        else:
-            deepest = self.select_deepest(local_output=local_output)
-
-        # best_position = self.select_best_position(local_output=local_output)
-        best_psf = self.select_psf_photometry(local_output=local_output)
-
-        row = {
-            "jname": jname,
-            "field_name": self.field.name,
-            "object_name": self.name,
-            "ra": deepest["ra"],
-            "ra_err": deepest["ra_err"],
-            "dec": deepest["dec"],
-            "dec_err": deepest["dec_err"],
-            "epoch_position": deepest["epoch_name"],
-            "epoch_position_date": deepest["epoch_date"],
-            "a": self.a,
-            "a_err": deepest["a_err"],
-            "b": self.b,
-            "b_err": deepest["b_err"],
-            "theta": self.theta,
-            "kron_radius": self.kron,
-            "epoch_ellipse": deepest["epoch_name"],
-            "epoch_ellipse_date": deepest["epoch_date"],
-            "theta_err": deepest["theta_err"],
-            f"e_b-v": self.ebv_sandf,
-            f"class_star": best_psf["class_star"],
-            "spread_model": best_psf["spread_model"],
-            "spread_model_err": best_psf["spread_model_err"],
-            "class_flag": best_psf["class_flag"],
-        }
-
-        if isinstance(self, Galaxy) and self.z is not None:
-            row["z"] = self.z
-            row["d_A"] = self.D_A
-            row["d_L"] = self.D_L
-            row["mu"] = self.mu
-
-        for instrument in self.photometry:
-            for fil in self.photometry[instrument]:
-
-                band_str = f"{instrument}_{fil.replace('_', '-')}"
-
-                if select:
-                    best_photom, mean_photom = self.select_photometry_sep(fil, instrument, local_output=local_output)
-                    row[f"mag_best_{band_str}"] = best_photom["mag_sep"]
-                    row[f"mag_best_{band_str}_err"] = best_photom["mag_sep_err"]
-                    row[f"snr_best_{band_str}"] = best_photom["snr_sep"]
-
-                else:
-                    best_photom, mean_photom = self.select_photometry(fil, instrument, local_output=local_output)
-                    row[f"mag_best_{band_str}"] = best_photom["mag"]
-                    row[f"mag_best_{band_str}_err"] = best_photom["mag_err"]
-                    row[f"snr_best_{band_str}"] = best_photom["snr"]
-
-                row[f"mag_mean_{band_str}"] = mean_photom["mag"]
-                row[f"mag_mean_{band_str}_err"] = mean_photom["mag_err"]
-                row[f"n_mean_{band_str}"] = mean_photom["n"]
-                row[f"ext_gal_{band_str}"] = best_photom["ext_gal"]
-                # else:
-                #     row[f"ext_gal_{band_str}"] = best_photom["ext_gal_sandf"]
-                row[f"epoch_best_{band_str}"] = best_photom[f"epoch_name"]
-                row[f"epoch_best_date_{band_str}"] = str(best_photom[f"epoch_date"])
-                row[f"mag_psf_best_{band_str}"] = best_photom[f"mag_psf"]
-                row[f"mag_psf_best_{band_str}_err"] = best_photom[f"mag_psf_err"]
-                row[f"snr_psf_best_{band_str}"] = best_photom["snr_psf"]
-                row[f"mag_psf_mean_{band_str}"] = mean_photom[f"mag_psf"]
-                row[f"mag_psf_mean_{band_str}_err"] = mean_photom[f"mag_psf_err"]
-
-        # colnames = obs.master_objects_columns
-        # for colname in colnames:
-        #     if colname not in row:
-        #         if "epoch" in colname:
-        #             row[colname] = "N/A"
-        #         else:
-        #             row[colname] = tbl[0][colname]
-
-        u.debug_print(2, "Object.push_to_table(): select ==", select)
-        if select:
-            tbl = obs.load_master_objects_table()
-        else:
-            tbl = obs.load_master_all_objects_table()
-
-        obs.add_photometry(
-            tbl=tbl,
-            object_name=self.name,
-            entry=row,
-        )
-        obs.write_master_objects_table()
-
-    # def plot_ellipse(
-    #         self,
-    #         plot,
-    #         img,
-    #         ext: int = 0,
-    #         colour: str = "white",
-    # ):
-
-    @classmethod
-    def default_params(cls):
-        default_params = {
-            "name": None,
-            "position": copy.deepcopy(position_dictionary),
-            "position_err": copy.deepcopy(PositionUncertainty.default_params()),
-            "type": None,
-            "photometry_args_manual":
-                {
-                    "a": 0.0 * units.arcsec,
-                    "b": 0.0 * units.arcsec,
-                    "theta": 0.0 * units.arcsec,
-                    "kron_radius": 3.5
-                },
-            "plotting":
-                {
-                    "frame": None
-                },
-            "publication_doi": None
-        }
-        return default_params
-
-    @classmethod
-    def from_dict(cls, dictionary: dict, field=None) -> 'Object':
-        """
-        Construct an Object or appropriate child class (FRB, Galaxy...) from a passed dict.
-        :param dictionary: dict with keys:
-            'position': position dictionary as given by position_dictionary
-            'position_err':
-        :return: Object reflecting dictionary.
-        """
-        dict_pristine = dictionary.copy()
-        ra, dec = p.select_coords(dictionary.pop("position"))
-        if "position_err" in dictionary:
-            position_err = dictionary.pop("position_err")
-        else:
-            position_err = PositionUncertainty.default_params()
-
-        if "type" in dictionary and dictionary["type"] is not None:
-            selected = cls.select_child_class(obj_type=dictionary["type"])
-        else:
-            selected = cls
-
-        if "plotting" in dictionary:
-            plotting = dictionary.pop("plotting")
-        else:
-            plotting = None
-
-        if "name" in dictionary:
-            name = dictionary.pop("name")
-        else:
-            name = None
-
-        if selected in (Object, FRB):
-            return selected(
-                name=name,
-                position=f"{ra} {dec}",
-                position_err=position_err,
-                field=field,
-                plotting=plotting,
-                **dictionary
-            )
-        else:
-            return selected.from_dict(dictionary=dict_pristine, field=field)
-
-    @classmethod
-    def select_child_class(cls, obj_type: str):
-        obj_type = obj_type.lower()
-        if obj_type == "galaxy":
-            return Galaxy
-        elif obj_type == "frb":
-            return FRB
-        elif obj_type == "star":
-            return Object
-        else:
-            raise ValueError(f"Didn't recognise obj_type '{obj_type}'")
-
-    @classmethod
-    def from_source_extractor_row(cls, row: table.Row, use_psf_params: bool = False):
-        if use_psf_params:
-            ra_key = "ALPHAPSF_SKY"
-            dec_key = "DELTAPSF_SKY"
-            ra_err_key = "ERRX2_WORLD"
-            dec_err_key = "ERRY2_WORLD"
-        else:
-            ra_key = "ALPHA_SKY"
-            dec_key = "DELTA_SKY"
-            ra_err_key = "ERRX2PSF_WORLD"
-            dec_err_key = "ERRY2PSF_WORLD"
-        ra_err = np.sqrt(row[ra_err_key])
-        dec_err = np.sqrt(row[dec_err_key])
-        obj = cls(name=str(row["NUMBER"]),
-                  position=SkyCoord(row[ra_key], row[dec_key]),
-                  position_err=PositionUncertainty(
-                      ra_err_stat=ra_err,
-                      dec_err_stat=dec_err),
-                  )
-        obj.cat_row = row
-        return obj
-
-
-class Star(Object):
-    pass
-
-
-class Galaxy(Object):
-    def __init__(
-            self,
-            z: float = 0.0,
-            **kwargs
-    ):
-        super().__init__(
-            **kwargs
-        )
-        self.z = z
-        if "z_err" in kwargs:
-            self.z_err = kwargs["z_err"]
-        self.D_A = self.angular_size_distance()
-        self.D_L = self.luminosity_distance()
-        self.mu = self.distance_modulus()
-
-        self.mass = None
-        if "mass" in kwargs:
-            self.mass = kwargs["mass"]
-
-        self.mass_stellar = None
-        if "mass_stellar" in kwargs:
-            self.mass_stellar = u.check_quantity(kwargs["mass_stellar"], units.solMass)
-
-        self.mass_stellar_err = None
-        if "mass_stellar_err" in kwargs:
-            self.mass_stellar_err = u.check_quantity(kwargs["mass_stellar_err"], units.solMass)
-
-        self.sfr = None
-        if "sfr" in kwargs:
-            self.sfr = kwargs["sfr"] * units.solMass
-
-        self.sfr_err = None
-        if "sfr_err" in kwargs:
-            self.sfr_err = kwargs["sfr_err"] * units.solMass
-
-        self.mass_halo = None
-        self.log_mass_halo = None
-        self.log_mass_halo_upper = None
-        self.log_mass_halo_lower = None
-        if "mass_halo" in kwargs:
-            self.mass_halo = u.check_quantity(kwargs["mass_halo"], units.solMass)
-            self.log_mass_halo = np.log10(self.mass_halo / units.solMass)
-
-        self.halo_mnfw = None
-        self.halo_yf17 = None
-        self.halo_mb15 = None
-        self.halo_mb04 = None
-
-        self.cigale_model_path = None
-        self.cigale_model = None
-
-        self.cigale_sfh_path = None
-        self.cigale_sfh = None
-
-        self.cigale_results_path = None
-        self.cigale_results = None
-
-    def load_cigale_model(self, force: bool = False):
-        if self.cigale_model_path is None:
-            print(f"Cannot load CIGALE model; {self}.cigale_model_path has not been set.")
-        elif force or self.cigale_model is None:
-            self.cigale_model = fits.open(self.cigale_model_path)
-
-        if self.cigale_sfh_path is None:
-            print(f"Cannot load CIGALE SFH; {self}.cigale_sfh_path has not been set.")
-        elif force or self.cigale_sfh is None:
-            self.cigale_sfh = fits.open(self.cigale_sfh_path)
-
-        return self.cigale_model, self.cigale_sfh  # , self.cigale_results
-
-    def angular_size_distance(self):
-        if self.z is not None:
-            return cosmology.angular_diameter_distance(z=self.z)
-
-    def luminosity_distance(self):
-        if self.z is not None:
-            return cosmology.luminosity_distance(z=self.z)
-
-    def comoving_distance(self):
-        if self.z is not None:
-            return cosmology.comoving_distance(z=self.z)
-
-    def distance_modulus(self):
-        d = self.luminosity_distance()
-        if d is not None:
-            mu = (5 * np.log10(d / units.pc) - 5) * units.mag
-            return mu
-
-    def absolute_magnitude(
-            self,
-            apparent_magnitude: units.Quantity,
-            internal_extinction: units.Quantity = 0 * units.mag,
-            galactic_extinction: units.Quantity = 0 * units.mag
-    ):
-        mu = self.distance_modulus()
-        return apparent_magnitude - mu - internal_extinction - galactic_extinction
-
-    def absolute_photometry(self, internal_extinction: units.Quantity = 0.0 * units.mag):
-        for instrument in self.photometry:
-            for fil in self.photometry[instrument]:
-                for epoch in self.photometry[instrument][fil]:
-                    abs_mag = self.absolute_magnitude(
-                        apparent_magnitude=self.photometry[instrument][fil][epoch]["mag"],
-                        internal_extinction=internal_extinction
-                    )
-                    self.photometry[instrument][fil][epoch]["abs_mag"] = abs_mag
-        self.update_output_file()
-
-    def projected_distance(self, angle: units.Quantity):
-        angle = angle.to(units.rad).value
-        dist = angle * self.D_A
-        return dist
-
-    def _output_dict(self):
-        output = super()._output_dict()
-        output.update({
-            "mass_stellar": self.mass_stellar,
-            "mass_stellar_err": self.mass_stellar_err,
-            "sfr": self.sfr,
-            "sfr_err": self.sfr_err,
-            "cigale_model_path": self.cigale_model_path,
-            "cigale_sfh_path": self.cigale_sfh_path,
-            "cigale_results": self.cigale_results
-        })
-        return output
-
-    def load_output_file(self):
-        outputs = super().load_output_file()
-        if outputs is not None:
-            if "mass_stellar" in outputs and outputs["mass_stellar"] is not None:
-                self.mass_stellar = outputs["mass_stellar"]
-            if "mass_stellar_err" in outputs and outputs["mass_stellar_err"] is not None:
-                self.mass_stellar_err = outputs["mass_stellar_err"]
-            if "sfr" in outputs and outputs["sfr"] is not None:
-                self.sfr = outputs["sfr"]
-            if "sfr_err" in outputs and outputs["sfr_err"] is not None:
-                self.sfr_err = outputs["sfr_err"]
-            if "cigale_model_path" in outputs and outputs["cigale_model_path"] is not None:
-                self.cigale_model_path = outputs["cigale_model_path"]
-            if "cigale_sfh_path" in outputs and outputs["cigale_sfh_path"] is not None:
-                self.cigale_sfh_path = outputs["cigale_sfh_path"]
-            if "cigale_results" in outputs and outputs["cigale_results"] is not None:
-                self.cigale_results = outputs["cigale_results"]
-        return outputs
-
-    def h(self):
-        return cosmology.H(z=self.z) / (100 * units.km * units.second ** -1 * units.Mpc ** -1)
-
-    def halo_mass(self):
-        from frb.halos.utils import halomass_from_stellarmass
-        if self.mass_stellar is None:
-            raise ValueError(f"{self}.mass_stellar has not been defined.")
-        self.log_mass_halo = halomass_from_stellarmass(
-            log_mstar=np.log10(self.mass_stellar / units.solMass),
-            z=self.z
-        )
-        self.mass_halo = (10 ** self.log_mass_halo) * units.solMass
-        if self.mass_stellar_err is None:
-            self.mass_stellar_err = 0. * units.solMass
-        self.log_mass_halo_upper = halomass_from_stellarmass(
-            log_mstar=np.log10((self.mass_stellar + self.mass_stellar_err) / units.solMass),
-            z=self.z
-        )
-
-        self.log_mass_halo_lower = halomass_from_stellarmass(
-            log_mstar=np.log10((self.mass_stellar - self.mass_stellar_err) / units.solMass),
-            z=self.z
-        )
-
-        return self.mass_halo, self.log_mass_halo
-
-    def halo_concentration_parameter(self):
-        if self.log_mass_halo is None:
-            self.halo_mass()
-        c = 4.67 * (self.mass_halo / (10 ** 14 * self.h() ** -1 * units.solMass)) ** (-0.11)
-        return float(c)
-
-    def halo_model_mnfw(self, y0=2., alpha=2., **kwargs):
-        from frb.halos.models import ModifiedNFW
-        if self.log_mass_halo is None:
-            self.halo_mass()
-        self.halo_mnfw = ModifiedNFW(
-            log_Mhalo=self.log_mass_halo,
-            z=self.z,
-            cosmo=cosmology,
-            c=self.halo_concentration_parameter(),
-            y0=y0,
-            alpha=alpha,
-            **kwargs
-        )
-        self.halo_mnfw.coord = self.position
-        return self.halo_mnfw
-
-    def halo_model_yf17(self, **kwargs):
-        from frb.halos.models import YF17
-        if self.log_mass_halo is None:
-            self.halo_mass()
-        self.halo_yf17 = YF17(
-            log_Mhalo=self.log_mass_halo,
-            z=self.z,
-            cosmo=cosmology,
-            **kwargs
-        )
-        return self.halo_yf17
-
-    def halo_model_mb04(self, r_c=147 * units.kpc, **kwargs):
-        from frb.halos.models import MB04
-        if self.log_mass_halo is None:
-            self.halo_mass()
-        self.halo_mb04 = MB04(
-            log_Mhalo=self.log_mass_halo,
-            z=self.z,
-            cosmo=cosmology,
-            c=self.halo_concentration_parameter(),
-            Rc=r_c,
-            **kwargs
-        )
-        return self.halo_mb04
-
-    def halo_model_mb15(self, **kwargs):
-        from frb.halos.models import MB15
-        if self.log_mass_halo is None:
-            self.halo_mass()
-        self.halo_mb15 = MB15(
-            log_Mhalo=self.log_mass_halo,
-            z=self.z,
-            cosmo=cosmology,
-            **kwargs
-        )
-        return self.halo_mb15
-
-    def halo_dm_cum(
-            self,
-            rmax: float = 1.,
-            rperp: units.Quantity = 0. * units.kpc,
-            step_size: units.Quantity = 0.1 * units.kpc
-    ):
-        d, dm = self.halo_mnfw.Ne_Rperp(
-            rperp,
-            step_size=step_size,
-            rmax=rmax,
-            cumul=True
-        )
-        tbl = table.QTable({
-            "d": d * units.kpc,
-            "d_abs": d * units.kpc + self.comoving_distance(),
-            "DM": dm * dm_units / (1 + self.z),
-        })
-        return tbl
-
-    @classmethod
-    def default_params(cls):
-        default_params = super().default_params()
-        default_params.update({
-            "z": None,
-            "z_err": None,
-            "type": "galaxy"
-        })
-        return default_params
-
-    # TODO: There do not need to be separate methods per class for this. Just pass dictionary as a **kwargs and be done with it
-    @classmethod
-    def from_dict(cls, dictionary: dict, field=None):
-        ra, dec = p.select_coords(dictionary.pop("position"))
-        if "position_err" in dictionary:
-            position_err = dictionary.pop("position_err")
-        else:
-            position_err = PositionUncertainty.default_params()
-        return cls(name=dictionary.pop("name"),
-                   position=f"{ra} {dec}",
-                   position_err=position_err,
-                   z=dictionary.pop("z"),
-                   field=field,
-                   **dictionary)
-
-
-dm_units = units.parsec * units.cm ** -3
-
-dm_host_median = {
-    "james_22A": 129 * dm_units,
-    "james_22B": 186 * dm_units
-}
-
-
-class Transient(Object):
-    def __init__(
-            self,
-            host_galaxy: Galaxy = None,
-            date: time.Time = None,
-            **kwargs
-    ):
-        super().__init__(
-            **kwargs
-        )
-        self.host_galaxy = host_galaxy
-        if not isinstance(date, time.Time) and date is not None:
-            date = time.Time(date)
-        self.date = date
-
-    @classmethod
-    def default_params(cls):
-        default_params = super().default_params()
-        default_params.update({
-            "host_galaxy": Galaxy.default_params(),
-            "date": "0000-01-01",
-        })
-        return default_params
-
-
-class FRB(Transient):
-    def __init__(
-            self,
-            dm: Union[float, units.Quantity] = None,
-            **kwargs
-    ):
-        super().__init__(
-            **kwargs
-        )
-        self.dm = dm
-        if self.dm is not None:
-            self.dm = u.check_quantity(self.dm, unit=dm_units)
-
-    @classmethod
-    def _date_from_name(cls, name):
-        if name.startswith("FRB"):
-            name = name
-            name.replace(" ", "")
-            date_str = name[3:]
-            while date_str[-1].isalpha():
-                # Get rid of TNS-style trailing letters
-                date_str = date_str[:-1]
-            if len(name) == 9:
-                # Then presumably we have format FRBYYDDMM
-                date_str = "20" + date_str
-            date_str = f"{date_str[:4]}-{date_str[4:6]}-{date_str[6:]}"
-            return date_str
-
-        else:
-            print("Date could not be resolved from object name.")
-            return None
-
-    def date_from_name(self):
-        date_str = self._date_from_name(self.name)
-        try:
-            date = time.Time(date_str)
-            self.date = date
-            return date
-        except ValueError:
-            return date_str
-
-    def dm_mw_ism_ne2001(self, distance: Union[units.Quantity, float] = 100. * units.kpc):
-        """
-        Borrowed from frb.mw
-        :param distance:
-        :return:
-        """
-        # from frb.mw import ismDM
-
-        from ne2001 import density
-        distance = u.dequantify(distance, unit=units.kpc)
-        ne = density.ElectronDensity()
-        dm_ism = ne.DM(
-            self.position.galactic.l.value,
-            self.position.galactic.b.value,
-            distance
-        )
-        return dm_ism
-
-    def dm_mw_ism_ymw16(self, distance: Union[units.Quantity, float] = 50. * units.kpc):
-        import pygedm
-        dm, tau = pygedm.dist_to_dm(
-            self.position.galactic.l,
-            self.position.galactic.b,
-            distance,
-            method="ymw16"
-        )
-        return dm
-
-    def dm_mw_ism_cum(
-            self,
-            max_distance: units.Quantity = 20. * units.kpc,
-            step_size: units.Quantity = 0.1 * units.kpc,
-            max_dm: units.Quantity = 30. * dm_units,
-            model: str = "ne2001"
-    ):
-        max_dm = u.check_quantity(max_dm, dm_units)
-        i = 0 * units.kpc
-        dm_this = 0 * dm_units
-        dm = []
-        d = []
-
-        if model == "ne2001":
-            func = self.dm_mw_ism_ne2001
-        elif model == "ymw16":
-            func = self.dm_mw_ism_ymw16
-        else:
-            raise ValueError(f"Model {model} not recognised.")
-
-        while i < max_distance and dm_this < max_dm:
-            d.append(i * 1.)
-            dm_this = func(distance=i)
-            dm.append(dm_this)
-            i += step_size
-
-        return table.QTable({
-            "DM": dm,
-            "d": d
-        })
-
-    def dm_mw_halo(self, rmax: float = 1.):
-        import frb.halos.models as halos
-        # from frb.mw import haloDM
-        outputs = {}
-        mw_halo_yf17 = halos.YF17()
-        mw_halo_x = halos.MilkyWay()
-        mw_halo_mb15 = halos.MB15()
-        sun_orbit = 2.7e17 * units.km
-        outputs["dm_halo_mw_yf17"] = mw_halo_yf17.Ne_Rperp(sun_orbit, rmax=rmax) / 2
-        outputs["dm_halo_mw_pz19_rough"] = mw_halo_x.Ne_Rperp(sun_orbit, rmax=rmax) / 2
-        outputs["dm_halo_mw_mb15"] = mw_halo_mb15.Ne_Rperp(sun_orbit, rmax=rmax) / 2
-        # outputs["dm_halo_mw_pz19"] = haloDM(self.position)
-        outputs["dm_halo_mw_pz19"] = self.dm_mw_halo_pz19()
-        return outputs
-
-    def dm_mw_halo_pz19(
-            self,
-            distance: units.Quantity = None,
-            zero: bool = True,
-            halo_model=None
-    ):
-        from frb.halos.models import MilkyWay
-        from ne2001 import density
-        if halo_model is None:
-            halo_model = MilkyWay()
-        if distance is None:
-            distance = halo_model.r200
-        u.dequantify(distance, units.kpc)
-        # Zero out inner 10kpc?
-        if zero:
-            halo_model.zero_inner_ne = 10.  # kpc
-        params = dict(F=1., e_density=1.)
-        model_ne = density.NEobject(halo_model.ne, **params)
-        dm_halo = model_ne.DM(
-            self.position.galactic.l.value,
-            self.position.galactic.b.value,
-            distance
-        )
-        return dm_halo
-
-    def dm_mw_halo_cum(
-            self,
-            rmax: float = 1.,
-            step_size: units.Quantity = 1 * units.kpc,
-    ):
-        from frb.halos.models import MilkyWay
-        halo_model = MilkyWay()
-        max_distance = rmax * halo_model.r200
-        i = 0 * units.kpc
-        dm = []
-        d = []
-        while i < max_distance:
-            d.append(i * 1.)
-            dm_this = self.dm_mw_halo_pz19(distance=i)
-            dm.append(dm_this)
-            i += step_size
-
-        return table.QTable({
-            "DM": dm,
-            "d": d
-        })
-
-    def dm_cosmic(self, **kwargs):
-        from frb.dm.igm import average_DM
-        return average_DM(self.host_galaxy.z, cosmo=cosmo.Planck18, **kwargs)
-
-    def dm_halos_avg(self, **kwargs):
-        import frb.halos.hmf as hmf
-        from frb.dm.igm import average_DMhalos
-        hmf.init_hmf()
-        return average_DMhalos(self.host_galaxy.z, cosmo=cosmo.Planck18, **kwargs)
-
-    # def estimate_dm_excess(self):
-    #     dm_ism = self.estimate_dm_mw_ism()
-    #     dm_cosmic = self.estimate_dm_cosmic()
-    #     dm_halo = 60 * dm_units
-    #     return self.dm - dm_ism - dm_cosmic - dm_halo
-
-    def foreground_accounting(
-            self,
-            rmax=1.,
-            cat_search: str = None,
-            step_size_halo: units.Quantity = 0.1 * units.kpc,
-            neval_cosmic: int = 10000,
-            foreground_objects: list = None,
-            load_objects: bool = True
-    ):
-
-        from frb.halos.hmf import halo_incidence
-
-        outputs = self.dm_mw_halo(rmax=rmax)
-
-        if load_objects:
-            self.field.load_all_objects()
-
-        host = self.host_galaxy
-        if foreground_objects is None:
-            foreground_objects = list(
-                filter(
-                    lambda o: isinstance(o, Galaxy) and o.z <= self.host_galaxy.z and o.mass_stellar is not None,
-                    self.field.objects
-                )
-            )
-        if host not in foreground_objects:
-            foreground_objects.append(host)
-
-        frb_err_ra, frb_err_dec = self.position_err.uncertainty_quadrature_equ()
-        frb_err_dec = frb_err_dec.to(units.arcsec)
-        cosmic_tbl = table.QTable()
-
-        print("DM_FRB:")
-        print(self.dm)
-
-        print("DM_MW:")
-
-        print("\tDM_MWISM:")
-        # outputs["dm_ism_mw_cum"] = self.estimate_dm_mw_ism_cum(max_dm=outputs["dm_ism_mw_ne2001"] - 0.5 * dm_units)
-        print("\t\tDM_MWISM_NE2001")
-        outputs["dm_ism_mw_ne2001"] = self.dm_mw_ism_ne2001()
-        print("\t\t", outputs["dm_ism_mw_ne2001"])
-
-        print("\t\tDM_MWISM_YMW16")
-        outputs["dm_ism_mw_ymw16"] = self.dm_mw_ism_ymw16()
-        print("\t\t", outputs["dm_ism_mw_ymw16"])
-
-        print("\tDM_MWHalo_PZ19:")
-        print("\t", outputs["dm_halo_mw_pz19"])
-
-        print("\tDM_MWHalo_YF17:")
-        print("\t", outputs["dm_halo_mw_yf17"])
-
-        print("\tDM_MWHalo_MB15:")
-        print("\t", outputs["dm_halo_mw_mb15"])
-
-        print("\tDM_MW:")
-        outputs["dm_mw"] = outputs["dm_halo_mw_pz19"] + outputs["dm_ism_mw_ne2001"]
-        print("\t", outputs["dm_mw"])
-
-        print("DM_exgal:")
-        outputs["dm_exgal"] = self.dm - outputs["dm_mw"]
-        print(outputs["dm_exgal"])
-
-        print("Avg DM_cosmic:")
-        dm_cosmic, z = self.dm_cosmic(cumul=True, neval=neval_cosmic)
-        cosmic_tbl["z"] = z
-        cosmic_tbl["comoving_distance"] = cosmology.comoving_distance(cosmic_tbl["z"])
-        cosmic_tbl["dm_cosmic_avg"] = dm_cosmic
-        outputs["dm_cosmic_avg"] = dm_cosmic[-1]
-        print(outputs["dm_cosmic_avg"])
-        print("\tAvg DM_halos:")
-        dm_halos, _ = self.dm_halos_avg(rmax=rmax, neval=neval_cosmic, cumul=True)
-        cosmic_tbl["dm_halos_avg"] = dm_halos
-        outputs["dm_halos_avg"] = dm_halos[-1]
-        print("\t", outputs["dm_halos_avg"])
-        print("\tAvg DM_igm:")
-        outputs["dm_igm"] = outputs["dm_cosmic_avg"] - outputs["dm_halos_avg"]
-        cosmic_tbl["dm_igm"] = cosmic_tbl["dm_cosmic_avg"] - cosmic_tbl["dm_halos_avg"]
-        print("\t", outputs["dm_igm"])
-
-        print("Empirical DM_halos:")
-        halo_inform = []
-        halo_models = {}
-        halo_profiles = {}
-        dm_halo_host = None
-        dm_halo_cum = {}
-        cosmic_tbl["dm_halos_emp"] = cosmic_tbl["dm_halos_avg"] * 0
-        for obj in foreground_objects:
-            print(f"\tDM_halo_{obj.name}:")
-            # if load_objects:
-            #     obj.load_output_file()
-            obj.select_deepest()
-            halo_info = {
-                "id": obj.name,
-                "z": obj.z,
-                "ra": obj.position_photometry.ra,
-                "dec": obj.position_photometry.dec
-            }
-
-            if cat_search is not None:
-                cat_row, sep = obj.find_in_cat(cat_search)
-                if sep < 1 * units.arcsec:
-                    halo_info["id_cat"] = cat_row["objName"]
-                    halo_info["ra_cat"] = cat_row["raStack"]
-                    halo_info["dec_cat"] = cat_row["decStack"]
-                else:
-                    halo_info["id_cat"] = "--"
-                halo_info["offset_cat"] = sep.to(units.arcsec)
-
-            halo_info["offset_angle"] = offset_angle = self.position.separation(obj.position_photometry).to(
-                units.arcsec)
-            fg_pos_err = max(
-                obj.position_photometry_err.dec_stat,
-                obj.position_photometry_err.ra_stat)
-            halo_info["distance_angular_size"] = obj.angular_size_distance()
-            halo_info["distance_luminosity"] = obj.luminosity_distance()
-            halo_info["distance_comoving"] = obj.comoving_distance()
-            halo_info["offset_angle_err"] = offset_angle_err = np.sqrt(fg_pos_err ** 2 + frb_err_dec ** 2)
-            halo_info["r_perp"] = offset = obj.projected_distance(offset_angle).to(units.kpc)
-            halo_info["r_perp_err"] = obj.projected_distance(offset_angle_err).to(units.kpc)
-            halo_info["mass_stellar"] = fg_m_star = obj.mass_stellar
-            halo_info["mass_stellar_err"] = fg_m_star_err = obj.mass_stellar_err
-            halo_info["log_mass_stellar"] = np.log10(fg_m_star / units.solMass)
-            halo_info["log_mass_stellar_err"] = u.uncertainty_log10(
-                arg=fg_m_star,
-                uncertainty_arg=fg_m_star_err)
-            obj.halo_mass()
-            halo_info["mass_halo"] = obj.mass_halo
-            halo_info["log_mass_halo"] = obj.log_mass_halo
-            halo_info["log_mass_halo_upper"] = obj.log_mass_halo_upper
-            halo_info["log_mass_halo_lower"] = obj.log_mass_halo_lower
-            halo_info["h"] = obj.h()
-            halo_info["c"] = obj.halo_concentration_parameter()
-
-            mnfw = obj.halo_model_mnfw()
-            yf17 = obj.halo_model_yf17()
-            mb04 = obj.halo_model_mb04()
-            mb15 = obj.halo_model_mb15()
-
-            halo_nes = []
-            rs = []
-            dm_val = np.inf
-            i = 0
-            # r_perp = 0 * units.kpc
-            while dm_val > rmax:  # 1.
-                r_perp = i * step_size_halo
-                dm_val = mnfw.Ne_Rperp(
-                    r_perp,
-                    rmax=rmax,
-                    step_size=step_size_halo
-                ).value / (1 + obj.z)
-                halo_nes.append(dm_val)
-                rs.append(r_perp.value)
-                i += 1
-
-            # halo_info["r_lim"] = r_perp
-
-            halo_info["dm_halo"] = dm_halo = mnfw.Ne_Rperp(
-                Rperp=offset,
-                rmax=rmax,
-                step_size=step_size_halo
-            ) / (1 + obj.z)
-            halo_info["dm_halo_yf17"] = yf17.Ne_Rperp(
-                Rperp=offset,
-                rmax=rmax,
-                step_size=step_size_halo
-            ) / (1 + obj.z)
-            halo_info["dm_halo_mb04"] = mb04.Ne_Rperp(
-                Rperp=offset,
-                rmax=rmax,
-                step_size=step_size_halo
-            ) / (1 + obj.z)
-            halo_info["dm_halo_mb15"] = mb15.Ne_Rperp(
-                Rperp=offset,
-                rmax=rmax,
-                step_size=step_size_halo
-            ) / (1 + obj.z)
-
-            halo_info["r_200"] = mnfw.r200
-            if obj.name.startswith("HG"):
-                halo_info["dm_halo"] = dm_halo_host = dm_halo / 2
-                halo_info["id_short"] = "HG"
-            else:
-                halo_info["id_short"] = obj.name[:obj.name.find("_")]
-
-            print("\t", halo_info["dm_halo"])
-
-            halo_models[obj.name] = mnfw
-
-            halo_inform.append(halo_info)
-
-            halo_profiles[obj.name] = halo_nes
-
-            halo_info["n_intersect_greater"] = halo_incidence(
-                Mlow=obj.mass_halo.value,
-                zFRB=self.host_galaxy.z,
-                radius=halo_info["r_perp"]
-            )
-
-            m_low = 10 ** (np.floor(obj.log_mass_halo))
-            m_high = 10 ** (np.ceil(obj.log_mass_halo))
-            if m_low < 2e10:
-                m_high += 2e10 - m_low
-                m_low = 2e10
-
-            halo_info["mass_halo_partition_high"] = m_high * units.solMass
-            halo_info["mass_halo_partition_low"] = m_low * units.solMass
-
-            halo_info["log_mass_halo_partition_high"] = np.log10(m_high)
-            halo_info["log_mass_halo_partition_low"] = np.log10(m_low)
-
-            halo_info["n_intersect_partition"] = halo_incidence(
-                Mlow=m_low,
-                Mhigh=m_high,
-                zFRB=self.host_galaxy.z,
-                radius=halo_info["r_perp"]
-            )
-
-            if obj.cigale_results is not None:
-                halo_info["u-r"] = obj.cigale_results["bayes.param.restframe_u_prime-r_prime"] * units.mag
-            if obj.sfr is not None:
-                halo_info["sfr"] = obj.sfr
-            if obj.sfr_err is not None:
-                halo_info["sfr_err"] = obj.sfr_err
-
-            if halo_info["dm_halo"] > 0. * dm_units:
-                dm_halo_cum_this = obj.halo_dm_cum(
-                    rmax=rmax,
-                    rperp=offset,
-                    step_size=step_size_halo
-                )
-
-                if obj is not self.host_galaxy:
-                    dm_halo_cum[obj.name] = dm_halo_cum_this
-                    cosmic_tbl["dm_halos_emp"] += np.interp(
-                        cosmic_tbl["comoving_distance"],
-                        dm_halo_cum_this["d_abs"],
-                        dm_halo_cum_this["DM"]
-                    )
-                else:
-                    dm_halo_cum[obj.name] = dm_halo_cum_this[:len(dm_halo_cum_this) // 2]
-                    cosmic_tbl["dm_halo_host"] = np.interp(
-                        cosmic_tbl["comoving_distance"],
-                        dm_halo_cum_this["d_abs"],
-                        dm_halo_cum_this["DM"]
-                    )
-
-        #         plt.plot(rs, halo_nes)
-        #         plt.plot([offset.value, offset.value], [0, max(halo_nes)])
-
-        halo_tbl = table.QTable(halo_inform)
-        cosmic_tbl["dm_cosmic_emp"] = cosmic_tbl["dm_halos_emp"] + cosmic_tbl["dm_igm"]
-
-        print("\tEmpirical DM_halos:")
-        outputs["dm_halos_emp"] = halo_tbl["dm_halo"].nansum() - dm_halo_host
-        outputs["dm_halos_yf17"] = halo_tbl["dm_halo_yf17"].nansum() - dm_halo_host
-        outputs["dm_halos_mb04"] = halo_tbl["dm_halo_mb04"].nansum() - dm_halo_host
-        outputs["dm_halos_mb15"] = halo_tbl["dm_halo_mb15"].nansum() - dm_halo_host
-
-        print("\t", outputs["dm_halos_emp"])
-
-        print("\tEmpirical DM_cosmic:")
-        outputs["dm_cosmic_emp"] = outputs["dm_igm"] + outputs["dm_halos_emp"]
-        print("\t", outputs["dm_cosmic_emp"])
-
-        print("DM_host:")
-        # Obtained using James 2021
-        print("\tMedian DM_host:")
-        outputs["dm_host_median_james22A"] = dm_host_median["james_22A"] / (1 + host.z)
-        outputs["dm_host_median"] = dm_host_median["james_22B"] / (1 + host.z)
-        print("\t", outputs["dm_host_median"])
-        # print("\tMax-probability DM_host:")
-        # outputs["dm_host_max_p_james22A"] = 98 * dm_units / (1 + host.z)
-        # print("\t", outputs["dm_host_max_p"])
-
-        print("\tDM_halo_host")
-        outputs["dm_halo_host"] = dm_halo_host
-        print("\t", outputs["dm_halo_host"])
-
-        print("\tDM_host,ism:")
-        outputs["dm_host_ism"] = outputs["dm_host_median"] - outputs["dm_halo_host"]
-        print("\t", outputs["dm_host_ism"])
-
-        print("Excess DM estimate:")
-        outputs["dm_excess_avg"] = self.dm - outputs["dm_cosmic_avg"] - outputs["dm_mw"] - outputs["dm_host_median"]
-        print("\t", outputs["dm_excess_avg"])
-
-        print("Empirical Excess DM:")
-        outputs["dm_excess_emp"] = self.dm - outputs["dm_cosmic_emp"] - outputs["dm_mw"] - outputs["dm_host_median"]
-        print("\t", outputs["dm_excess_emp"])
-
-        #     r_eff_proj = foreground.projected_distance(r_eff).to(units.kpc)
-        #     r_eff_proj_err = foreground.projected_distance(r_eff_err).to(units.kpc)
-        #     print("Projected effective radius:")
-        #     print(r_eff_proj, "+/-", r_eff_proj_err)
-        #     print("FG-normalized offset:")
-        #     print(offset / r_eff_proj)
-
-        outputs["halo_table"] = halo_tbl
-        outputs["halo_models"] = halo_models
-        outputs["halo_dm_profiles"] = halo_profiles
-        outputs["halo_dm_cum"] = dm_halo_cum
-        outputs["dm_cum_table"] = cosmic_tbl
-
-        return outputs
-
-    @classmethod
-    def from_dict(cls, dictionary: dict, name: str = None, field=None):
-        frb = super().from_dict(dictionary=dictionary)
-        # if "dm" in dictionary:
-        #     frb.dm = u.check_quantity(dictionary["dm"], dm_units)
-        host_galaxy = Galaxy.from_dict(dictionary=dictionary["host_galaxy"], field=field)
-        frb.host_galaxy = host_galaxy
-        return frb
-
-    @classmethod
-    def default_params(cls):
-        default_params = super().default_params()
-        default_params.update({
-            "dm": 0.0 * dm_units,
-            "snr": 0.0,
-        })
-        return default_params
->>>>>>> c5a02029
+        return default_params