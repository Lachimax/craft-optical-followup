# Code by Lachlan Marnoch, 2021 - 2023
import os
import warnings
from typing import Union, List, Dict, Tuple

import matplotlib.pyplot as plt
import numpy as np

from astropy.time import Time
from astropy.coordinates import SkyCoord
import astropy.units as units
import astropy.table as table
import astropy.io.fits as fits
from astropy.visualization import make_lupton_rgb

import craftutils.astrometry as astm
import craftutils.observation as obs
import craftutils.observation.objects as objects
import craftutils.observation.image as image
import craftutils.observation.instrument as inst
import craftutils.observation.epoch as ep
import craftutils.observation.survey as survey
import craftutils.params as p
import craftutils.plotting as pl
import craftutils.retrieve as retrieve
import craftutils.utils as u

__all__ = []

# pl.latex_setup()

config = p.config

instruments_imaging = p.instruments_imaging
instruments_imaging.sort()
instruments_spectroscopy = p.instruments_spectroscopy
instruments_spectroscopy.sort()
surveys = p.surveys

active_fields = {}


@u.export
def expunge_fields():
    for field_name in active_fields:
        del active_fields[field_name]


def select_instrument(mode: str):
    if mode == "imaging":
        options = instruments_imaging
    elif mode == "spectroscopy":
        options = instruments_spectroscopy
    else:
        raise ValueError("Mode must be 'imaging' or 'spectroscopy'.")
    _, instrument = u.select_option("Select an instrument:", options=options)
    return instrument


def list_fields(include_std: bool = False):
    print("Searching for field param files...")
    param_path = os.path.join(config['param_dir'], 'fields')
    fields = list(filter(lambda d: os.path.isdir(os.path.join(param_path, d)) and os.path.isfile(
        os.path.join(param_path, d, f"{d}.yaml")), os.listdir(param_path)))
    if not include_std:
        fields = list(filter(lambda f: "STD" not in f, fields))
    fields.sort()
    return fields


def list_fields_old():
    print("Searching for old-format field param files...")
    param_path = os.path.join(config['param_dir'], 'FRBs')
    if os.path.isdir(param_path):
        fields = filter(
            lambda d: os.path.isfile(os.path.join(param_path, d)) and d.endswith('.yaml'),
            os.listdir(param_path))
        fields = list(map(lambda f: f.split(".")[0], fields))
    else:
        fields = []
    fields.sort()
    return fields


@u.export
class Field:
    def __init__(
            self,
            name: str = None,
            centre_coords: Union[SkyCoord, str] = None,
            param_path: str = None,
            data_path: str = None,
            objs: Union[List[objects.Object], dict] = None,
            extent: units.Quantity = None,
            **kwargs
    ):
        """

        :param centre_coords:
        :param name:
        :param param_path:
        :param data_path:
        :param objs: a list of objects of interest in the field. The primary object of interest should be first in
        the list.
        """

        # Input attributes

        self.objects = []
        self.objects_dict = {}

        if centre_coords is None:
            if objs is not None:
                centre_coords = objs[0].coords
        if centre_coords is not None:
            self.centre_coords = astm.attempt_skycoord(centre_coords)

        self.name = name
        self.param_path = param_path
        self.param_dir = None
        if self.param_path is not None:
            self.param_dir = os.path.split(self.param_path)[0]
        self.mkdir_params()
        self.data_path = os.path.join(p.data_dir, data_path)
        u.debug_print(2, f"Field.__init__(): {self.name}.data_path", self.data_path)
        self.data_path_relative = data_path
        self.mkdir()
        self.output_file = None

        # Derived attributes

        self.epochs_spectroscopy = {}
        self.epochs_spectroscopy_loaded = {}
        self.epochs_imaging = {}
        self.epochs_imaging_loaded = {}

        self.paths = {}

        self.cats = {}
        self.cat_gaia = None
        self.irsa_extinction = None

        if objs is not None:
            for obj in objs:
                if type(objs) is dict:
                    if obj != "<name>":
                        obj_dict = objs[obj]
                        if "name" not in obj_dict or obj_dict["name"] is None:
                            obj_dict["name"] = obj
                    else:
                        continue
                elif type(objs) is list:
                    obj_dict = obj
                else:
                    break
                if "position" not in obj_dict:
                    obj_dict = {"position": obj_dict}
                if obj_dict["name"] is None:
                    continue
                self.add_object_from_dict(obj_dict)

        self.load_output_file()

        self.extent = extent

        self.survey = None
        if "survey" in kwargs:
            self.survey = kwargs["survey"]
        if isinstance(self.survey, str):
            self.survey = survey.Survey.from_params(self.survey)

        active_fields[self.name] = self

    def __str__(self):
        return f"{self.name}"

    def __repr__(self):
        return self.__str__()

    def mkdir(self):
        if self.data_path is not None:
            u.mkdir_check(self.data_path)
            u.mkdir_check(os.path.join(self.data_path, "objects"))

    def mkdir_params(self):
        if self.param_dir is not None:
            u.mkdir_check(os.path.join(self.param_dir, "spectroscopy"))
            u.mkdir_check(os.path.join(self.param_dir, "imaging"))
            u.mkdir_check(os.path.join(self.param_dir, "objects"))
        else:
            warnings.warn(f"param_dir is not set for this {type(self)}.")

    def _gather_epochs(self, mode: str = "imaging", quiet: bool = False):
        """
        Helper method for code reuse in gather_epochs_spectroscopy() and gather_epochs_imaging().
        Gathers all of the observation epochs of the given mode for this field.
        :param mode: str, "imaging" or "spectroscopy"
        :return: Dict, with keys being the epoch names and values being nested dictionaries containing the same
        information as the epoch .yaml files.
        """
        if not quiet:
            print(f"Searching for {mode} epoch param files...")
        epochs = {}
        if self.param_dir is not None:
            mode_path = os.path.join(self.param_dir, mode)
            if not quiet:
                print(f"Looking in {mode_path}")
            for instrument in filter(lambda d: os.path.isdir(os.path.join(mode_path, d)), os.listdir(mode_path)):
                instrument_path = os.path.join(mode_path, instrument)
                if not quiet:
                    print(f"Looking in {instrument_path}")
                epoch_params = list(filter(lambda f: f.endswith(".yaml"), os.listdir(instrument_path)))
                epoch_params.sort()
                for epoch_param in epoch_params:
                    epoch_name = epoch_param[:epoch_param.find(".yaml")]
                    param_path = os.path.join(instrument_path, epoch_param)
                    epoch = p.load_params(file=param_path)
                    epoch["format"] = "current"
                    epoch["param_path"] = param_path
                    epochs[epoch_name] = epoch

        ep.add_many_to_epoch_directory(epochs, field_name=self.name, mode=mode)

        return epochs

    def gather_epochs_spectroscopy(self):
        """
        Gathers all of the spectroscopy observation epochs of this field.
        :return: Dict, with keys being the epoch names and values being nested dictionaries containing the same
        information as the epoch .yaml files.
        """
        epochs = self._gather_epochs(mode="spectroscopy")
        self.epochs_spectroscopy.update(epochs)
        return epochs

    def gather_epochs_imaging(self, quiet: bool = False):
        """
        Gathers all of the imaging observation epochs of this field.
        :return: Dict, with keys being the epoch names and values being nested dictionaries containing the same
        information as the epoch .yaml files.
        """
        epochs = self._gather_epochs(mode="imaging", quiet=quiet)
        self.epochs_imaging.update(epochs)
        return epochs

    def epoch_from_params(self, epoch_name: str, instrument: str, old_format: bool = False):
        epoch = ep.ImagingEpoch.from_params(name=epoch_name, field=self, instrument=instrument, old_format=old_format)
        self.epochs_imaging[epoch_name] = epoch
        return epoch

    def select_epoch_imaging(self):
        options = {}
        for epoch in self.epochs_imaging:
            epoch = self.epochs_imaging[epoch]
            date_string = ""
            if epoch["format"] == 'old':
                date_string = " (old format)           "
            elif "date" in epoch and epoch["date"] is not None:
                if isinstance(epoch["date"], str):
                    date_string = f" {epoch['date']}"
                else:
                    date_string = f" {epoch['date'].strftime('%Y-%m-%d')}"
            options[f'{epoch["name"]}\t{date_string}\t{epoch["instrument"]}'] = epoch
        for epoch in self.epochs_imaging_loaded:
            # If epoch is already instantiated.
            epoch = self.epochs_spectroscopy_loaded[epoch]
            options[f'*{epoch.name}\t{epoch.date.isot}\t{epoch.instrument_name}'] = epoch
        options["New epoch"] = "new"
        j, epoch = u.select_option(message="Select epoch.", options=options, sort=True)
        if epoch == "new":
            epoch = self.new_epoch_imaging()
        elif not isinstance(epoch, ep.Epoch):
            old_format = False
            if epoch["format"] == "old":
                old_format = True
            epoch = ep.ImagingEpoch.from_file(epoch, old_format=old_format, field=self)
            self.epochs_imaging_loaded[epoch.name] = epoch
        return epoch

    def select_epoch_spectroscopy(self):
        options = {}
        for epoch in self.epochs_spectroscopy:
            epoch = self.epochs_spectroscopy[epoch]
            options[f"{epoch['name']}\t{epoch['date'].to_datetime().date()}\t{epoch['instrument']}"] = epoch
        for epoch in self.epochs_spectroscopy_loaded:
            epoch = self.epochs_spectroscopy_loaded[epoch]
            options[f'*{epoch.name}\t{epoch.date.isot}\t{epoch.instrument_name}'] = epoch
        options["New epoch"] = "new"
        j, epoch = u.select_option(message="Select epoch.", options=options)
        if epoch == "new":
            epoch = self.new_epoch_spectroscopy()
        elif not isinstance(epoch, ep.Epoch):
            epoch = ep.SpectroscopyEpoch.from_file(epoch, field=self)
            self.epochs_spectroscopy_loaded[epoch.name] = epoch
        return epoch

    def new_epoch_imaging(self):
        return self._new_epoch(mode="imaging")

    def new_epoch_spectroscopy(self):
        return self._new_epoch(mode="spectroscopy")

    def _new_epoch(self, mode: str) -> 'Epoch':
        """
        Helper method for generating a new epoch.
        :param mode:
        :return:
        """
        # User selects instrument from those available in param directory, and we set up the relevant Epoch object

        current_epochs = self.gather_epochs_imaging()
        current_epochs.update(self.gather_epochs_spectroscopy())

        instrument = select_instrument(mode=mode)
        is_combined = False
        if mode == "imaging":
            cls = ep.ImagingEpoch.select_child_class(instrument=instrument)
            if len(self.epochs_imaging) > 1:
                is_combined = u.select_yn("Create a pseudo-epoch combining other epochs for maximum depth?")
        elif mode == "spectroscopy":
            cls = ep.SpectroscopyEpoch.select_child_class(instrument=instrument)
        else:
            raise ValueError("mode must be 'imaging' or 'spectroscopy'.")
        new_params = cls.default_params()

        if instrument in surveys:
            new_params["name"] = instrument.upper()
            new_params["date"] = None
            new_params["program_id"] = None
            is_survey = True
        else:
            is_survey = False
            default_prefix = f"{self.name}_{instrument.upper()[instrument.find('-') + 1:]}"
            others_like = list(filter(
                lambda string: string.startswith(default_prefix) and string[-1].isnumeric(),
                current_epochs
            ))
            next_n = 1
            if others_like:
                others_like.sort()
                next_n = int(others_like[-1][-1]) + 1
                print("Other epochs for this instrument are:")
                for st in others_like:
                    print(f"\t", st)
            default = f"{default_prefix}_{next_n}"
            name = None
            while name is None:
                name = u.user_input("Please enter a name for the epoch.", default=default)
                if name in current_epochs:
                    print(f"The epoch {name} already exists.")
                    name = None
            new_params["name"] = name
            # new_params["date"] = u.enter_time(message="Enter UTC observation date, in iso or isot format:").strftime(
            #     '%Y-%m-%d')
            # new_params["program_id"] = input("Enter the programmme ID for the observation:\n")
        new_params["instrument"] = instrument
        new_params["data_path"] = self._epoch_data_path(
            mode=mode,
            instrument=instrument,
            date=new_params["date"],
            epoch_name=new_params["name"],
            survey=is_survey
        )
        new_params["field"] = self.name
        # For a combined epoch, we want to skip the reduction stages and take frames already reduced.
        if is_combined:
            new_params["combined_epoch"] = True
            for stage_name in cls.skip_for_combined:
                new_params["do"][stage_name] = False
        param_path = self._epoch_param_path(mode=mode, instrument=instrument, epoch_name=new_params["name"])

        p.save_params(file=param_path, dictionary=new_params)
        epoch = cls.from_file(param_file=param_path, field=self)

        # Set up a combined epoch by gathering reduced frames from other epochs.
        if is_combined:
            dates = []
            print(f"Gathering reduced frames from all {instrument} epochs")
            # Get list of other epochs
            epochs = self.gather_epochs_imaging()
            frame_type = epoch.frames_for_combined
            this_frame_dict = epoch._get_frames(frame_type=frame_type)
            for other_epoch_name in epochs:
                # Loop over gathered epochs
                other_epoch_dict = epochs[other_epoch_name]
                other_instrument = other_epoch_dict["instrument"]
                # Check if instrument is compatible and that it isn't the same epoch
                if other_instrument.lower() == instrument.lower() and other_epoch_name != epoch.name:
                    # If so, add to internal 'combined_from' list
                    other_epoch = self.epoch_from_params(other_epoch_name, instrument)
                    if other_epoch.date is not None:
                        dates.append(other_epoch.date)
                    epoch.combined_from.append(other_epoch.name)
                    # Get appropriate frame dictionary from other epoch
                    frame_dict = other_epoch._get_frames(frame_type)
                    # Loop through and add to this epoch's dict
                    for fil in frame_dict:
                        if len(frame_dict[fil]) > 0:
                            epoch.check_filter(fil)
                        for frame in frame_dict[fil]:
                            epoch._add_frame(
                                frame,
                                frames_dict=this_frame_dict,
                                frame_type=frame_type
                            )
            epoch.update_output_file()
            epoch.date = Time(np.mean(list(map(lambda d: d.mjd, dates))), format="mjd")

        return epoch

    def _mode_param_path(self, mode: str):
        if self.param_dir is not None:
            path = os.path.join(self.param_dir, mode)
            u.mkdir_check(path)
            return path
        else:
            raise ValueError(f"param_dir is not set for {self}.")

    def _mode_data_path(self, mode: str):
        if self.data_path is not None:
            path = os.path.join(self.data_path_relative, mode)
            path_abs = os.path.join(self.data_path, mode)
            u.mkdir_check(path_abs)
            return path, path_abs
        else:
            raise ValueError(f"data_path is not set for {self}.")

    def _cat_data_path(self, cat: str):
        if self.data_path is not None:
            filename = f"{cat}_{self.name}.csv"
            path = os.path.join(self.data_path, filename)
            return path
        else:
            raise ValueError(f"data_path is not set for {self}.")

    def _instrument_param_path(self, mode: str, instrument: str):
        path = os.path.join(self._mode_param_path(mode=mode), instrument)
        u.mkdir_check(path)
        return path

    def _instrument_data_path(self, mode: str, instrument: str):
        path, path_abs = self._mode_data_path(mode=mode)
        path = os.path.join(path, instrument)
        path_abs = os.path.join(path_abs, instrument)
        u.mkdir_check(path_abs)
        return path, path_abs

    def _epoch_param_path(self, mode: str, instrument: str, epoch_name: str):
        return os.path.join(self._instrument_param_path(mode=mode, instrument=instrument), f"{epoch_name}.yaml")

    def _epoch_data_path(self, mode: str, instrument: str, date: Time, epoch_name: str, survey: bool = False):
        if survey:
            path, path_abs = self._instrument_data_path(mode=mode, instrument=instrument)
        else:
            if date is None:
                name_str = epoch_name
            else:
                name_str = f"{date}-{epoch_name}"
            path, path_abs = self._instrument_data_path(mode=mode, instrument=instrument)
            path = os.path.join(path, name_str)
            path_abs = os.path.join(path_abs, name_str)
        u.mkdir_check(path_abs)
        return path

    def retrieve_catalogues(self, force_update: bool = False):
        for cat_name in retrieve.photometry_catalogues:
            u.debug_print(1, f"Checking for photometry in {cat_name}")
            self.retrieve_catalogue(cat_name=cat_name, force_update=force_update)

    def retrieve_catalogue(
            self,
            cat_name: str,
            force_update: bool = False,
            data_release: int = None
    ):
        """
        Retrieves and saves a catalogue of this field.
        :param cat_name: Name of catalogue; must match one of those available in craftutils.retrieve
        :param force_update: If True, retrieves the catalogue even if one is already on disk.
        :return:
        """

        if isinstance(self.extent, units.Quantity) and self.extent > 0.5 * units.deg:
            radius = self.extent
        else:
            radius = 0.5 * units.deg
        output = self._cat_data_path(cat=cat_name)
        ra = self.centre_coords.ra.value
        dec = self.centre_coords.dec.value
        if force_update or f"in_{cat_name}" not in self.cats:
            u.debug_print(2, "Field.retrieve_catalogue(): radius ==", radius)
            response = retrieve.save_catalogue(
                ra=ra,
                dec=dec,
                output=output,
                cat=cat_name.lower(),
                radius=radius,
                data_release=data_release
            )
            # Check if a valid response was received; if not, we don't want to erroneously report that
            # the field doesn't exist in the catalogue.
            if isinstance(response, str) and response == "ERROR":
                pass
            else:
                if response is not None:
                    self.cats[f"in_{cat_name}"] = True
                    self.set_path(f"cat_csv_{cat_name}", output)
                else:
                    self.cats[f"in_{cat_name}"] = False
                self.update_output_file()
            return response
        elif self.cats[f"in_{cat_name}"] is True:
            u.debug_print(1, f"There is already {cat_name} data present for this field.")
            return True
        else:
            u.debug_print(1, f"This field is not present in {cat_name}.")

    def load_catalogue(self, cat_name: str, **kwargs):
        if self.retrieve_catalogue(cat_name):
            if cat_name == "gaia":
                if "data_release" in kwargs:
                    data_release = kwargs["data_release"]
                else:
                    data_release = 3
            else:
                data_release = None
            return retrieve.load_catalogue(
                cat_name=cat_name,
                cat=self.get_path(f"cat_csv_{cat_name}"),
                data_release=data_release
            )
        else:
            print("Could not load catalogue; field is outside footprint.")

    def generate_astrometry_indices(
            self,
            cat_name: str = "gaia",
    ):
        self.retrieve_catalogue(cat_name=cat_name)
        if not self.check_cat(cat_name=cat_name):
            print(f"Field is not in {cat_name}; index file could not be created.")
        else:
            cat_path = self.get_path(f"cat_csv_{cat_name}")
            index_path = os.path.join(config["top_data_dir"], "astrometry_index_files")
            u.mkdir_check(index_path)
            cat_index_path = os.path.join(index_path, cat_name)
            prefix = f"{cat_name}_index_{self.name}"
            astm.generate_astrometry_indices(
                cat_name=cat_name,
                cat=cat_path,
                fits_cat_output=cat_path.replace(".csv", ".fits"),
                output_file_prefix=prefix,
                index_output_dir=cat_index_path,
                unique_id_prefix=int(self.name.replace("FRB", ""))
            )

    def get_path(self, key):
        if key in self.paths:
            return self.paths[key]
        else:
            raise KeyError(f"{key} has not been set.")

    def check_cat(self, cat_name: str):
        if f"in_{cat_name}" in self.cats:
            return self.cats[f"in_{cat_name}"]
        else:
            return None

    def set_path(self, key, value):
        self.paths[key] = value

    def load_output_file(self, **kwargs):
        outputs = p.load_output_file(self)
        if outputs is not None:
            if "cats" in outputs:
                self.cats.update(outputs["cats"])
        return outputs

    def _output_dict(self):
        return {
            "paths": self.paths,
            "cats": self.cats,
        }

    def update_output_file(self):
        p.update_output_file(self)

    def add_object(self, obj: objects.Object):
        self.objects.append(obj)
        self.objects_dict[obj.name] = obj
        obj.field = self

    def add_object_from_dict(self, obj_dict: dict):
        obj = objects.Object.from_dict(obj_dict, field=self)
        self.add_object(obj=obj)

    def object_properties(self):
        self.objects.sort(key=lambda o: o.name, reverse=True)
        for obj in self.objects:
            obj.load_output_file()
            obj.update_output_file()
            obj.push_to_table(select=True)
            obj.write_plot_photometry()
            obj.update_output_file()
        self.generate_cigale_photometry()

    def generate_cigale_photometry(self):
        # photometries = {
        #     "Galaxy ID": [],
        #     "z": []
        # }
        photometries = []
        for obj in self.objects:
            if isinstance(obj, objects.Galaxy):
                photometry = {}
                obj.load_output_file()
                obj.photometry_to_table()
                tbl_this = obj.photometry_to_table(best=True)
                photometry["Galaxy ID"] = obj.name
                photometry["z"] = obj.z
                for row in tbl_this:
                    instrument_name = row["instrument"]
                    instrument = inst.Instrument.from_params(instrument_name)
                    if instrument.cigale_name is not None:
                        inst_cig = instrument.cigale_name
                    else:
                        inst_cig = instrument_name

                    if instrument_name == "vlt-fors2":
                        fil_cig = row["band"][0].lower()
                    else:
                        fil_cig = row["band"]
                    band_str = f"{inst_cig}_{fil_cig}"
                    if np.isnan(row["mag_sep_ext_corrected"]):
                        photometry[band_str] = -999.
                        photometry[band_str + "_err"] = -999.
                    else:
                        photometry[band_str] = row["mag_sep_ext_corrected"]
                        photometry[band_str + "_err"] = row["mag_sep_err"]
                for entry in photometries:
                    for name in entry:
                        if name not in photometry:
                            photometry[name] = -999.
                    for name in photometry:
                        if name not in entry:
                            entry[name] = -999.

                photometries.append(photometry)
        tbl_cigale = table.QTable(photometries)
        tbl_cigale.write(
            os.path.join(self.data_path, f"{self.name}_cigale.csv"),
            overwrite=True
        )
        return tbl_cigale

    def unpack_cigale_results(
            self,
            cigale_dir: str
    ):
        results = fits.open(os.path.join(cigale_dir, "results.fits"))
        results_tbl = table.QTable(results[1].data)

        for i, obj_name in enumerate(results_tbl["id"]):
            if obj_name in self.objects_dict:
                model_path = os.path.join(cigale_dir, f"{obj_name}_best_model.fits")
                sfh_path = os.path.join(cigale_dir, f"{obj_name}_SFH.fits")
                obj = self.objects_dict[obj_name]
                obj.load_output_file()
                obj.cigale_results = p.sanitise_yaml_dict(dict(results_tbl[i]))
                obj.mass_stellar = obj.cigale_results["bayes.stellar.m_star"] * units.solMass
                obj.mass_stellar_err = obj.cigale_results["bayes.stellar.m_star_err"] * units.solMass
                obj.sfr = obj.cigale_results["bayes.sfh.sfr"] * units.solMass / units.year
                obj.sfr_err = obj.cigale_results["bayes.sfh.sfr_err"] * units.solMass / units.year
                if os.path.isfile(model_path):
                    obj.cigale_model_path = model_path
                if os.path.isfile(sfh_path):
                    obj.cigale_sfh_path = sfh_path
                obj.update_output_file()

    def load_all_objects(self):
        for obj in self.objects:
            obj.load_output_file()

    @classmethod
    def default_params(cls):
        default_params = {
            "name": None,
            "type": "Field",
            "centre": objects.position_dictionary.copy(),
            "objects": [objects.Object.default_params()],
            "extent": 0.3 * units.deg,
            "survey": None
        }
        return default_params

    @classmethod
    def from_file(cls, param_file: Union[str, dict]):
        name, param_file, param_dict = p.params_init(param_file)
        if param_file is None:
            return None
        # Check data_dir path for relevant .yamls (output_values, etc.)

        if param_dict is None:
            raise FileNotFoundError(f"There is no param file at {param_file}")
        field_type = param_dict["type"]
        centre_ra, centre_dec = p.select_coords(param_dict["centre"])
        coord_str = f"{centre_ra} {centre_dec}"

        if field_type == "Field":
            return cls(
                centre_coords=coord_str,
                objs=param_dict["objects"],
                **param_dict
            )
        elif field_type == "FRBField":
            return FRBField(
                centre_coords=coord_str,
                objs=param_dict["objects"],
                **param_dict
            )
        elif field_type == "StandardField":
            return StandardField(
                centre_coords=coord_str,
                **param_dict
            )

    @classmethod
    def from_params(cls, name, quiet: bool = False):
        if name in active_fields:
            return active_fields[name]
        if not quiet:
            print("Initializing field...")
        path = cls.build_param_path(field_name=name)
        return cls.from_file(param_file=path)

    @classmethod
    def new_yaml(cls, name: str, path: str = None, **kwargs):
        param_dict = cls.default_params()
        param_dict["name"] = name
        param_dict["data_path"] = os.path.join(name, "")
        for kwarg in kwargs:
            param_dict[kwarg] = kwargs[kwarg]
        if path is not None:
            if os.path.isdir(path):
                path = os.path.join(path, name)
            p.save_params(file=path, dictionary=param_dict)
        return param_dict

    @classmethod
    def build_param_path(cls, field_name: str):
        path = u.mkdir_check_args(p.param_dir, "fields", field_name)
        return os.path.join(path, f"{field_name}.yaml")

    @classmethod
    def new_params_from_input(cls, field_name: str, field_param_path: str):
        _, field_class = u.select_option(
            message="Which type of field would you like to create?",
            options={
                "FRB field": FRBField,
                "Standard (calibration) field": StandardField,
                "Normal field": Field
            })

        survey_options = survey.Survey.list_surveys()
        survey_options.append("New survey")
        survey_options.append("None")
        _, survey_name = u.select_option(
            message="Which survey is this field a part of?",
            options=survey_options
        )
        if survey_name == "New survey":
            survey_name = survey.Survey.new_param_from_input()
        elif survey_name == "None":
            survey_name = None

        pos_coord = None
        while pos_coord is None:
            ra = u.user_input(
                "Please enter the Right Ascension of the field target, in the format 00h00m00.0s or as a decimal number of degrees"
                " (for an FRB field, this should be the FRB coordinates). Eg: 13h19m14.08s, 199.80867d")
            ra_err = 0.0
            if field_class is FRBField:
                ra_err = u.user_input("If you know the uncertainty in the FRB localisation RA, you can enter "
                                      "that now (in true arcseconds, not in RA units). Otherwise, leave blank.")
                if ra_err in ["", " ", 'None']:
                    ra_err = 0.0
            dec = u.user_input(
                "Please enter the Declination of the field target, in the format 00d00m00.0s or as a decimal number of degrees"
                " (for an FRB field, this should be the FRB coordinates). Eg: -18d50m16.7s, -18.83797222d")
            dec_err = 0.0
            if field_class is FRBField:
                dec_err = u.user_input(
                    "If you know the uncertainty in the FRB localisation Dec, you can enter "
                    "that now, in arcseconds. Otherwise, leave blank.")
                if dec_err in ["", " ", 'None']:
                    dec_err = 0.0
            try:
                pos_coord = astm.attempt_skycoord((ra, dec))
            except ValueError:
                print("Invalid values encountered when parsing coordinates. Please try again.")

        position = objects.skycoord_to_position_dict(skycoord=pos_coord)

        field_param_path_yaml = os.path.join(field_param_path, f"{field_name}.yaml")

        yaml_dict = field_class.new_yaml(
            path=field_param_path,
            name=field_name,
            centre=position,
            survey=survey_name
        )
        if field_class is FRBField:
            tns_name = None
            if field_name[-1].isalpha():
                if u.select_yn(
                        message=f"Is '{field_name}' the TNS name of the FRB?",
                ):
                    tns_name = field_name
                else:
                    tns_name = u.user_input(
                        message=f"Please enter the FRB TNS name, if it has one. Otherwise, leave blank.",
                    )
                    if tns_name in ["", " ", 'None']:
                        tns_name = None
            if ra_err is None:
                ra_err = 0.
            if dec_err is None:
                dec_err = 0.
            date = u.user_input(
                "If you have a precise FRB arrival time, please enter that now; otherwise, leave blank."
            )
            if date in ["", " ", 'None']:
                date = objects.FRB._date_from_name(field_name)
            yaml_dict["frb"]["date"] = date
            yaml_dict["frb"]["position"] = position
            yaml_dict["frb"]["position_err"]["a"]["stat"] = float(ra_err)
            yaml_dict["frb"]["position_err"]["b"]["stat"] = float(dec_err)
            yaml_dict["frb"]["host_galaxy"]["position"] = position
            yaml_dict["frb"]["tns_name"] = tns_name

            p.save_params(field_param_path_yaml, yaml_dict)

        print(f"Template parameter file created at '{field_param_path_yaml}'")
        input("Please edit this file before proceeding, then press Enter to continue.")


class StandardField(Field):
    def __init__(
            self,
            centre_coords: Union[SkyCoord, str] = None,
            **kwargs
    ):
        jname = astm.jname(
            coord=centre_coords,
            ra_precision=0,
            dec_precision=0
        )
        name = f"STD-{jname}"

        param_path = os.path.join(p.param_dir, "fields", name, f"{name}.yaml")
        if not os.path.isfile(param_path):
            u.mkdir_check_nested(param_path)
            self.new_yaml(
                name=name,
                path=param_path,
                centre=objects.skycoord_to_position_dict(centre_coords)
            )

        super().__init__(
            name=name,
            centre_coords=centre_coords,
            data_path=os.path.join(p.data_dir, name),
            param_path=param_path
        )

        self.retrieve_catalogues()


class FRBField(Field):
    def __init__(
            self,
            name: str = None,
            centre_coords: Union[SkyCoord, str] = None,
            param_path: str = None,
            data_path: str = None,
            objs: List[objects.Object] = None,
            frb: Union[objects.FRB, dict] = None,
            extent: units.Quantity = None,
            **kwargs
    ):
        if centre_coords is None:
            if frb is not None:
                centre_coords = frb.position

        # Input attributes
        super().__init__(name=name,
                         centre_coords=centre_coords,
                         param_path=param_path,
                         data_path=data_path,
                         objs=objs,
                         extent=extent,
                         **kwargs
                         )

        self.frb = frb
        if self.frb is not None:

            if isinstance(self.frb, dict):
                self.frb = objects.FRB.from_dict(self.frb, field=self)

            self.frb.field = self
            if self.frb.host_galaxy is not None:
                self.add_object(self.frb.host_galaxy)
        self.epochs_imaging_old = {}

    def plot_host_colour(
            self,
            output_path: str,
            red: image.ImagingImage,
            blue: image.ImagingImage,
            green: image.ImagingImage = None,
            fig: plt.Figure = None,
            centre: SkyCoord = None,
            show_frb: bool = True,
            show_coords: bool = True,
            frame: units.Quantity = 30 * units.pix,
            n: int = 1, n_x: int = 1, n_y: int = 1,
            frb_kwargs: dict = {},
            imshow_kwargs: dict = {},
            ext: Union[tuple, int] = (0, 0, 0),
            vmaxes: tuple = (None, None, None),
            vmins: tuple = (None, None, None),
            scale_to_jansky: bool = False,
            scale_to_rgb: bool = False,
            **kwargs
    ):
        pl.latex_setup()

        if not isinstance(self.frb, objects.FRB):
            raise TypeError("self.frb has not been set properly for this FRBField.")
        if centre is None:
            centre = self.frb.host_galaxy.position
        if fig is None:
            fig = plt.figure()
        if isinstance(ext, int):
            ext = (ext, ext, ext)

        path_split = os.path.split(output_path)[-1]

        frame = u.check_quantity(frame, unit=units.pix)

        red_data, red_trimmed = red.prep_for_colour(
            output_path=output_path.replace(path_split, f"{red.name}_trimmed.fits"),
            frame=frame,
            centre=centre,
            vmax=vmaxes[0],
            vmin=vmins[0],
            ext=ext[0],
            scale_to_jansky=scale_to_jansky
        )

        blue_data, _ = blue.prep_for_colour(
            output_path=output_path.replace(path_split, f"{blue.name}_trimmed.fits"),
            frame=frame,
            centre=centre,
            vmax=vmaxes[1],
            vmin=vmins[1],
            ext=ext[1],
            scale_to_jansky=scale_to_jansky
        )

        if green is None:
            green_data = (red_data + blue_data) / 2
        else:
            green_data, _ = green.prep_for_colour(
                output_path=output_path.replace(path_split, f"{green.name}_trimmed.fits"),
                frame=frame,
                centre=centre,
                vmax=vmaxes[2],
                vmin=vmins[2],
                ext=ext[2],
                scale_to_jansky=scale_to_jansky
            )

        if scale_to_rgb:
            max_all = max(np.max(red_data), np.max(green_data), np.max(blue_data))
            factor = max_all / 255
            red_data /= factor
            green_data /= factor
            blue_data /= factor

        colour = make_lupton_rgb(
            red_data,
            green_data,
            blue_data,
            Q=7,
            stretch=30
        )

        if "origin" not in imshow_kwargs:
            imshow_kwargs["origin"] = "lower"

        if show_coords:
            projection = red_trimmed.wcs[ext[0]]
        else:
            projection = None
        ax = fig.add_subplot(n_x, n_y, n, projection=projection)

        if not show_coords:
            ax.get_xaxis().set_visible(False)
            ax.set_yticks([])
            ax.invert_yaxis()

        ax.imshow(
            colour,
            **imshow_kwargs,
        )
        ax.set_xlabel(" ")
        ax.set_ylabel(" ")
        # ax.set_xlabel("Right Ascension (J2000)", size=16)
        # ax.set_ylabel("Declination (J2000)", size=16, rotation=0, labelpad=-20)
        ax.tick_params(labelsize=10)
        # ax.yaxis.set_label_position("right")
        # plt.tight_layout()

        if show_frb:
            self.frb_ellipse_to_plot(ext=ext[0], frb_kwargs=frb_kwargs, img=red_trimmed, ax=ax)

        fig.savefig(output_path)
        return ax, fig, colour

    def plot_host(
            self,
            img: image.ImagingImage,
            ext: int = 0,
            fig: plt.Figure = None,
            ax: plt.Axes = None,
            centre: SkyCoord = None,
            show_frb: bool = True,
            frame: units.Quantity = 30 * units.pix,
            n: int = 1, n_x: int = 1, n_y: int = 1,
            # ticks: int = None, interval: str = 'minmax',
            # font_size: int = 12,
            # reverse_y=False,
            frb_kwargs: dict = {},
            imshow_kwargs: dict = {},
            normalize_kwargs: dict = {},
            output_path: str = None,
            show_legend: bool = False,
            latex_kwargs: dict = {},
            draw_scale_bar: bool = False,
            scale_bar_kwargs: dict = {},
            **kwargs
    ) -> Tuple[plt.Axes, plt.Figure, dict]:
        """

        :param img:
        :param ext:
        :param fig:
        :param ax:
        :param centre:
        :param show_frb:
        :param frame:
        :param n:
        :param n_x:
        :param n_y:
        :param frb_kwargs:
        :param imshow_kwargs:
        :param normalize_kwargs:
        :param output_path:
        :param show_legend:
        :param latex_kwargs:
        :param kwargs:
        :return: ax, figure
        """
        pl.latex_setup(**latex_kwargs)
        if not isinstance(self.frb, objects.FRB):
            raise TypeError("self.frb has not been set properly for this FRBField.")
        if centre is None:
            centre = self.frb.host_galaxy.position

        if draw_scale_bar:
            kwargs["scale_bar_object"] = self.frb.host_galaxy

        ax, fig, other_args = img.plot_subimage(
            centre=centre,
            frame=frame,
            ext=ext,
            fig=fig,
            ax=ax,
            n=n, n_x=n_x, n_y=n_y,
            imshow_kwargs=imshow_kwargs,
            normalize_kwargs=normalize_kwargs,
            scale_bar_kwargs=scale_bar_kwargs,
            **kwargs
        )

        if show_frb:
            self.frb_ellipse_to_plot(ext=ext, frb_kwargs=frb_kwargs, img=img, ax=ax)
            if show_legend:
                ax.legend()

        if output_path is not None:
            fig.savefig(output_path)

        return ax, fig, other_args

    def frb_ellipse_to_plot(
            self,
            ax,
            img: image.ImagingImage,
            ext: int = 0,
            colour: str = None,
            frb_kwargs: dict = {},
            plot_centre: bool = False,
            include_img_err: bool = True,
    ):
        from matplotlib.patches import Ellipse
        img.load_headers()
        frb = self.frb.position
        x, y = img.world_to_pixel(frb, 0)
        uncertainty = self.frb.position_err
        a, b = uncertainty.uncertainty_quadrature()
        if a == 0 * units.arcsec or b == 0 * units.arcsec:
            a, b = uncertainty.uncertainty_quadrature_equ()
        theta = uncertainty.theta.to(units.deg)
        rotation_angle = img.extract_rotation_angle(ext=ext)
        theta = theta - rotation_angle
        img.extract_pixel_scale()

        if "include_img_err" in frb_kwargs:
            include_img_err = frb_kwargs.pop("include_img_err")
        if "edgecolor" not in frb_kwargs:
            if colour is None:
                colour = "white"
            frb_kwargs["edgecolor"] = colour
        if "facecolor" not in frb_kwargs:
            frb_kwargs["facecolor"] = "none"
        img_err = None
        if include_img_err:
            img_err = img.extract_astrometry_err()
        if img_err is not None:
            a = np.sqrt(a ** 2 + img_err ** 2)
            b = np.sqrt(b ** 2 + img_err ** 2)
        e = Ellipse(
            xy=(x, y),
            width=2 * a.to(units.pix, img.pixel_scale_y).value,
            height=2 * b.to(units.pix, img.pixel_scale_y).value,
            angle=theta.value,
            **frb_kwargs
        )
        # e.set_edgecolor(color)
        ax.add_artist(e)
        if plot_centre:
            ax.scatter(x, y, c=frb_kwargs["edgecolor"], marker="x")
        return ax

    @classmethod
    def default_params(cls):
        default_params = super().default_params()

        default_params.update({
            "type": "FRBField",
            "frb": objects.FRB.default_params(),
            "subtraction":
                {
                    "template_epochs":
                        {
                            "des": None,
                            "fors2": None,
                            "xshooter": None,
                            "sdss": None
                        }
                },
        })

        return default_params

    @classmethod
    def new_yaml(cls, name: str, path: str = None, **kwargs) -> dict:
        """
        Generates a new parameter .yaml file for an FRBField.
        :param name: Name of the field.
        :param path: Path to write .yaml to.
        :param kwargs: Other keywords to insert or replace in the output yaml.
        :return: dict reflecting content of yaml file.
        """
        param_dict = super().new_yaml(name=name, path=None)
        param_dict["frb"]["name"] = name
        param_dict["frb"]["type"] = "FRB"
        if "FRB" in name:
            param_dict["frb"]["host_galaxy"]["name"] = name.replace("FRB", "HG")
        else:
            param_dict["frb"]["host_galaxy"]["name"] = name + " Host"

        for kwarg in kwargs:
            param_dict[kwarg] = kwargs[kwarg]
        if path is not None:
            path = os.path.join(path, name)
            p.save_params(file=path, dictionary=param_dict)
        u.debug_print(2, "FRBField.new_yaml(): param_dict:", param_dict)
        return param_dict

    @classmethod
    def yaml_from_furby_dict(
            cls,
            furby_dict: dict,
            output_path: str,
            healpix_path: str = None) -> dict:
        """
        Constructs a param .yaml file from a dict representing a FURBY json file.
        :param furby_dict: the .json file read in as a dict
        :param output_path: The path to write output yaml file to.
        :param healpix_path: Optional, path to FITS file containing healpix information.
        :return: Dictionary containing the same information as the written .yaml
        """

        u.mkdir_check(output_path)

        field_name = furby_dict["Name"]
        frb = objects.FRB.default_params()
        coords = objects.position_dictionary.copy()

        ra = furby_dict["RA"]
        dec = furby_dict["DEC"]

        pos_coord = astm.attempt_skycoord((ra * units.deg, dec * units.deg))
        ra_str, dec_str = astm.coord_string(pos_coord)

        coords["ra"]["decimal"] = ra
        coords["dec"]["decimal"] = dec
        coords["ra"]["hms"] = ra_str
        coords["dec"]["dms"] = dec_str

        obs.load_furby_table()
        row, _ = obs.get_row_furby(field_name)
        if row is not None:
            frb["position_err"]["a"]["stat"] = row["sig_ra"]
            frb["position_err"]["b"]["stat"] = row["sig_dec"]

        frb["dm"] = furby_dict["DM"] * objects.dm_units
        frb["name"] = field_name
        frb["position"] = coords.copy()
        frb["position_err"]["healpix_path"] = healpix_path
        frb["host_galaxy"]["name"] = "HG" + field_name[3:]
        param_dict = cls.new_yaml(
            name=field_name,
            path=output_path,
            centre=coords,
            frb=frb,
            snr=furby_dict["S/N"],
            survey="furby"
        )

        return param_dict

    @classmethod
    def param_from_furby_json(cls, json_path: str, healpix_path: str = None):
        """
        Constructs a param .yaml file from a FURBY json file and places it in the default location.
        :param json_path: The path to the FURBY .json file.
        :param healpix_path: Optional, path to FITS file containing healpix information.
        :return:
        """
        furby_dict = p.load_json(json_path)
        u.debug_print(2, "FRBField.param_from_furby_json(): json_path ==", json_path)
        u.debug_print(2, "FRBField.param_from_furby_json(): furby_dict ==", furby_dict)
        field_name = furby_dict["Name"]
        output_path = os.path.join(p.param_dir, "fields", field_name)

        param_dict = cls.yaml_from_furby_dict(
            furby_dict=furby_dict,
            healpix_path=healpix_path,
            output_path=output_path
        )
        return param_dict

    @classmethod
    def convert_old_param(cls, frb: str):

        new_frb = f"FRB20{frb[3:]}"
        new_params = cls.new_yaml(name=new_frb, path=None)
        old_params = p.object_params_frb(frb)

        new_params["name"] = new_frb

        new_params["centre"]["dec"]["decimal"] = old_params["burst_dec"]
        new_params["centre"]["dec"]["dms"] = old_params["burst_dec_str"]

        new_params["centre"]["ra"]["decimal"] = old_params["burst_ra"]
        new_params["centre"]["ra"]["hms"] = old_params["burst_ra_str"]

        old_data_dir = old_params["data_dir"]
        if isinstance(old_data_dir, str):
            new_params["data_path"] = old_data_dir.replace(frb, new_frb)

        new_params["frb"]["name"] = new_frb

        new_params["frb"]["host_galaxy"]["position"]["dec"]["decimal"] = old_params["hg_dec"]
        new_params["frb"]["host_galaxy"]["position"]["ra"]["decimal"] = old_params["hg_ra"]

        new_params["frb"]["host_galaxy"]["position_err"]["dec"]["stat"] = old_params["hg_err_y"]
        new_params["frb"]["host_galaxy"]["position_err"]["ra"]["stat"] = old_params["hg_err_x"]

        new_params["frb"]["host_galaxy"]["z"] = old_params["z"]

        new_params["frb"]["mjd"] = old_params["mjd_burst"]

        new_params["frb"]["position"]["dec"]["decimal"] = old_params["burst_dec"]
        new_params["frb"]["position"]["dec"]["dms"] = old_params["burst_dec_str"]

        new_params["frb"]["position"]["ra"]["decimal"] = old_params["burst_ra"]
        new_params["frb"]["position"]["ra"]["hms"] = old_params["burst_ra_str"]

        new_params["frb"]["position_err"]["a"]["stat"] = old_params["burst_err_stat_a"]
        new_params["frb"]["position_err"]["a"]["sys"] = old_params["burst_err_sys_a"]

        new_params["frb"]["position_err"]["b"]["stat"] = old_params["burst_err_stat_b"]
        new_params["frb"]["position_err"]["b"]["sys"] = old_params["burst_err_sys_b"]

        new_params["frb"]["position_err"]["dec"]["stat"] = old_params["burst_err_stat_dec"]
        new_params["frb"]["position_err"]["dec"]["sys"] = old_params["burst_err_sys_dec"]

        new_params["frb"]["position_err"]["ra"]["stat"] = old_params["burst_err_stat_ra"]
        new_params["frb"]["position_err"]["ra"]["sys"] = old_params["burst_err_sys_ra"]

        new_params["frb"]["position_err"]["theta"] = old_params["burst_err_theta"]

        if "other_objects" in old_params and type(old_params["other_objects"]) is dict:
            for obj in old_params["other_objects"]:
                if obj != "<name>":
                    obj_dict = objects.Object.default_params()
                    obj_dict["name"] = obj
                    obj_dict["position"] = objects.position_dictionary.copy()
                    obj_dict["position"]["dec"]["decimal"] = old_params["other_objects"][obj]["dec"]
                    obj_dict["position"]["ra"]["decimal"] = old_params["other_objects"][obj]["ra"]
                    new_params["objects"].append(obj_dict)

        new_params["subtraction"]["template_epochs"]["des"] = old_params["template_epoch_des"]
        new_params["subtraction"]["template_epochs"]["fors2"] = old_params["template_epoch_fors2"]
        new_params["subtraction"]["template_epochs"]["sdss"] = old_params["template_epoch_sdss"]
        new_params["subtraction"]["template_epochs"]["xshooter"] = old_params["template_epoch_xshooter"]

        param_path_upper = os.path.join(p.param_dir, "fields", new_frb)
        u.mkdir_check(param_path_upper)
        p.save_params(file=os.path.join(param_path_upper, f"{new_frb}.yaml"), dictionary=new_params)

    def gather_epochs_old(self):
        print("Searching for old-format imaging epoch param files...")
        epochs = {}
        param_dir = p.param_dir
        for instrument_path in filter(lambda d: d.startswith("epochs_"), os.listdir(param_dir)):
            instrument = instrument_path.split("_")[-1]
            instrument_path = os.path.join(param_dir, instrument_path)
            gathered = list(filter(
                lambda f: (f.startswith(self.name) or f.startswith(f"FRB{self.name[5:]}")) and f.endswith(".yaml"),
                os.listdir(instrument_path)))
            gathered.sort()
            for epoch_param in gathered:
                epoch_name = epoch_param[:epoch_param.find('.yaml')]
                if f"{self.name}_{epoch_name[-1]}" not in self.epochs_imaging:
                    param_path = os.path.join(instrument_path, epoch_param)
                    epoch = p.load_params(file=param_path)
                    epoch["format"] = "old"
                    epoch["name"] = epoch_name
                    epoch["instrument"] = instrument
                    epoch["param_path"] = param_path
                    epochs[epoch_name] = epoch
        self.epochs_imaging.update(epochs)
<<<<<<< HEAD
        return epochs


epoch_stage_dirs = {"0-download": "0-data_with_raw_calibs",
                    "2-pypeit": "2-pypeit",
                    }


class Epoch:
    instrument_name = "dummy-instrument"
    mode = "dummy_mode"
    frame_class = image.Image

    def __init__(
            self,
            param_path: str = None,
            name: str = None,
            field: Union[str, Field] = None,
            data_path: str = None,
            instrument: str = None,
            date: Union[str, Time] = None,
            program_id: str = None,
            target: str = None,
            do_stages: Union[list, str] = None,
            **kwargs
    ):

        # Input attributes
        self.param_path = param_path
        self.name = name
        self.field = field
        self.data_path = None
        self.data_path_relative = None
        if data_path is not None:
            self.data_path = os.path.join(p.data_path, data_path)
            self.data_path_relative = data_path
        if data_path is not None:
            u.mkdir_check_nested(self.data_path)
        u.debug_print(2, f"__init__(): {self.name}.data_path ==", self.data_path)
        self.instrument_name = instrument
        try:
            self.instrument = inst.Instrument.from_params(instrument_name=str(instrument))
        except FileNotFoundError:
            self.instrument = None

        self.date = date
        if isinstance(self.date, datetime.date):
            self.date = str(self.date)
        # print(self.date, type(self.date))
        if not isinstance(self.date, Time) and self.date is not None:
            self.date = Time(self.date, out_subfmt="date")
        self.program_id = program_id
        self.target = target

        self.do = do_stages

        # Written attributes
        self.output_file = None  # This will be set during the load_output_file call
        self.stages_complete = {}
        self.log = log.Log()

        self.binning = None
        self.binning_std = None

        # Data reduction paths
        self.paths = {}

        # Frames
        self.frames_raw = []
        self.frames_bias = []
        self.frames_standard = {}
        self.frames_science = []
        self.frames_dark = []
        self.frames_flat = {}

        self.frames_reduced = []

        self.coadded = {}

        u.debug_print(2, f"Epoch.__init__(): kwargs ==", kwargs)

        self.do_kwargs = {}
        u.debug_print(2, "do" in kwargs)
        if "do" in kwargs:
            self.do_kwargs = kwargs["do"]

        u.debug_print(2, f"Epoch.__init__(): {self}.do_kwargs ==", self.do_kwargs)

        add_to_epoch_directory(
            field_name=self.field.name,
            instrument=self.instrument_name,
            mode=self.mode,
            epoch_name=self.name)

        self.param_file = kwargs

        # self.load_output_file()

    def __str__(self):
        return self.name

    def date_str(self, include_time: bool = False):
        if not isinstance(self.date, Time):
            return str(self.date)
        elif include_time:
            return str(self.date.isot)
        else:
            return self.date.strftime('%Y-%m-%d')

    def mjd(self):
        if not isinstance(self.date, Time):
            return 0.
        else:
            return self.date.mjd

    def add_log(
            self,
            action: str,
            method=None,
            method_args=None,
            path: str = None,
            packages: List[str] = None,
    ):
        self.log.add_log(
            action=action,
            method=method,
            method_args=method_args,
            output_path=path,
            packages=packages)
        # self.update_output_file()

    @classmethod
    def stages(cls):
        stages = {
            "initial_setup": {
                "method": cls.proc_initial_setup,
                "message": "Do initial setup of files?",
                "log_message": "Initial setup conducted.",
                "default": True,
                "keywords": {

                }
            }
        }

        return stages

    def pipeline(self, no_query: bool = False, **kwargs):
        """
        Performs the pipeline methods given in stages()
        :param no_query: If True, skips the query stage and performs all stages (unless "do" was provided on __init__),
            in which case it will perform only those stages without query no matter what no_query is.
        :param kwargs:
        :return:
        """
        self._pipeline_init()
        u.debug_print(2, "Epoch.pipeline(): kwargs ==", kwargs)

        # Loop through stages list specified in self.stages()
        stages = self.stages()
        u.debug_print(1, f"Epoch.pipeline(): type(self) ==", type(self))
        u.debug_print(2, f"Epoch.pipeline(): stages ==", stages)
        for n, name in enumerate(stages):
            stage = stages[name]
            message = stage["message"]
            # If default is present, then it defines whether the stage should be performed by default. If True, it
            # must be switched off by the do_key to skip the step; if False, then do_key must be set to True to perform
            # the step. This should work.
            if "default" in stage:
                do_this = stage["default"]
            else:
                do_this = True

            # Check if name is in "do" dict. If it is, defer to that setting; if not, defer to default.
            if name in self.do_kwargs:
                do_this = self.do_kwargs[name]

            u.debug_print(2, f"Epoch.pipeline(): {self}.stages_complete ==", self.stages_complete)

            # Check if we should do this stage
            if do_this and (no_query or self.query_stage(
                    message=message,
                    n=n,
                    stage_name=name
            )):
                print(f"Performing processing step {n}: {name}")
                # Construct path; if dir_name is None then the step is pathless.
                dir_name = f"{n}-{name}"
                output_dir = os.path.join(self.data_path, dir_name)
                output_dir_backup = output_dir + "_backup"
                u.rmtree_check(output_dir_backup)
                u.move_check(output_dir, output_dir_backup)
                u.mkdir_check_nested(output_dir, remove_last=False)
                self.set_path(name, output_dir)

                if name in self.param_file:
                    stage_kwargs = self.param_file[name]
                else:
                    stage_kwargs = {}

                if stage["method"](self, output_dir=output_dir, **stage_kwargs) is not False:
                    self.stages_complete[name] = Time.now()

                    if "log_message" in stage and stage["log_message"] is not None:
                        log_message = stage["log_message"]
                    else:
                        log_message = f"Performed processing step {dir_name}."
                    self.add_log(log_message, method=stage["method"], path=output_dir, method_args=stage_kwargs)

                    u.rmtree_check(output_dir_backup)

                self.update_output_file()

    def _pipeline_init(self):
        if self.data_path is not None:
            u.debug_print(2, f"{self}._pipeline_init(): self.data_path ==", self.data_path)
            u.mkdir_check_nested(self.data_path)
        else:
            raise ValueError(f"data_path has not been set for {self}")
        self.field.retrieve_catalogues()
        self.do = _check_do_list(self.do)
        self.paths["download"] = os.path.join(self.data_path, "0-download")

    def proc_initial_setup(self, output_dir: str, **kwargs):
        self._initial_setup(output_dir=output_dir, **kwargs)
        return True

    def _initial_setup(self, output_dir: str, **kwargs):
        pass

    @classmethod
    def _check_output_file_path(cls, key: str, dictionary: dict):
        return key in dictionary and dictionary[key] is not None and os.path.isfile(dictionary[key])

    def load_output_file(self, **kwargs):
        outputs = p.load_output_file(self)
        if type(outputs) is dict:
            if "stages" in outputs:
                self.stages_complete.update(outputs["stages"])
            if "coadded" in outputs:
                for fil in outputs["coadded"]:
                    if outputs["coadded"][fil] is not None:
                        self.add_coadded_image(img=outputs["coadded"][fil], key=fil, **kwargs)
            if "log" in outputs:
                self.log = log.Log(outputs["log"])
        return outputs

    def _output_dict(self):

        return {
            "date": self.date,
            "stages": self.stages_complete,
            "paths": self.paths,
            "frames_science": _output_img_dict_list(self.frames_science),
            "frames_flat": _output_img_dict_list(self.frames_flat),
            "frames_std": _output_img_dict_list(self.frames_standard),
            "frames_bias": _output_img_list(self.frames_bias),
            "coadded": _output_img_dict_single(self.coadded),
            "log": self.log.to_dict()
        }

    def update_output_file(self):
        p.update_output_file(self)

    def check_done(self, stage: str):
        u.debug_print(2, "Epoch.check_done(): stage ==", stage)
        u.debug_print(2, f"Epoch.check_done(): {self}.stages_complete ==", self.stages_complete)
        if stage not in self.stages():
            raise ValueError(f"{stage} is not a valid stage for this Epoch.")
        if stage in self.stages_complete:
            return self.stages_complete[stage]
        else:
            return None

    def query_stage(self, message: str, stage_name: str, n: float):
        """
        Helper method for asking the user if we need to do this stage of processing.
        If self.do is True, skips the query and returns True.
        :param message: Message to display.
        :param n: Stage number
        :return:
        """
        # Check if n is an integer, and if so cast to int.
        if n == int(n):
            n = int(n)
        if self.do is not None:
            if n in self.do:
                return True
        else:
            message = f"{n}. {message}"
            done = self.check_done(stage=stage_name)
            u.debug_print(2, "Epoch.query_stage(): done ==", done)
            if done is not None:
                time_since = (Time.now() - done).sec * units.second
                time_since = u.relevant_timescale(time_since)
                message += f" (last performed at {done.isot}, {time_since.round(1)} ago)"
            options = ["No", "Yes", "Exit"]
            opt, _ = u.select_option(message=message, options=options)
            if opt == 0:
                return False
            if opt == 1:
                return True
            if opt == 2:
                exit(0)

    # def set_survey(self):

    def set_program_id(self, program_id: str):
        self.program_id = program_id
        self.update_param_file("program_id")

    def set_date(self, date: Union[str, Time]):
        if isinstance(date, str):
            date = Time(date)
        self.date = date
        self.update_param_file("date")

    def set_target(self, target: str):
        self.target = target
        self.update_param_file("target")

    def get_binning(self):
        return self.binning

    def set_binning(self, binning: str):
        self.binning = binning
        return binning

    def get_binning_std(self):
        return self.binning_std

    def set_binning_std(self, binning: str):
        self.binning_std = binning
        return binning

    def get_path(self, key):
        if key in self.paths:
            return self.paths[key]
        else:
            raise KeyError(f"{key} has not been set.")

    def set_path(self, key, value):
        self.paths[key] = value

    def update_param_file(self, param: str):
        p_dict = {"program_id": self.program_id,
                  "date": self.date,
                  "target": self.target}
        if param not in p_dict:
            raise ValueError(f"Either {param} is not a valid parameter, or it has not been configured.")
        if self.param_path is None:
            raise ValueError("param_path has not been set.")
        else:
            params = p.load_params(self.param_path)
        params[param] = p_dict[param]
        p.save_params(file=self.param_path, dictionary=params)

    @classmethod
    def sort_by_chip(cls, images: list):
        chips = {}

        for img in images:
            chip_this = img.extract_chip_number()
            if chip_this is None:
                print(f"The chip number for {img.name} could not be determined.")
            else:
                if chip_this not in chips:
                    chips[chip_this] = []
                chips[chip_this].append(img)

        return chips

    def add_frame_raw(self, raw_frame: Union[image.ImagingImage, str]):
        u.debug_print(
            2,
            f"add_frame_raw(): Adding frame {raw_frame.name}, type {raw_frame.frame_type}, to {self}, type {type(self)}")
        self.frames_raw.append(raw_frame)
        self.sort_frame(raw_frame)

    def add_frame_reduced(self, reduced_frame: image.Image):
        if reduced_frame not in self.frames_reduced:
            self.frames_reduced.append(reduced_frame)

    def _add_coadded(self, img: Union[str, image.Image], key: str, image_dict: dict):
        if isinstance(img, str):
            u.debug_print(2, f"Epoch._add_coadded(): {self.name}.instrument_name ==", self.instrument_name)
            if os.path.isfile(img):
                cls = image.CoaddedImage.select_child_class(instrument=self.instrument_name)
                u.debug_print(2, f"Epoch._add_coadded(): cls ==", cls)

                img = cls(path=img, instrument_name=self.instrument_name)
            else:
                return None
        img.epoch = self
        image_dict[key] = img
        return img

    def add_coadded_image(self, img: Union[str, image.Image], key: str, **kwargs):
        return self._add_coadded(img=img, key=key, image_dict=self.coadded)

    def sort_frame(self, frame: image.Image, sort_key: str = None):
        frame.extract_frame_type()
        u.debug_print(
            2,
            f"sort_frame(); Adding frame {frame.name}, type {frame.frame_type}, to {self}, type {type(self)}")

        # chip = frame.extract_chip_number()

        if frame.frame_type == "bias" and frame not in self.frames_bias:
            self.frames_bias.append(frame)

        elif frame.frame_type == "science":
            if isinstance(self.frames_science, list):
                if frame not in self.frames_science:
                    self.frames_science.append(frame)
            elif isinstance(self.frames_science, dict):
                if frame not in self.frames_science[sort_key]:
                    self.frames_science[sort_key].append(frame)

        elif frame.frame_type == "standard":
            if isinstance(self.frames_standard, list):
                if frame not in self.frames_standard:
                    self.frames_standard.append(frame)
            elif isinstance(self.frames_standard, dict):
                if frame not in self.frames_standard[sort_key]:
                    self.frames_standard[sort_key].append(frame)

        elif frame.frame_type == "dark" and frame not in self.frames_dark:
            self.frames_dark.append(frame)

        elif frame.frame_type == "flat":
            if isinstance(self.frames_flat, list):
                if frame not in self.frames_flat:
                    self.frames_flat.append(frame)
            elif isinstance(self.frames_flat, dict):
                if frame not in self.frames_flat[sort_key]:
                    self.frames_flat[sort_key].append(frame)

    @classmethod
    def default_params(cls):
        default_params = {
            "name": None,
            "field": None,
            "data_path": None,
            "instrument": None,
            "date": None,
            "target": None,
            "program_id": None,
            "do": {},
            "notes": []
        }
        # Pull the list of applicable kwargs from the stage information
        stages = cls.stages()
        for stage in stages:
            stage_info = stages[stage]
            if "keywords" in stage_info:
                default_params[stage] = stage_info["keywords"]
            else:
                default_params[stage] = {}
        return default_params

    @classmethod
    def new_yaml(cls, name: str, path: str = None, **kwargs):
        param_dict = cls.default_params()
        param_dict["name"] = name
        for kwarg in kwargs:
            param_dict[kwarg] = kwargs[kwarg]
        if path is not None:
            if os.path.isdir(path):
                path = os.path.join(path, name)
            p.save_params(file=path, dictionary=param_dict)
        return param_dict

    @classmethod
    def _from_params_setup(cls, name: str, field: Union[Field, str] = None):
        field_name = None
        if isinstance(field, Field):
            field_name = field.name
        elif isinstance(field, str):
            field_name = field
            field = None
        elif field is not None:
            raise TypeError(f"field must be str or Field, not {type(field)}")
        if field_name is None:
            field_name = name.split("_")[0]
        return field_name, field


class StandardEpoch(Epoch):
    instrument_name = "dummy-instrument"

    def __init__(
            self,
            centre_coords: SkyCoord,
            instrument: str,
            frames_standard: Dict[str, List[image.ImagingImage]] = {},
            frames_flat: Dict[str, List[image.ImagingImage]] = {},
            frames_bias: List[image.ImagingImage] = [],
            date: Union[str, Time] = None,
            **kwargs
    ):
        field = StandardField(centre_coords=centre_coords)
        name = f"{field.name}_{date.strftime('%Y-%m-%d')}"
        param_path = os.path.join(p.param_dir, "fields", field.name, "imaging", f"{name}.yaml")

        if not os.path.isfile(param_path):
            self.new_yaml(
                name=name,
                path=param_path,
                centre=objects.skycoord_to_position_dict(centre_coords)
            )

        super().__init__(
            param_path=param_path,
            name=f"{field.name}_{date}",
            field=field,
            data_path=os.path.join(field.data_path, "imaging", str(instrument), name),
            instrument=str(instrument),
            date=date,
            **kwargs
        )

        self.frames_standard = frames_standard
        self.frames_bias = frames_bias,
        self.frames_flat = frames_flat

    @classmethod
    def select_child_class(cls, instrument: Union[str, inst.Instrument]):
        if isinstance(instrument, inst.Instrument):
            instrument = instrument.name
        if instrument == "vlt-fors2":
            return FORS2StandardEpoch
        else:
            return StandardEpoch


class ImagingEpoch(Epoch):
    instrument_name = "dummy-instrument"
    mode = "imaging"
    frame_class = image.ImagingImage

    def __init__(
            self,
            name: str = None,
            field: Union[str, Field] = None,
            param_path: str = None,
            data_path: str = None,
            instrument: str = None,
            date: Union[str, Time] = None,
            program_id: str = None,
            target: str = None,
            source_extractor_config: dict = None,
            standard_epochs: list = None,
            **kwargs
    ):
        super().__init__(
            name=name,
            field=field,
            param_path=param_path,
            data_path=data_path,
            instrument=instrument,
            date=date,
            program_id=program_id,
            target=target,
            **kwargs
        )
        self.guess_data_path()
        self.source_extractor_config = source_extractor_config
        if self.source_extractor_config is None:
            self.source_extractor_config = {}

        self.filters = []
        self.deepest = None
        self.deepest_filter = None

        self.exp_time_mean = {}
        self.exp_time_err = {}
        self.airmass_mean = {}
        self.airmass_err = {}

        self.frames_science = {}
        self.frames_reduced = {}
        self.frames_trimmed = {}
        self.frames_normalised = {}
        self.frames_registered = {}
        self.frames_astrometry = {}
        self.astrometry_successful = {}
        self.frames_diagnosed = {}
        self.frames_final = None

        self.std_pointings = []
        self.std_objects = {}
        self.std_epochs = {}

        self.coadded_trimmed = {}
        self.coadded_unprojected = {}
        self.coadded_astrometry = {}
        self.coadded_final = None

        self.gaia_catalogue = None

        self.frame_stats = {}
        self.astrometry_stats = {}
        self.psf_stats = {}

        # self.load_output_file(mode="imaging")

    @classmethod
    def stages(cls):

        stages = super().stages()
        stages.update({
            "download": {
                "method": cls.proc_download,
                "message": "Pretend to download files? (download not actualy implemented for this class)",
                "default": False,
                "keywords": {
                    "alternate_dir": None
                }
            },
            "register_frames": {
                "method": cls.proc_register,
                "message": "Register frames using astroalign?",
                "default": False,
                "keywords": {
                    "template": 0,
                    "include_chips": "all"
                }
            },
            "correct_astrometry_frames": {
                "method": cls.proc_correct_astrometry_frames,
                "message": "Correct astrometry of individual frames?",
                "default": True,
                "keywords": {
                    "tweak": True,
                    "upper_only": False,
                    "method": "individual"
                }
            },
            "frame_diagnostics": {
                "method": cls.proc_frame_diagnostics,
                "message": "Run diagnostics on individual frames?",
                "default": False,
            },
            "coadd": {
                "method": cls.proc_coadd,
                "message": "Coadd frames with Montage?",
                "default": True,
                "keywords": {
                    "frames": "astrometry",  # normalised, trimmed
                    "sigma_clip": 1.0
                }
            },
            "correct_astrometry_coadded": {
                "method": cls.proc_correct_astrometry_coadded,
                "message": "Correct astrometry of coadded images?",
                "default": False,
                "keywords": {
                    "tweak": True,
                    "astroalign_template": None
                }
            },
            "trim_coadded": {
                "method": cls.proc_trim_coadded,
                "message": "Trim / reproject coadded images to same footprint?",
                "default": True,
                "keywords": {
                    "reproject": True  # Reproject to same footprint?
                }
            },
            "source_extraction": {
                "method": cls.proc_source_extraction,
                "message": "Do source extraction and diagnostics?",
                "default": True,
                "keywords": {
                    "do_astrometry_diagnostics": True
                }
            },
            "photometric_calibration": {
                "method": cls.proc_photometric_calibration,
                "message": "Do photometric calibration?",
                "default": True,
                "keywords": {
                    "distance_tolerance": None,
                    "snr_min": 3.,
                    "class_star_tolerance": 0.95,
                    "image_type": "coadded_trimmed",
                    "preferred_zeropoint": {},
                    "suppress_select": False
                }
            },
            "dual_mode_source_extraction": {
                "method": cls.proc_dual_mode_source_extraction,
                "message": "Do source extraction in dual-mode, using deepest image as footprint?",
                "default": True,
            },
            "get_photometry": {
                "method": cls.proc_get_photometry,
                "message": "Get photometry?",
                "default": True,
            },
            "get_photometry_all": {
                "method": cls.proc_get_photometry_all,
                "message": "Get all photometry?",
                "default": True
            }
        }
        )
        return stages

    def n_frames(self, fil: str):
        return len(self.frames_reduced[fil])

    def proc_download(self):
        pass

    def proc_register(self, output_dir: str, **kwargs):
        self.frames_registered = {}
        self.register(
            output_dir=output_dir,
            **kwargs,
        )

    def register(
            self,
            output_dir: str,
            frames: dict = None,
            template: Union[int, dict, image.ImagingImage, str] = 0,
            **kwargs
    ):
        """

        :param output_dir:
        :param frames:
        :param template: There are three options for this parameter:
            int: An integer specifying the position of the image in the list to use as the template for
            alignment (ie, each filter will use the same list position)
            dict: a dictionary with keys reflecting the filter names, with values specifying the list position as above
            ImagingImage: an image from outside this epoch to use as template. You can also pass the path to the image
                as a string.
        :param kwargs:
        :return:
        """

        u.mkdir_check(output_dir)
        u.debug_print(1, f"{self}.register(): template ==", template)

        if frames is None:
            frames = self.frames_normalised

        for fil in frames:
            if isinstance(template, int):
                tmp = frames[fil][template]
                n_template = template
            elif isinstance(template, image.ImagingImage):
                # When
                tmp = template
                n_template = -1
            elif isinstance(template, str):
                tmp = image.ImagingImage(path=template)
                n_template = -1
            else:
                tmp = frames[fil][template[fil]]
                n_template = template[fil]
            u.debug_print(1, f"{self}.register(): tmp", tmp)

            output_dir_fil = os.path.join(output_dir, fil)
            u.mkdir_check(output_dir_fil)

            self._register(frames=frames, fil=fil, tmp=tmp, output_dir=output_dir_fil, n_template=n_template, **kwargs)

    def _register(self, frames: dict, fil: str, tmp: image.ImagingImage, n_template: int, output_dir: str, **kwargs):

        include_chips = list(range(1, self.frame_class.num_chips + 1))
        if "include_chips" in kwargs and isinstance(kwargs["include_chips"], list):
            include_chips = kwargs["include_chips"]

        frames_by_chip = self.sort_by_chip(frames[fil])

        for chip in include_chips:
            for i, frame in enumerate(frames_by_chip[chip]):
                if i != n_template:
                    registered = frame.register(
                        target=tmp,
                        output_path=os.path.join(
                            output_dir,
                            frame.filename.replace(".fits", "_registered.fits"))
                    )
                    self.add_frame_registered(registered)
                else:
                    registered = frame.copy(
                        os.path.join(
                            output_dir,
                            tmp.filename.replace(".fits", "_registered.fits")))
                    self.add_frame_registered(registered)

    def proc_correct_astrometry_frames(self, output_dir: str, **kwargs):

        self.generate_astrometry_indices()

        self.frames_astrometry = {}

        if "upper_only" in kwargs:
            print(f"upper_only={kwargs['upper_only']}")

        if "register_frames" in self.do_kwargs and self.do_kwargs["register_frames"]:
            self.correct_astrometry_frames(
                output_dir=output_dir,
                frames=self.frames_registered,
                **kwargs)
        else:
            self.correct_astrometry_frames(
                output_dir=output_dir,
                frames=self.frames_normalised,
                **kwargs)

    def correct_astrometry_frames(self, output_dir: str, frames: dict = None, **kwargs):
        self.frames_astrometry = {}

        if frames is None:
            frames = self.frames_reduced

        for fil in frames:
            frames_by_chip = self.sort_by_chip(frames[fil])
            for chip in frames_by_chip:
                print()
                print(f"Processing frames for chip {chip} in astrometry.net:")
                print()
                first_success = None
                astrometry_fil_path = os.path.join(output_dir, fil)
                for frame in frames_by_chip[chip]:
                    new_frame = frame.correct_astrometry(
                        output_dir=astrometry_fil_path,
                        **kwargs
                    )

                    if new_frame is not None:
                        print(f"{frame} astrometry successful.")
                        self.add_frame_astrometry(new_frame)
                        self.astrometry_successful[fil][frame.name] = "astrometry.net"
                        if first_success is None:
                            first_success = new_frame
                    else:
                        print(f"{frame} Astrometry.net unsuccessful; adding frame to astroalign queue.")
                        self.astrometry_successful[fil][frame.name] = False

                    u.debug_print(1, f"ImagingEpoch.correct_astrometry_frames(): {self}.astrometry_successful ==\n",
                                  self.astrometry_successful)
                    self.update_output_file()

                if 'registration_template' in kwargs and kwargs['registration_template'] is not None:
                    first_success = image.ImagingImage(kwargs['registration_template'])
                elif first_success is None:
                    tmp = frames_by_chip[chip][0]
                    print(
                        f"There were no successful frames for chip {chip} using astrometry.net; performing coarse correction on {tmp}.")
                    first_success = tmp.correct_astrometry_coarse(
                        output_dir=astrometry_fil_path,
                        cat=self.gaia_catalogue,
                        cat_name="gaia"
                    )
                    self.add_frame_astrometry(first_success)
                    self.astrometry_successful[fil][tmp.name] = "coarse"
                    self.update_output_file()

                print("first_success", first_success)

                print()
                print(f"Re-processing failed frames for chip {chip} with astroalign, with template {first_success}:")
                print()
                for frame in frames_by_chip[chip]:
                    if not self.astrometry_successful[fil][frame.name]:
                        print(f"Running astroalign on {frame}...")
                        new_frame = frame.register(
                            target=first_success,
                            output_path=os.path.join(
                                astrometry_fil_path,
                                frame.filename.replace(".fits", "_astrometry.fits")),
                        )
                        self.add_frame_astrometry(new_frame)
                        self.astrometry_successful[fil][frame.name] = "astroalign"
                    self.update_output_file()

    def proc_frame_diagnostics(self, output_dir: str, **kwargs):
        if "frames" in kwargs:
            frames = kwargs["frames"]
        else:
            frames = self.frames_final

        frame_dict = self._get_frames(frames)

        self.frame_psf_diagnostics(output_dir, frame_dict=frame_dict)
        self.frames_final = "diagnosed"

    def frame_psf_diagnostics(self, output_dir: str, frame_dict: dict, chip: int = 1, sigma: float = 1.):
        for fil in frame_dict:
            frame_list = frame_dict[fil]
            # Grab one chip only, to save time
            frame_lists = self.sort_by_chip(images=frame_list)
            frame_list_chip = frame_lists[chip]
            match_cat = None

            names = []

            fwhms_mean_psfex = []
            fwhms_mean_gauss = []
            fwhms_mean_moffat = []
            fwhms_mean_se = []

            fwhms_median_psfex = []
            fwhms_median_gauss = []
            fwhms_median_moffat = []
            fwhms_median_se = []

            sigma_gauss = []
            sigma_moffat = []
            sigma_se = []

            for frame in frame_list_chip:
                configs = self.source_extractor_config
                frame.psfex_path = None
                frame.source_extraction_psf(
                    output_dir=output_dir,
                    phot_autoparams=f"{configs['kron_factor']},{configs['kron_radius_min']}"
                )
                if match_cat is None:
                    match_cat = frame.source_cat
                offset_tolerance = 0.5 * units.arcsec
                # If the frames haven't been astrometrically corrected, give some extra leeway
                if "correct_astrometry_frames" in self.do_kwargs and not self.do_kwargs["correct_astrometry_frames"]:
                    offset_tolerance = 1.0 * units.arcsec
                frame_stats, stars_moffat, stars_gauss, stars_sex = frame.psf_diagnostics(
                    match_to=match_cat
                )

                names.append(frame.name)

                fwhms_mean_psfex.append(frame_stats["fwhm_psfex"].value)
                fwhms_mean_gauss.append(frame_stats["gauss"]["fwhm_mean"].value)
                fwhms_mean_moffat.append(frame_stats["moffat"]["fwhm_mean"].value)
                fwhms_mean_se.append(frame_stats["sextractor"]["fwhm_mean"].value)

                fwhms_median_psfex.append(frame_stats["fwhm_psfex"].value)
                fwhms_median_gauss.append(frame_stats["gauss"]["fwhm_median"].value)
                fwhms_median_moffat.append(frame_stats["moffat"]["fwhm_median"].value)
                fwhms_median_se.append(frame_stats["sextractor"]["fwhm_median"].value)

                sigma_gauss.append(frame_stats["gauss"]["fwhm_sigma"].value)
                sigma_moffat.append(frame_stats["moffat"]["fwhm_sigma"].value)
                sigma_se.append(frame_stats["sextractor"]["fwhm_sigma"].value)

                self.frame_stats[fil][frame.name] = frame_stats

            median_all = np.median(fwhms_mean_gauss)
            sigma_all = np.std(fwhms_median_gauss)
            upper_limit = median_all + (sigma * sigma_all)

            plt.close()

            plt.title(f"PSF FWHM Mean")
            plt.ylabel("FWHM (\")")
            plt.errorbar(names, fwhms_mean_gauss, yerr=sigma_gauss, fmt="o", label="Gaussian")
            plt.errorbar(names, fwhms_mean_moffat, yerr=sigma_gauss, fmt="o", label="Moffat")
            plt.errorbar(names, fwhms_mean_se, yerr=sigma_gauss, fmt="o", label="Source Extractor")
            plt.plot([0, len(names)], [upper_limit, upper_limit], c="black", label="Clip threshold")
            plt.legend()
            plt.xticks(rotation=-90)
            plt.tight_layout()
            plt.savefig(os.path.join(output_dir, f"{fil}_psf_diagnostics_mean.png"))
            plt.close()

            plt.title(f"PSF FWHM Median")
            plt.ylabel("FWHM (\")")
            plt.errorbar(names, fwhms_median_gauss, yerr=sigma_gauss, fmt="o", label="Gaussian")
            plt.errorbar(names, fwhms_median_moffat, yerr=sigma_gauss, fmt="o", label="Moffat")
            plt.errorbar(names, fwhms_median_se, yerr=sigma_gauss, fmt="o", label="Source Extractor")
            plt.plot([0, len(names)], [upper_limit, upper_limit], c="black", label="Clip threshold")
            plt.legend()
            plt.xticks(rotation=-90)
            plt.tight_layout()
            plt.savefig(os.path.join(output_dir, f"{fil}_psf_diagnostics_median.png"))
            plt.close()

            self.frames_diagnosed[fil] = []
            for i, fwhm_median in enumerate(fwhms_median_gauss):
                if fwhm_median < upper_limit:
                    print(f"Median PSF FWHM {fwhm_median} < upper limit {upper_limit}")
                    for chip in frame_lists:
                        print(f"\tAdding {frame_lists[chip][i]}")
                        self.add_frame_diagnosed(frame_lists[chip][i])
                else:
                    print(f"Median PSF FWHM {fwhm_median} > upper limit {upper_limit}")

    def proc_coadd(self, output_dir: str, **kwargs):
        kwargs["frames"] = self.frames_final
        self.coadd(output_dir, **kwargs)

    def coadd(self, output_dir: str, frames: str = "astrometry", sigma_clip: float = 1.5):
        """
        Use Montage to coadd individual frames.
        :param output_dir: Directory in which to write data products.
        :param frames: Name of frames list to coadd.
        :return:
        """
        u.mkdir_check(output_dir)
        frame_dict = self._get_frames(frame_type=frames)
        input_frames = self._get_frames(frames)

        print(f"Coadding {frames} frames.")
        for fil in self.filters:

            frame_list = frame_dict[fil]
            output_directory_fil = os.path.join(output_dir, fil)
            u.rmtree_check(output_directory_fil)
            u.mkdir_check(output_directory_fil)
            input_directory_fil = os.path.join(output_directory_fil, "inputdir")
            u.mkdir_check(input_directory_fil)
            for frame in frame_list:
                frame.copy_with_outputs(input_directory_fil)

            coadded_path = montage.standard_script(
                input_directory=input_directory_fil,
                output_directory=output_directory_fil,
                output_file_name=f"{self.name}_{self.date_str()}_{fil}_coadded.fits",
                coadd_types=["median"],
                add_with_ccdproc=False,
                sigma_clip=True,
                # unit="electron / second"
                # sigma_clip_low_threshold=5,
            )[0]

            sigclip_path = coadded_path.replace("median", "mean-sigmaclip")
            area_final = sigclip_path.replace(".fits", "_area.fits")
            shutil.copy(coadded_path.replace(".fits", "_area.fits"), area_final)

            corr_dir = os.path.join(output_directory_fil, "corrdir")
            coadded_median = image.FORS2CoaddedImage(coadded_path)
            coadded_median.add_log(
                "Co-added image using Montage; see ancestor_logs for images.",
                input_path=input_directory_fil,
                output_path=coadded_path,
                ancestors=input_frames[fil]
            )
            ccds = []
            for proj_img_path in list(map(
                    lambda m: os.path.join(corr_dir, m),
                    filter(
                        lambda f: f.endswith(".fits") and not f.endswith("area.fits"),
                        os.listdir(corr_dir)))):
                proj_img = image.FORS2Image(proj_img_path)
                reproj_img = proj_img.reproject(coadded_median, include_footprint=True)
                reproj_img_ccd = reproj_img.to_ccddata(unit="electron / second")
                ccds.append(reproj_img_ccd)

            combined_ccd = ccdproc.combine(
                img_list=ccds,
                method="average",
                sigma_clip=True,
                sigma_clip_func=np.nanmean,
                sigma_clip_dev_func=np.nanstd,
                sigma_clip_high_thresh=sigma_clip,
                sigma_clip_low_thresh=sigma_clip
            )
            combined_img = coadded_median.copy(sigclip_path)
            combined_img.area_file = area_final
            coadded_median.load_headers()
            combined_img.load_data()
            combined_img.data[0] = combined_ccd.data * coadded_median.extract_unit(astropy=True)
            u.debug_print(3, f"ImagingEpoch.coadd(): {combined_img}.headers ==", combined_img.headers)
            combined_img.add_log(
                "Co-added image using Montage for reprojection & ccdproc for coaddition; see ancestor_logs for input images.",
                input_path=input_directory_fil,
                output_path=coadded_path,
                ancestors=input_frames[fil]
            )
            combined_img.write_fits_file()
            combined_img.update_output_file()

            self.add_coadded_image(sigclip_path, key=fil, mode="imaging")

    def proc_correct_astrometry_coadded(self, output_dir: str, **kwargs):
        self.generate_astrometry_indices()
        self.correct_astrometry_coadded(
            output_dir=output_dir,
            images=self.coadded,
            **kwargs
        )

    def correct_astrometry_coadded(self, output_dir: str, images: dict, **kwargs):
        self.coadded_astrometry = {}

        if images is None:
            images = self.coadded

        if "tweak" in kwargs:
            tweak = kwargs["tweak"]
        else:
            tweak = True

        if "astroalign_template" in kwargs:
            aa_template = kwargs["astroalign_template"]
        else:
            aa_template = None

        first_success = None
        unsuccessful = []
        for fil in images:
            img = images[fil]
            new_img = img.correct_astrometry(
                output_dir=output_dir,
                tweak=tweak
            )
            if new_img is None:
                print(f"{img} Astrometry.net unsuccessful; adding image to astroalign queue.")
                unsuccessful.append(fil)
            else:
                if first_success is None:
                    first_success = new_img
                self.add_coadded_astrometry_image(new_img, key=fil)

        if first_success is None and aa_template is not None:
            cls = image.detect_instrument(path=aa_template)
            first_success = cls(path=aa_template)

        if first_success is not None:
            for fil in unsuccessful:
                img = images[fil]
                new_img = img.register(
                    target=first_success,
                    output_path=os.path.join(
                        output_dir,
                        img.filename.replace(".fits", "_astrometry.fits")
                    )
                )
                self.add_coadded_astrometry_image(new_img, key=fil)

    def proc_trim_coadded(self, output_dir: str, **kwargs):
        if "correct_astrometry_coadded" in self.do_kwargs and self.do_kwargs["correct_astrometry_coadded"]:
            images = self.coadded_astrometry
        else:
            images = self.coadded

        if "reproject" in kwargs:
            reproject = kwargs["reproject"]
        else:
            reproject = True
        self.trim_coadded(output_dir, images=images, reproject=reproject)

    def trim_coadded(self, output_dir: str, images: dict = None, reproject: bool = True):
        if images is None:
            images = self.coadded
        u.mkdir_check(output_dir)
        template = None
        for fil in images:
            img = images[fil]
            output_path = os.path.join(output_dir, img.filename.replace(".fits", "_trimmed.fits"))
            print("trim_coadded img.path:", img.path)
            print("trim_coadded img.area_file:", img.area_file)
            trimmed = img.trim_from_area(output_path=output_path)
            # trimmed.write_fits_file()
            self.add_coadded_unprojected_image(trimmed, key=fil)
            if reproject:
                if template is None:
                    template = trimmed
                else:
                    # Using the first image as a template, reproject this one into the pixel space (for alignment)
                    trimmed = trimmed.reproject(
                        other_image=template,
                        output_path=output_path.replace(".fits", "_reprojected.fits")
                    )
            self.add_coadded_trimmed_image(trimmed, key=fil)

    def proc_source_extraction(self, output_dir: str, **kwargs):
        do_diag = True
        if "do_astrometry_diagnostics" in kwargs:
            do_diag = kwargs.pop("do_astrometry_diagnostics")
        for image_type in "final", "coadded_unprojected":
            self.source_extraction(
                output_dir=output_dir,
                do_astrometry_diagnostics=do_diag,
                do_psf_diagnostics=do_diag,
                image_type=image_type,
                **kwargs
            )

    def source_extraction(
            self,
            output_dir: str,
            do_astrometry_diagnostics: bool = True,
            do_psf_diagnostics: bool = True,
            image_type: str = "final",
            **kwargs
    ):
        images = self._get_images(image_type)
        print("Extracting sources for", image_type)
        for fil in images:
            img = images[fil]
            print(f"Extracting sources from {img}")
            configs = self.source_extractor_config

            img.psfex_path = None
            img.source_extraction_psf(
                output_dir=output_dir,
                phot_autoparams=f"{configs['kron_factor']},{configs['kron_radius_min']}"
            )
        if do_astrometry_diagnostics:
            offset_tolerance = 0.5 * units.arcsec
            if "correct_astrometry_frames" in self.do_kwargs and not self.do_kwargs["correct_astrometry_frames"]:
                offset_tolerance = 1.0 * units.arcsec
            self.astrometry_diagnostics(images=images, offset_tolerance=offset_tolerance)
        if do_psf_diagnostics:
            self.psf_diagnostics(images=images)

    def proc_photometric_calibration(self, output_dir: str, **kwargs):
        self.photometric_calibration(output_path=output_dir, **kwargs)

    def photometric_calibration(
            self,
            output_path: str,
            **kwargs
    ):
        u.mkdir_check(output_path)

        if "image_type" in kwargs and kwargs["image_type"] is not None:
            image_type = kwargs["image_type"]
        else:
            image_type = "coadded_trimmed"

        image_dict = self._get_images(image_type=image_type)

        if "distance_tolerance" in kwargs and kwargs["distance_tolerance"] is not None:
            kwargs["distance_tolerance"] = u.check_quantity(kwargs["distance_tolerance"], units.arcsec, convert=True)
        if "snr_min" not in kwargs or kwargs["snr_min"] is None:
            kwargs["snr_min"] = 3.
        if "class_star_tolerance" not in kwargs:
            kwargs["star_class_tolerance"] = 0.95
        if "suppress_select" not in kwargs:
            kwargs["suppress_select"] = False

        deepest = self.zeropoint(
            image_dict=image_dict,
            output_path=output_path,
            **kwargs
        )

        for fil in image_dict:
            if self.coadded_unprojected[fil] is not None:
                self.coadded_unprojected[fil].zeropoints = image_dict[fil].zeropoints
                self.coadded_unprojected[fil].zeropoint_best = image_dict[fil].zeropoint_best
                self.coadded_unprojected[fil].update_output_file()

        self.deepest_filter = deepest.filter_name
        self.deepest = deepest

        print("DEEPEST FILTER:", self.deepest_filter, self.deepest.depth["secure"]["SNR_SE"]["5-sigma"])

    def zeropoint(
            self,
            image_dict: dict,
            output_path: str,
            distance_tolerance: units.Quantity = None,
            snr_min: float = 3.,
            star_class_tolerance: float = 0.95,
            suppress_select: bool = False,
            **kwargs
    ):

        deepest = image_dict[self.filters[0]]
        for fil in self.filters:
            img = image_dict[fil]
            img.zeropoints = {}
            for cat_name in retrieve.photometry_catalogues:
                if cat_name == "gaia":
                    continue
                fil_path = os.path.join(output_path, fil)
                u.mkdir_check(fil_path)
                if f"in_{cat_name}" in self.field.cats and self.field.cats[f"in_{cat_name}"]:
                    img.zeropoint(
                        cat_path=self.field.get_path(f"cat_csv_{cat_name}"),
                        output_path=os.path.join(fil_path, cat_name),
                        cat_name=cat_name,
                        dist_tol=distance_tolerance,
                        show=False,
                        snr_cut=snr_min,
                        star_class_tol=star_class_tolerance,
                    )

            if "preferred_zeropoint" in kwargs and fil in kwargs["preferred_zeropoint"]:
                preferred = kwargs["preferred_zeropoint"][fil]
            else:
                preferred = None

            zeropoint, cat = img.select_zeropoint(suppress_select, preferred=preferred)

            img.estimate_depth(zeropoint_name="best")

            deepest = image.deepest(deepest, img)

        return deepest

    def proc_dual_mode_source_extraction(self, output_dir: str, **kwargs):
        if "image_type" in kwargs and isinstance(kwargs["image_type"], str):
            image_type = kwargs["image_type"]
        else:
            image_type = "final"
        self.dual_mode_source_extraction(output_dir, image_type)

    def dual_mode_source_extraction(self, path: str, image_type: str = "coadded_trimmed"):
        image_dict = self._get_images(image_type=image_type)
        u.mkdir_check(path)
        if self.deepest is None:
            if self.deepest_filter is not None:
                self.deepest = image_dict[self.deepest_filter]
            else:
                raise ValueError(f"deepest for {self.name} is None; make sure you have run photometric_calibration.")
        for fil in image_dict:
            img = image_dict[fil]
            configs = self.source_extractor_config
            img.source_extraction_psf(
                output_dir=path,
                phot_autoparams=f"{configs['kron_factor']},{configs['kron_radius_min']}",
                template=self.deepest
            )

    def proc_get_photometry(self, output_dir: str, **kwargs):
        if "image_type" in kwargs and isinstance(kwargs["image_type"], str):
            image_type = kwargs["image_type"]
        else:
            image_type = "final"
        self.get_photometry(output_dir, image_type=image_type)

    def get_photometry(self, path: str, image_type: str = "final", dual: bool = True):
        """
        Retrieve photometric properties of key objects and write to disk.
        :param path: Path to which to write the data products.
        :return:
        """

        print(f"Getting finalised photometry for key objects, in {image_type}.")
        obs.load_master_objects_table()

        image_dict = self._get_images(image_type=image_type)
        u.mkdir_check(path)
        # Loop through filters
        for fil in image_dict:
            fil_output_path = os.path.join(path, fil)
            u.mkdir_check(fil_output_path)
            img = image_dict[fil]
            print("Getting photometry for", img)

            img.calibrate_magnitudes(zeropoint_name="best", dual=dual)
            rows = []
            for obj in self.field.objects:
                obj.load_output_file()
                plt.close()
                # Get nearest Source-Extractor object:
                nearest, separation = img.find_object(obj.position, dual=dual)
                rows.append(nearest)
                u.debug_print(2, "ImagingImage.get_photometry(): nearest.colnames ==", nearest.colnames)
                err = nearest[f'MAGERR_AUTO_ZP_best']
                print("FILTER:", fil)
                print(f"MAG_AUTO = {nearest['MAG_AUTO_ZP_best']} +/- {err}")
                print(f"A = {nearest['A_WORLD'].to(units.arcsec)}; B = {nearest['B_WORLD'].to(units.arcsec)}")
                img.plot_source_extractor_object(
                    nearest,
                    output=os.path.join(fil_output_path, f"{obj.name_filesys}.png"),
                    show=False,
                    title=f"{obj.name}, {fil}-band, {nearest['MAG_AUTO_ZP_best'].round(3).value} ± {err.round(3)}"
                )
                obj.cat_row = nearest
                print()

                if "MAG_PSF_ZP_best" in nearest:
                    mag_psf = nearest["MAG_PSF_ZP_best"]
                    mag_psf_err = nearest["MAGERR_PSF_ZP_best"]
                    snr_psf = nearest["FLUX_PSF"] / nearest["FLUXERR_PSF"]
                else:
                    mag_psf = -999.0 * units.mag
                    mag_psf_err = -999.0 * units.mag
                    snr_psf = -999.0

                obj.add_photometry(
                    instrument=self.instrument_name,
                    fil=fil,
                    epoch_name=self.name,
                    mag=nearest['MAG_AUTO_ZP_best'],
                    mag_err=err,
                    snr=nearest['SNR_SE'],
                    ellipse_a=nearest['A_WORLD'],
                    ellipse_a_err=nearest["ERRA_WORLD"],
                    ellipse_b=nearest['B_WORLD'],
                    ellipse_b_err=nearest["ERRB_WORLD"],
                    ellipse_theta=nearest['THETA_WORLD'],
                    ellipse_theta_err=nearest['ERRTHETA_WORLD'],
                    ra=nearest['RA'],
                    ra_err=np.sqrt(nearest["ERRX2_WORLD"]),
                    dec=nearest['DEC'],
                    dec_err=np.sqrt(nearest["ERRY2_WORLD"]),
                    kron_radius=nearest["KRON_RADIUS"],
                    separation_from_given=separation,
                    epoch_date=self.date_str(),
                    class_star=nearest["CLASS_STAR"],
                    mag_psf=mag_psf,
                    mag_psf_err=mag_psf_err,
                    snr_psf=snr_psf,
                    image_depth=img.depth["secure"]["SNR_SE"][f"5-sigma"],
                    image_path=img.path,
                    good_image_path=self.coadded_unprojected[fil].path,
                    do_mask=img.mask_nearby()
                )

                if isinstance(self.field, FRBField):
                    if "frame" in obj.plotting_params and obj.plotting_params["frame"] is not None:
                        frame = obj.plotting_params["frame"]
                    else:
                        frame = img.nice_frame(row=obj.cat_row)

                    normalize_kwargs = None
                    if fil in obj.plotting_params:
                        if "normalize" in obj.plotting_params[fil]:
                            normalize_kwargs = obj.plotting_params[fil]["normalize"]

                    centre = obj.position_from_cat_row()
                    fig = plt.figure(figsize=(6, 5))
                    plot, fig = self.field.plot_host(
                        img=img,
                        fig=fig,
                        centre=centre,
                        show_frb=True,
                        frame=frame,
                        imshow_kwargs={
                            "cmap": "plasma"
                        },
                        normalize_kwargs=normalize_kwargs
                    )
                    output_path = os.path.join(fil_output_path, f"{obj.name_filesys}_{fil}.pdf")
                    name = obj.name
                    name = name.replace("HG", "HG\,")
                    img.extract_filter()
                    if img.filter is None:
                        f_name = fil
                    else:
                        f_name = img.filter.nice_name()
                    plot.set_title(u.latex_sanitise(f"{name}, {f_name}"))
                    fig.savefig(output_path)
                    fig.savefig(output_path.replace(".pdf", ".png"))
                    plt.close(fig)
                    pl.latex_off()

            tbl = table.vstack(rows)
            tbl.write(os.path.join(fil_output_path, f"{self.field.name}_{self.name}_{fil}.ecsv"),
                      format="ascii.ecsv")
            tbl.write(os.path.join(fil_output_path, f"{self.field.name}_{self.name}_{fil}.csv"),
                      format="ascii.csv")

        for fil in self.coadded_unprojected:

            img = self.coadded_unprojected[fil]
            img_projected = image_dict[fil]

            if img is None:
                continue

            if isinstance(self.instrument, inst.Instrument):
                inst_name = self.instrument.nice_name().replace('/', '-')
            else:
                inst_name = self.instrument_name
            nice_name = f"{self.field.name}_{inst_name}_{fil.replace('_', '-')}_{self.date_str()}.fits"

            if img != img_projected:
                astm_rms = img_projected.extract_astrometry_err().value
                psf_fwhm = img_projected.extract_header_item(key="PSF_FWHM")
                psf_fwhm_err = img_projected.extract_header_item(key="PSF_FWHM_ERR")
                img.set_header_items(
                    items={
                        # 'ASTM_RMS': astm_rms,
                        # 'RA_RMS': img_projected.extract_header_item(key="RA_RMS"),
                        # 'DEC_RMS': img_projected.extract_header_item(key="DEC_RMS"),
                        # 'PSF_FWHM': psf_fwhm,
                        # 'PSF_FWHM_ERR': psf_fwhm_err,
                        'ZP': img_projected.extract_header_item(key="ZP"),
                        'ZP_ERR': img_projected.extract_header_item(key="ZP_ERR"),
                        'ZPCAT': img_projected.extract_header_item(key="ZP_CAT")
                    },
                    write=True,
                )

            img.copy_with_outputs(os.path.join(
                self.data_path,
                nice_name)
            )

            if isinstance(self.field.survey, survey.Survey):
                refined_path = self.field.survey.refined_stage_path

                if refined_path is not None:
                    print(self.field.survey.name)
                    if self.field.survey.name == "FURBY":
                        cwd = os.getcwd()
                        os.chdir(refined_path)

                        u.system_command_verbose(
                            f"furby_archive {self.field.name} {img.filter.band_name} {img.path} --clobber",
                            error_on_exit_code=False
                        )

                        os.chdir(cwd)
                    else:
                        img.copy_with_outputs(
                            os.path.join(
                                refined_path,
                                # self.field.name,
                                # f"{self.instrument_name}_{fil}",
                                nice_name
                            )
                        )

        self.push_to_table()

        for obj in self.field.objects:
            obj.update_output_file()
            obj.push_to_table(select=True)
            obj.write_plot_photometry()

    def proc_get_photometry_all(self, output_dir: str, **kwargs):
        if "image_type" in kwargs and isinstance(kwargs["image_type"], str):
            image_type = kwargs["image_type"]
        else:
            image_type = "final"
        self.get_photometry_all(output_dir, image_type=image_type)

    def get_photometry_all(self, path: str, image_type: str = "coadded_trimmed", dual: bool = True):
        obs.load_master_all_objects_table()
        image_dict = self._get_images(image_type=image_type)
        u.mkdir_check(path)
        # Loop through filters
        for fil in image_dict:
            fil_output_path = os.path.join(path, fil)
            u.mkdir_check(fil_output_path)
            img = image_dict[fil]
            print(img.filename)
            img.push_source_cat(dual=dual)

    def astrometry_diagnostics(
            self,
            images: dict = None,
            reference_cat: table.QTable = None,
            offset_tolerance: units.Quantity = 0.5 * units.arcsec
    ):

        if images is None:
            images = self._get_images("final")

        if reference_cat is None:
            reference_cat = self.epoch_gaia_catalogue()

        for fil in images:
            img = images[fil]
            img.load_source_cat()
            self.astrometry_stats[fil] = img.astrometry_diagnostics(
                reference_cat=reference_cat,
                local_coord=self.field.centre_coords,
                offset_tolerance=offset_tolerance
            )

        self.add_log(
            "Ran astrometry diagnostics.",
            method=self.astrometry_diagnostics,
        )

        self.update_output_file()
        return self.astrometry_stats

    def psf_diagnostics(
            self,
            images: dict = None
    ):
        if images is None:
            images = self._get_images("final")

        for fil in images:
            img = images[fil]
            print(f"Performing PSF measurements on {img}...")
            self.psf_stats[fil], _, _, _ = img.psf_diagnostics()

        self.update_output_file()
        return self.psf_stats

    def _get_images(self, image_type: str):
        if image_type == "final":
            if self.coadded_final is not None:
                image_type = self.coadded_final
            else:
                raise ValueError("coadded_final has not been set.")

        if image_type == "coadded_trimmed":
            image_dict = self.coadded_trimmed
        elif image_type == "coadded":
            image_dict = self.coadded
        elif image_type in ["coadded_unprojected", "unprojected"]:
            image_dict = self.coadded_unprojected
        elif image_type == "coadded_astrometry":
            image_dict = self.coadded_astrometry
        else:
            raise ValueError(f"Images type '{image_type}' not recognised.")
        return image_dict

    def _get_frames(self, frame_type: str):
        if frame_type == "final":
            if self.frames_final is not None:
                frame_type = self.frames_final
            else:
                raise ValueError("frames_final has not been set.")

        if frame_type == "science":
            image_dict = self.frames_science
        elif frame_type == "reduced":
            image_dict = self.frames_reduced
        elif frame_type == "trimmed":
            image_dict = self.frames_trimmed
        elif frame_type == "normalised":
            image_dict = self.frames_normalised
        elif frame_type == "registered":
            image_dict = self.frames_registered
        elif frame_type == "astrometry":
            image_dict = self.frames_astrometry
        elif frame_type == "diagnosed":
            image_dict = self.frames_diagnosed
        else:
            raise ValueError(f"Frame type '{frame_type}' not recognised.")

        return image_dict

    def guess_data_path(self):
        if self.data_path is None and self.field is not None and self.field.data_path is not None and \
                self.instrument_name is not None and self.date is not None:
            self.data_path = self.build_data_path_absolute(
                field=self.field,
                instrument_name=self.instrument_name,
                date=self.date,
                name=self.name
            )
        return self.data_path

    def _output_dict(self):
        output_dict = super()._output_dict()
        if self.deepest is not None:
            deepest = self.deepest.path
        else:
            deepest = None

        output_dict.update({
            "filters": self.filters,
            "deepest": deepest,
            "deepest_filter": self.deepest_filter,
            "coadded": _output_img_dict_single(self.coadded),
            "coadded_final": self.coadded_final,
            "coadded_trimmed": _output_img_dict_single(self.coadded_trimmed),
            "coadded_unprojected": _output_img_dict_single(self.coadded_unprojected),
            "coadded_astrometry": _output_img_dict_single(self.coadded_astrometry),
            "std_pointings": self.std_pointings,
            "frames_final": self.frames_final,
            "frames_raw": _output_img_list(self.frames_raw),
            "frames_reduced": _output_img_dict_list(self.frames_reduced),
            "frames_normalised": _output_img_dict_list(self.frames_normalised),
            "frames_registered": _output_img_dict_list(self.frames_registered),
            "frames_astrometry": _output_img_dict_list(self.frames_astrometry),
            "frames_diagnosed": _output_img_dict_list(self.frames_diagnosed),
            "exp_time_mean": self.exp_time_mean,
            "exp_time_err": self.exp_time_err,
            "airmass_mean": self.airmass_mean,
            "airmass_err": self.airmass_err,
            "astrometry_successful": self.astrometry_successful,
            "astrometry_stats": self.astrometry_stats,
            "psf_stats": self.psf_stats
        })
        return output_dict

    def load_output_file(self, **kwargs):
        outputs = super().load_output_file(**kwargs)
        if isinstance(outputs, dict):
            cls = image.Image.select_child_class(instrument=self.instrument_name, mode='imaging')
            if self.date is None:
                if "date" in outputs:
                    self.date = outputs["date"]
            if "filters" in outputs:
                self.filters = outputs["filters"]
            if self._check_output_file_path("deepest", outputs):
                self.deepest = cls(path=outputs["deepest"])
            if "deepest_filter" in outputs:
                self.deepest_filter = outputs["deepest_filter"]
            if "exp_time_mean" in outputs:
                self.exp_time_mean = outputs["exp_time_mean"]
            if "exp_time_err" in outputs:
                self.exp_time_err = outputs["exp_time_err"]
            if "airmass_mean" in outputs:
                self.airmass_mean = outputs["airmass_mean"]
            if "airmass_err" in outputs:
                self.airmass_err = outputs["airmass_err"]
            if "psf_stats" in outputs:
                self.psf_stats = outputs["psf_stats"]
            if "astrometry_stats" in outputs:
                self.astrometry_stats = outputs["astrometry_stats"]
            if "astrometry_successful" in outputs:
                self.astrometry_successful = outputs["astrometry_successful"]
            if "frames_raw" in outputs:
                for frame in set(outputs["frames_raw"]):
                    if os.path.isfile(frame):
                        self.add_frame_raw(raw_frame=frame)
            if "frames_reduced" in outputs:
                for fil in outputs["frames_reduced"]:
                    if outputs["frames_reduced"][fil] is not None:
                        for frame in set(outputs["frames_reduced"][fil]):
                            if os.path.isfile(frame):
                                self.add_frame_reduced(reduced_frame=frame)
            if "frames_normalised" in outputs:
                for fil in outputs["frames_normalised"]:
                    if outputs["frames_normalised"][fil] is not None:
                        for frame in set(outputs["frames_normalised"][fil]):
                            if os.path.isfile(frame):
                                self.add_frame_normalised(norm_frame=frame)
            if "frames_registered" in outputs:
                for fil in outputs["frames_registered"]:
                    if outputs["frames_registered"][fil] is not None:
                        for frame in set(outputs["frames_registered"][fil]):
                            if os.path.isfile(frame):
                                self.add_frame_registered(registered_frame=frame)
            if "frames_astrometry" in outputs:
                for fil in outputs["frames_astrometry"]:
                    if outputs["frames_astrometry"][fil] is not None:
                        for frame in set(outputs["frames_astrometry"][fil]):
                            if os.path.isfile(frame):
                                self.add_frame_astrometry(astrometry_frame=frame)
            if "frames_diagnosed" in outputs:
                for fil in outputs["frames_diagnosed"]:
                    if outputs["frames_diagnosed"][fil] is not None:
                        for frame in set(outputs["frames_diagnosed"][fil]):
                            if os.path.isfile(frame):
                                self.add_frame_diagnosed(diagnosed_frame=frame)
            if "coadded" in outputs:
                for fil in outputs["coadded"]:
                    if outputs["coadded"][fil] is not None:
                        self.add_coadded_image(img=outputs["coadded"][fil], key=fil, **kwargs)
            if "coadded_trimmed" in outputs:
                for fil in outputs["coadded_trimmed"]:
                    if outputs["coadded_trimmed"][fil] is not None:
                        u.debug_print(1, f"Attempting to load coadded_trimmed[{fil}]")
                        self.add_coadded_trimmed_image(img=outputs["coadded_trimmed"][fil], key=fil, **kwargs)
            if "coadded_unprojected" in outputs:
                for fil in outputs["coadded_unprojected"]:
                    if outputs["coadded_unprojected"][fil] is not None:
                        u.debug_print(1, f"Attempting to load coadded_unprojected[{fil}]")
                        self.add_coadded_unprojected_image(img=outputs["coadded_unprojected"][fil], key=fil, **kwargs)
            if "coadded_astrometry" in outputs:
                for fil in outputs["coadded_astrometry"]:
                    if outputs["coadded_astrometry"][fil] is not None:
                        u.debug_print(1, f"Attempting to load coadded_astrometry[{fil}]")
                        self.add_coadded_astrometry_image(img=outputs["coadded_astrometry"][fil], key=fil, **kwargs)
            if "std_pointings" in outputs:
                self.std_pointings = outputs["std_pointings"]

        print(self.filters)

        return outputs

    def generate_astrometry_indices(
            self,
            cat_name="gaia",
            correct_to_epoch: bool = True):
        if not isinstance(self.field, Field):
            raise ValueError("field has not been set for this observation.")
        self.field.retrieve_catalogue(cat_name=cat_name)
        index_path = os.path.join(config["top_data_dir"], "astrometry_index_files")
        u.mkdir_check(index_path)
        cat_index_path = os.path.join(index_path, cat_name)
        csv_path = self.field.get_path(f"cat_csv_{cat_name}")

        if cat_name == "gaia" and correct_to_epoch:
            cat = self.epoch_gaia_catalogue()
        else:
            cat = retrieve.load_catalogue(
                cat_name=cat_name,
                cat=csv_path
            )

        unique_id_prefix = int(
            f"{abs(int(self.field.centre_coords.ra.value))}{abs(int(self.field.centre_coords.dec.value))}")

        astm.generate_astrometry_indices(
            cat_name=cat_name,
            cat=cat,
            output_file_prefix=f"{cat_name}_index_{self.field.name}",
            index_output_dir=cat_index_path,
            fits_cat_output=csv_path.replace(".csv", ".fits"),
            p_lower=-1,
            p_upper=2,
            unique_id_prefix=unique_id_prefix,
        )

        return cat

    def epoch_gaia_catalogue(self):
        if self.gaia_catalogue is None:
            if self.date is None:
                raise ValueError(f"{self}.date not set; needed to correct Gaia cat to epoch.")
            self.gaia_catalogue = astm.correct_gaia_to_epoch(
                self.field.get_path(f"cat_csv_gaia"),
                new_epoch=self.date
            )
        return self.gaia_catalogue

    def _check_frame(self, frame: Union[image.ImagingImage, str], frame_type: str):
        if isinstance(frame, str):
            if os.path.isfile(frame):
                cls = image.ImagingImage.select_child_class(instrument=self.instrument_name)
                u.debug_print(2, f"{cls} {self.instrument_name}")
                frame = cls(path=frame, frame_type=frame_type)
            else:
                u.debug_print(2, f"File {frame} not found.")
                return None, None
        fil = frame.extract_filter()
        frame.epoch = self

        return frame, fil

    def _add_frame(self, frame: Union[image.ImagingImage, str], frames_dict: dict, frame_type: str):
        frame, fil = self._check_frame(frame=frame, frame_type=frame_type)
        if frame is None:
            return None
        if self.check_filter(fil=fil) and frame not in frames_dict[fil]:
            frames_dict[fil].append(frame)
        return frame

    def add_frame_raw(self, raw_frame: Union[image.ImagingImage, str]):
        raw_frame, fil = self._check_frame(frame=raw_frame, frame_type="raw")
        self.check_filter(fil)
        if raw_frame is None:
            return None
        if raw_frame not in self.frames_raw:
            self.frames_raw.append(raw_frame)
        self.sort_frame(raw_frame, sort_key=fil)
        return raw_frame

    def add_frame_reduced(self, reduced_frame: Union[str, image.ImagingImage]):
        return self._add_frame(frame=reduced_frame, frames_dict=self.frames_reduced, frame_type="reduced")

    def add_frame_trimmed(self, trimmed_frame: image.ImagingImage):
        self._add_frame(frame=trimmed_frame, frames_dict=self.frames_trimmed, frame_type="reduced")

    def add_frame_registered(self, registered_frame: Union[str, image.ImagingImage]):
        return self._add_frame(frame=registered_frame, frames_dict=self.frames_registered, frame_type="registered")

    def add_frame_astrometry(self, astrometry_frame: Union[str, image.ImagingImage]):
        return self._add_frame(frame=astrometry_frame, frames_dict=self.frames_astrometry, frame_type="astrometry")

    def add_frame_diagnosed(self, diagnosed_frame: Union[str, image.ImagingImage]):
        return self._add_frame(frame=diagnosed_frame, frames_dict=self.frames_diagnosed, frame_type="diagnosed")

    def add_frame_normalised(self, norm_frame: Union[str, image.ImagingImage]):
        return self._add_frame(frame=norm_frame, frames_dict=self.frames_normalised, frame_type="reduced")

    def add_coadded_trimmed_image(self, img: Union[str, image.Image], key: str, **kwargs):
        return self._add_coadded(img=img, key=key, image_dict=self.coadded_trimmed)

    def add_coadded_unprojected_image(self, img: Union[str, image.Image], key: str, **kwargs):
        return self._add_coadded(img=img, key=key, image_dict=self.coadded_unprojected)

    def add_coadded_astrometry_image(self, img: Union[str, image.Image], key: str, **kwargs):
        return self._add_coadded(img=img, key=key, image_dict=self.coadded_astrometry)

    def check_filter(self, fil: str):
        """
        If a filter name is not present in the various lists and dictionaries that use it, adds it.
        :param fil:
        :return: False if None, True if not.
        """
        if fil not in (None, "", " "):
            if fil not in self.filters:
                print(f"Adding {fil} to filter list")
                self.filters.append(fil)
            if fil not in self.astrometry_successful:
                self.astrometry_successful[fil] = {}
            if fil not in self.frames_standard:
                if isinstance(self.frames_standard, dict):
                    self.frames_standard[fil] = []
            if fil not in self.frames_flat:
                if isinstance(self.frames_flat, dict):
                    self.frames_flat[fil] = []
            if fil not in self.frames_science:
                if isinstance(self.frames_science, dict):
                    self.frames_science[fil] = []
            if fil not in self.frames_reduced:
                if isinstance(self.frames_reduced, dict):
                    self.frames_reduced[fil] = []
            if fil not in self.frames_normalised:
                if isinstance(self.frames_normalised, dict):
                    self.frames_normalised[fil] = []
            if fil not in self.frames_registered:
                if isinstance(self.frames_registered, dict):
                    self.frames_registered[fil] = []
            if fil not in self.frames_diagnosed:
                if isinstance(self.frames_diagnosed, dict):
                    self.frames_diagnosed[fil] = []
            if fil not in self.frames_astrometry:
                self.frames_astrometry[fil] = []
            if fil not in self.coadded:
                self.coadded[fil] = None
            if fil not in self.coadded_trimmed:
                self.coadded_trimmed[fil] = None
            if fil not in self.coadded_unprojected:
                self.coadded_unprojected[fil] = None
            if fil not in self.coadded_astrometry:
                self.coadded_astrometry[fil] = None
            if fil not in self.exp_time_mean:
                self.exp_time_mean[fil] = None
            if fil not in self.exp_time_err:
                self.exp_time_err[fil] = None
            if fil not in self.airmass_mean:
                self.airmass_mean[fil] = None
            if fil not in self.airmass_err:
                self.airmass_err[fil] = None
            if fil not in self.astrometry_stats:
                self.astrometry_stats[fil] = {}
            if fil not in self.frame_stats:
                self.frame_stats[fil] = {}
            return True
        else:
            return False

    def plot_object(
            self, img: str,
            fil: str,
            fig: plt.Figure,
            centre: SkyCoord,
            frame: units.Quantity = 30 * units.pix,
            n: int = 1, n_x: int = 1, n_y: int = 1,
            cmap: str = 'viridis', show_cbar: bool = False,
            stretch: str = 'sqrt',
            vmin: float = None,
            vmax: float = None,
            show_grid: bool = False,
            ticks: int = None, interval: str = 'minmax',
            show_coords: bool = True,
            font_size: int = 12,
            reverse_y=False,
            **kwargs):
        if img == "coadded":
            u.debug_print(1, self.name, type(self))
            u.debug_print(1, self.coadded)
            to_plot = self.coadded[fil]
        else:
            raise ValueError(f"img type {img} not recognised.")

        u.debug_print(1, f"PIXEL SCALE: {to_plot.extract_pixel_scale()}")

        subplot, hdu_cut = to_plot.plot_subimage(
            fig=fig, frame=frame,
            centre=centre,
            n=n, n_x=n_x, n_y=n_y,
            cmap=cmap, show_cbar=show_cbar, stretch=stretch,
            vmin=vmin, vmax=vmax,
            show_grid=show_grid,
            ticks=ticks, interval=interval,
            show_coords=show_coords,
            font_size=font_size,
            reverse_y=reverse_y,
            **kwargs
        )
        return subplot, hdu_cut

    def push_to_table(self):

        obs.load_master_imaging_table()

        # frames = self._get_frames("final")
        coadded = self._get_images("final")

        for fil in self.filters:

            row, index = obs.get_row_epoch(tbl=obs.master_imaging_table, epoch_name=self.name, fil=fil)
            if row is None:
                row = {}  # copy.deepcopy(observation.master_imaging_table[0])

            img = coadded[fil]

            row["field_name"] = self.field.name
            row["epoch_name"] = self.name
            row["date_utc"] = self.date_str()
            row["mjd"] = self.mjd() * units.day
            row["instrument"] = self.instrument_name
            row["filter_name"] = fil
            row["filter_lambda_eff"] = self.instrument.filters[fil].lambda_eff.to(units.Angstrom).round(3)
            row["n_frames"] = self.n_frames(fil)
            row["n_frames_included"] = coadded[fil].extract_ncombine()
            row["frame_exp_time"] = self.exp_time_mean[fil].round()
            row["total_exp_time"] = row["n_frames"] * row["frame_exp_time"]
            inttime = coadded[fil].extract_header_item("INTTIME") * units.second
            row["total_exp_time_included"] = inttime
            row["psf_fwhm"] = self.psf_stats[fil]["gauss"]["fwhm_median"]
            row["program_id"] = str(self.program_id)
            row["zeropoint"] = coadded[fil].extract_header_item("ZP") * units.mag
            row["zeropoint_err"] = coadded[fil].extract_header_item("ZP_ERR") * units.mag
            row["zeropoint_source"] = coadded[fil].extract_header_item("ZPCAT")
            row["last_processed"] = Time.now().strftime("%Y-%m-%dT%H:%M:%S")
            row["depth"] = img.depth["secure"]["SNR_SE"]["5-sigma"]

            if index is None:
                obs.master_imaging_table.add_row(row)
            else:
                obs.master_imaging_table[index] = row

        obs.write_master_imaging_table()

    @classmethod
    def from_params(cls, name: str, instrument: str, field: Union[Field, str] = None, old_format: bool = False):
        if name in active_epochs:
            return active_epochs[name]
        instrument = instrument.lower()
        field_name, field = cls._from_params_setup(name=name, field=field)
        if old_format:
            instrument = instrument.split("-")[-1]
            path = os.path.join(p.param_dir, f"epochs_{instrument}", name)
        else:
            path = cls.build_param_path(
                instrument_name=instrument,
                field_name=field_name,
                epoch_name=name)
        return cls.from_file(param_file=path, field=field)

    @classmethod
    def build_param_path(cls, instrument_name: str, field_name: str, epoch_name: str):
        path = u.mkdir_check_args(p.param_dir, "fields", field_name, "imaging", instrument_name)
        return os.path.join(path, f"{epoch_name}.yaml")

    @classmethod
    def build_data_path_absolute(cls, field: Field, instrument_name: str, name: str, date: Time = None):
        if date is not None:
            name_str = f"{date.isot}-{name}"
        else:
            name_str = name

        return u.mkdir_check_args(field.data_path, "imaging", instrument_name, name_str)

    @classmethod
    def from_file(cls, param_file: Union[str, dict], old_format: bool = False, field: Field = None):
        print("Initializing epoch...")

        name, param_file, param_dict = p.params_init(param_file)

        pdict_backup = param_dict.copy()

        if param_dict is None:
            raise FileNotFoundError(f"There is no param file at {param_file}")

        if old_format:
            instrument = "vlt-fors2"
        else:
            instrument = param_dict.pop("instrument").lower()

        if field is None:
            field = param_dict.pop("field")

        sub_cls = cls.select_child_class(instrument=instrument)
        u.debug_print(1, sub_cls)
        if sub_cls is ImagingEpoch:
            return cls(
                name=name,
                field=field,
                param_path=param_file,
                data_path=os.path.join(config["top_data_dir"], param_dict.pop('data_path')),
                instrument=instrument,
                date=param_dict.pop('date'),
                program_id=param_dict.pop("program_id"),
                target=param_dict.pop("target"),
                source_extractor_config=param_dict.pop('sextractor'),
                **param_dict
            )
        elif sub_cls is FORS2ImagingEpoch:
            return sub_cls.from_file(param_dict, name=name, old_format=old_format, field=field)
        else:
            return sub_cls.from_file(pdict_backup, name=name, field=field)

    @classmethod
    def default_params(cls):
        default_params = super().default_params()

        default_params.update({
            "astrometry":
                {"tweak": True
                 },
            "coadd":
                {"frames": "astrometry"},
            "sextractor":
                {"aperture_diameters": [7.72],
                 "dual_mode": True,
                 "threshold": 1.5,
                 "kron_factor": 3.5,
                 "kron_radius_min": 1.0
                 },
            # "background_subtraction":
            #     {"renormalise_centre": objects.position_dictionary.copy(),
            #      "test_synths":
            #          [{"position": objects.position_dictionary.copy(),
            #            "mags": {}
            #            }]
            #
            #      },
            "skip":
                {"esoreflex_copy": False,
                 "sextractor_individual": False,
                 "sextractor": False,
                 "esorex": False,
                 },
        })

        return default_params

    @classmethod
    def select_child_class(cls, instrument: str):
        instrument = instrument.lower()
        if instrument == "vlt-fors2":
            child_class = FORS2ImagingEpoch
        elif instrument == "vlt-hawki":
            child_class = HAWKIImagingEpoch
        elif instrument == "panstarrs1":
            child_class = PanSTARRS1ImagingEpoch
        elif instrument == "gs-aoi":
            child_class = GSAOIImagingEpoch
        elif instrument in ["hst-wfc3_ir", "hst-wfc3_uvis2"]:
            child_class = HubbleImagingEpoch
        elif instrument in instruments_imaging:
            child_class = ImagingEpoch
        else:
            raise ValueError(f"Unrecognised instrument {instrument}")
        u.debug_print(2, f"field.select_child_class(): instrument ==", instrument, "child_class ==", child_class)
        return child_class


class FORS2StandardEpoch(StandardEpoch, ImagingEpoch):
    frame_class = image.FORS2Image
    instrument_name = "vlt-fors2"

    def source_extraction(self, output_dir: str, do_diagnostics: bool = True, **kwargs):
        for fil in self.frames_reduced:
            for img in self.frames_reduced[fil]:
                img.remove_extra_extensions()
                configs = self.source_extractor_config

                img.psfex_path = None
                img.source_extraction_psf(
                    output_dir=output_dir,
                    phot_autoparams=f"3.5,1.0"
                )

    def photometric_calibration(
            self,
            output_path: str = None,
            **kwargs
    ):
        zeropoints = {}

        if output_path is None:
            output_path = os.path.join(self.data_path, "photometric_calibration")

        u.mkdir_check_nested(output_path)
        print("frames_reduced:")
        print(self.frames_reduced)

        self.source_extraction(
            output_dir=output_path,
            do_diagnostics=False
        )

        self.zeropoint(
            image_dict=self.frames_reduced,
            output_path=output_path,
            suppress_select=True,
            zp_dict=zeropoints,
            **kwargs
        )

    def zeropoint(
            self,
            image_dict: dict,
            output_path: str,
            distance_tolerance: units.Quantity = None,
            snr_min: float = 3.,
            star_class_tolerance: float = 0.9,
            suppress_select: bool = False,
            **kwargs
    ):

        if "zp_dict" in kwargs:
            zp_dict = kwargs["zp_dict"]
        else:
            zp_dict = {}

        zp_dict[1] = {}
        zp_dict[2] = {}
        for fil in self.filters:
            for img in image_dict[fil]:
                img.zeropoints = {}
                cats = retrieve.photometry_catalogues
                # cats.append("eso_calib_cats")
                for cat_name in retrieve.photometry_catalogues:
                    if cat_name == "gaia":
                        continue
                    fil_path = os.path.join(output_path, fil)
                    u.mkdir_check_nested(fil_path, remove_last=False)
                    if f"in_{cat_name}" in self.field.cats and self.field.cats[f"in_{cat_name}"]:
                        zp = img.zeropoint(
                            cat_path=self.field.get_path(f"cat_csv_{cat_name}"),
                            output_path=os.path.join(fil_path, cat_name),
                            cat_name=cat_name,
                            dist_tol=distance_tolerance,
                            show=False,
                            snr_cut=snr_min,
                            star_class_tol=star_class_tolerance,
                            iterate_uncertainty=False
                        )

                        chip = img.extract_chip_number()

                if "preferred_zeropoint" in kwargs and fil in kwargs["preferred_zeropoint"]:
                    preferred = kwargs["preferred_zeropoint"][fil]
                else:
                    preferred = None

                img.select_zeropoint(suppress_select, preferred=preferred)


class GSAOIImagingEpoch(ImagingEpoch):
    """
    This class works a little differently to the other epochs; instead of keeping track of the files internally, we let
    DRAGONS do that for us. Thus, many of the dictionaries and lists of files used in other Epoch classes
    will be empty even if the files are actually being tracked correctly. See eg science_table instead.
    """
    instrument_name = "gs-aoi"
    frame_class = image.GSAOIImage

    def __init__(
            self,
            name: str = None,
            field: Union[str, Field] = None,
            param_path: str = None,
            data_path: str = None,
            instrument: str = None,
            date: Union[str, Time] = None,
            program_id: str = None,
            target: str = None,
            source_extractor_config: dict = None,
            **kwargs
    ):
        super().__init__(
            name=name,
            field=field,
            param_path=param_path,
            data_path=data_path,
            instrument=instrument,
            date=date,
            program_id=program_id,
            target=target,
            source_extractor_config=source_extractor_config)
        self.science_table = None
        self.flats_lists = {}
        self.std_lists = {}

        self.load_output_file(mode="imaging")

    @classmethod
    def stages(cls):
        stages_super = super().stages()
        stages = {
            "download": {
                "method": cls.proc_download,
                "message": "Download raw data from Gemini archive?",
                "default": True,
                "keywords": {
                    "overwrite_download": True,
                }
            },
            "initial_setup": stages_super["initial_setup"],
            "reduce_flats": {
                "method": cls.proc_reduce_flats,
                "message": "Reduce flat-field images?",
                "default": True,
            },
            "reduce_science": {
                "method": cls.proc_reduce_science,
                "message": "Reduce science images?",
                "default": True,
            },
            "stack_science": {
                "method": cls.proc_stack_science,
                "message": "Stack science images with DISCO-STU?",
                "default": True,
            }
        }
        return stages

    def proc_download(self, output_dir: str, **kwargs):
        if 'overwrite_download' in kwargs:
            overwrite = kwargs['overwrite_download']
        else:
            overwrite = False
        self.retrieve(output_dir=output_dir, overwrite=overwrite)

    def retrieve(self, output_dir: str, overwrite: bool = False):
        # Get the science files
        science_files = retrieve.save_gemini_epoch(
            output=output_dir,
            program_id=self.program_id,
            coord=self.field.centre_coords,
            overwrite=overwrite)

        if self.date is None:
            tmp = science_files[0]
            self.date = Time(tmp['ut_datetime'])

        # Set up filters from retrieved science files.
        for img in science_files:
            fil = str(img["filter_name"])
            self.check_filter(fil)
        print(self.filters)

        # Get the calibration files for the retrieved filters
        for fil in self.filters:
            print()
            print(f"Retrieving calibration files for {fil} band...")
            print()
            retrieve.save_gemini_calibs(
                output=output_dir,
                obs_date=self.date,
                fil=fil,
                overwrite=overwrite
            )

    def _initial_setup(self, output_dir: str, **kwargs):
        data_dir = self.data_path
        raw_dir = self.paths["download"]
        self.paths["redux_dir"] = redux_dir = os.path.join(data_dir, "redux")
        u.mkdir_check(redux_dir)
        # DO the initial database setup for DRAGONS.
        dragons.caldb_init(redux_dir=redux_dir)

        # Get a list of science files from the raw directory, using DRAGONS.
        science_list_name = "science.list"
        science_list = dragons.data_select(
            redux_dir=redux_dir,
            directory=raw_dir,
            expression="observation_class==\"science\"",
            output=science_list_name
        ).splitlines(False)[3:]
        self.paths["science_list"] = os.path.join(redux_dir, science_list_name)

        print("Science frames:")
        print(science_list)

        science_tbl_name = "science.csv"
        science_tbl = dragons.showd(
            input_filenames=science_list,
            descriptors="filter_name,exposure_time,object",
            output=science_tbl_name,
            csv=True,
            working_dir=redux_dir
        )
        # # Set up filters.
        # for img in science_tbl:
        #     fil = img["filter_name"]
        #     fil = fil[:fil.find("_")]
        #     self.check_filter(fil)
        u.debug_print(1, f"GSAOIImagingEpoch._inital_setup(): {self}.filters ==", self.filters)
        self.science_table = science_tbl

        # Get lists of flats for each filter.
        for fil in self.filters:
            flats_list_name = f"flats_{fil}.list"
            flats_list = dragons.data_select(
                redux_dir=redux_dir,
                directory=raw_dir,
                tags=["FLAT"],
                expression=f"filter_name==\"{fil}\"",
                output=flats_list_name
            ).splitlines(False)[3:]

            print(f"Flats for {fil}:")
            print(flats_list)

            self.flats_lists[fil] = os.path.join(redux_dir, flats_list_name)
            self.frames_flat[fil] = flats_list

        # Get list of standard observations:
        std_tbl_name = "std_objects.csv"
        self.paths["std_tbl"] = os.path.join(redux_dir, std_tbl_name)
        std_list_name = "std_objects.list"
        self.paths["std_list"] = os.path.join(redux_dir, std_list_name)
        std_list = dragons.data_select(
            redux_dir=redux_dir,
            directory=raw_dir,
            expression=f"observation_class==\"partnerCal\"",
            output=std_list_name
        ).splitlines(False)[3:]

        print("Standard observation frames:")
        print(std_list)

        std_tbl = dragons.showd(
            input_filenames=std_list,
            descriptors="object",
            output=std_tbl_name,
            csv=True,
            working_dir=redux_dir
        )

        # Set up dictionary of standard objects
        # TODO: ACCOUNT FOR MULTIPLE FILTERS.
        for std in std_tbl:
            if std["object"] not in self.std_objects:
                self.std_objects[std["object"]] = None

        for obj in self.std_objects:
            # And get the individual objects imaged like so:
            std_list_obj_name = f"std_{obj}.list"
            std_list_obj = dragons.data_select(
                redux_dir=redux_dir,
                directory=raw_dir,
                expression=f"object==\"{obj}\"",
                output=std_list_obj_name
            ).splitlines(False)[3:]
            self.std_objects[obj] = std_list_obj
            self.std_lists[obj] = os.path.join(redux_dir, std_list_obj_name)

    def proc_reduce_flats(self, output_dir: str, **kwargs):
        for fil in self.flats_lists:
            dragons.reduce(self.flats_lists[fil], redux_dir=self.paths["redux_dir"])
        flat_dir = os.path.join(self.paths["redux_dir"], "calibrations", "processed_flat")
        for flat in os.listdir(flat_dir):
            flat = os.path.join(flat_dir, flat)
            print(f"Adding {flat} to database.")
            sys_str = f"caldb add {flat}"
            print(sys_str)
            os.system(sys_str)

    def proc_reduce_science(self, output_dir: str, **kwargs):
        dragons.reduce(self.paths["science_list"], redux_dir=self.paths["redux_dir"])

    def proc_stack_science(self, output_dir: str, **kwargs):
        for fil in self.filters:
            dragons.disco(
                redux_dir=self.paths["redux_dir"],
                expression=f"filter_name==\"{fil}\" and observation_class==\"science\"",
                output=f"{self.name}_{fil}_stacked.fits",
                file_glob="*_sky*ed.fits",
                # refcat=self.field.paths["cat_csv_gaia"],
                # refcat_format="ascii.csv",
                # refcat_ra="ra",
                # refcat_dec="dec",
                # ignore_objcat=False
            )

    def check_filter(self, fil: str):
        not_none = super().check_filter(fil)
        if not_none:
            self.flats_lists[fil] = None
        return not_none

    def _output_dict(self):
        output_dict = super()._output_dict()
        output_dict.update({
            "flats_lists": self.flats_lists,
            "std_lists": self.std_lists
        })
        return output_dict

    def load_output_file(self, **kwargs):
        outputs = super().load_output_file(**kwargs)
        if type(outputs) is dict:
            if "flats_list" in outputs:
                self.flats_lists = outputs["flats_lists"]
            if "std" in outputs:
                self.std_lists = outputs["std"]
            if "flats" in outputs:
                self.frames_flat = outputs["flats"]
        return outputs

    @classmethod
    def default_params(cls):
        default_params = super().default_params()
        # default_params.update({})
        return default_params

    @classmethod
    def from_file(cls, param_file: Union[str, dict], name: str = None, field: Field = None):

        name, param_file, param_dict = p.params_init(param_file)
        if param_dict is None:
            raise FileNotFoundError(f"No parameter file found at {param_file}.")

        if field is None:
            field = param_dict.pop("field")

        if field is None:
            field = param_dict.pop("field")
        if 'target' in param_dict:
            target = param_dict.pop('target')
        else:
            target = None

        if "field" in param_dict:
            param_dict.pop("field")
        if "instrument" in param_dict:
            param_dict.pop("instrument")
        if "name" in param_dict:
            param_dict.pop("name")
        if "param_path" in param_dict:
            param_dict.pop("param_path")

        print(f"Loading field {field}...")
        u.debug_print(2, f"GSAOIImagingEpoch.from_file(): param_dict={param_dict}")

        return cls(
            name=name,
            field=field,
            param_path=param_file,
            data_path=os.path.join(config["top_data_dir"], param_dict.pop('data_path')),
            instrument='gs-aoi',
            program_id=param_dict.pop('program_id'),
            date=param_dict.pop('date'),
            target=target,
            source_extractor_config=param_dict.pop('sextractor'),
            **param_dict
        )

    @classmethod
    def sort_files(cls, input_dir: str, output_dir: str = None, tolerance: units.Quantity = 3 * units.arcmin):
        """
        A routine to sort through a directory containing an arbitrary number of GSAOI observations and assign epochs to
        them.

        :param input_dir:
        :param tolerance: Images will be grouped if they are < tolerance from each other (or, specifically, from the
        first encountered in that cluster).
        :return:
        """
        pointings = {}
        if output_dir is None:
            output_dir = input_dir
        u.mkdir_check(output_dir)
        files = os.listdir(input_dir)
        files.sort()
        for file in filter(lambda f: f.endswith(".fits"), files):
            # Since GSAOI science files cannot be relied upon to include the object/target in the header, we group
            # images by RA and Dec.
            path = os.path.join(input_dir, file)
            img = image.GSAOIImage(path=path)
            pointing = img.extract_pointing()
            associated = False
            for pointing_str in pointings:
                pointings_list = pointings[pointing_str]
                other_pointing = pointings_list[0]
                if pointing.separation(other_pointing) <= tolerance:
                    pointings_list.append(pointing)
                    associated = True
                    shutil.move(path, pointing_str)
                    break

            if not associated:
                pointing_str = os.path.join(output_dir, pointing.to_string())
                u.mkdir_check(pointing_str)
                pointings[pointing_str] = [pointing]
                shutil.move(path, pointing_str)

        return pointings


class HubbleImagingEpoch(ImagingEpoch):
    instrument_name = "hst-dummy"

    def __init__(
            self,
            name: str = None,
            field: Field = None,
            param_path: str = None,
            data_path: str = None,
            instrument: str = None,
            program_id: str = None,
            date: Union[str, Time] = None,
            target: str = None,
            standard_epochs: list = None,
            source_extractor_config: dict = None,
            **kwargs
    ):
        super().__init__(
            name=name,
            field=field,
            param_path=param_path,
            data_path=data_path,
            instrument=instrument,
            date=date,
            program_id=program_id,
            target=target,
            standard_epochs=standard_epochs, source_extractor_config=source_extractor_config)

        self.load_output_file(mode="imaging")

    @classmethod
    def stages(cls):
        super_stages = super().stages()
        stages = {
            "download": super_stages["download"],
            "initial_setup": super_stages["initial_setup"],
            "source_extraction": super_stages["source_extraction"],
            "photometric_calibration": super_stages["photometric_calibration"],
            "get_photometry": super_stages["get_photometry"]
        }
        return stages

    def _pipeline_init(self):
        super()._pipeline_init()
        self.coadded_final = "coadded"
        self.paths["download"] = os.path.join(self.data_path, "0-download")

    def _initial_setup(self, output_dir: str, **kwargs):
        download_dir = self.paths["download"]
        # for file in filter(lambda f: f.endswith(".fits"), os.listdir(self.data_path)):
        #     shutil.move(os.path.join(self.data_path, file), output_dir)
        for file in filter(lambda f: f.endswith(".fits"), os.listdir(download_dir)):
            path = os.path.join(download_dir, file)
            img = image.HubbleImage(path)
            if self.instrument_name in [None, "hst-dummy"]:
                self.instrument_name = img.instrument_name
            fil = img.extract_filter()
            self.exp_time_mean[fil] = img.extract_header_item('TEXPTIME') * units.second / img.extract_ncombine()
            img.set_header_item('INTTIME', img.extract_header_item('TEXPTIME'))
            self.add_coadded_image(img, key=fil)
            self.add_coadded_unprojected_image(img, key=fil)
            self.check_filter(img.filter_name)

    def photometric_calibration(self, output_path: str, **kwargs):
        for fil in self.coadded:
            self.coadded[fil].zeropoint()
            self.coadded[fil].estimate_depth()
            self.deepest = self.coadded[fil]

    def proc_get_photometry(self, output_dir: str, **kwargs):
        self.get_photometry(output_dir, image_type="coadded", dual=False)

    def psf_diagnostics(
            self,
            images: dict = None
    ):
        if images is None:
            images = self._get_images("final")

        for fil in images:
            img = images[fil]
            if fil == "F300X":
                self.psf_stats[fil] = {
                    "n_stars": 0,
                    "fwhm_psfex": -999 * units.arcsec,
                    "gauss": {
                        "fwhm_median": -999 * units.arcsec,
                        "fwhm_mean": -999 * units.arcsec,
                        "fwhm_max": -999 * units.arcsec,
                        "fwhm_min": -999 * units.arcsec,
                        "fwhm_sigma": -999 * units.arcsec,
                        "fwhm_rms": -999 * units.arcsec
                    },
                    "moffat": {
                        "fwhm_median": -999 * units.arcsec,
                        "fwhm_mean": -999 * units.arcsec,
                        "fwhm_max": -999 * units.arcsec,
                        "fwhm_min": -999 * units.arcsec,
                        "fwhm_sigma": -999 * units.arcsec,
                        "fwhm_rms": -999 * units.arcsec
                    },
                    "sextractor": {
                        "fwhm_median": -999 * units.arcsec,
                        "fwhm_mean": -999 * units.arcsec,
                        "fwhm_max": -999 * units.arcsec,
                        "fwhm_min": -999 * units.arcsec,
                        "fwhm_sigma": -999 * units.arcsec,
                        "fwhm_rms": -999 * units.arcsec
                    }
                }
                img.set_header_items(
                    {
                        "PSF_FWHM": -999,
                        "PSF_FWHM_ERR": -999,
                    },
                    write=True
                )
            else:
                print(f"Performing PSF measurements on {img}...")
                self.psf_stats[fil], _, _, _ = img.psf_diagnostics()

        self.update_output_file()
        return self.psf_stats

    def add_coadded_image(self, img: Union[str, image.Image], key: str, **kwargs):
        try:
            if isinstance(img, str):
                img = image.HubbleImage(path=img)
            img.epoch = self
            self.coadded[key] = img
            return img
        except FileNotFoundError:
            return None

    def n_frames(self, fil: str):
        return self.coadded[fil].extract_ncombine()

    @classmethod
    def from_file(cls, param_file: Union[str, dict], name: str = None, field: Field = None):

        name, param_file, param_dict = p.params_init(param_file)
        if param_dict is None:
            raise FileNotFoundError(f"No parameter file found at {param_file}.")

        print(param_dict)

        if field is None:
            field = param_dict.pop("field")
        if 'target' in param_dict:
            target = param_dict.pop('target')
        else:
            target = None

        if "field" in param_dict:
            param_dict.pop("field")
        if "name" in param_dict:
            param_dict.pop("name")
        if "param_path" in param_dict:
            param_dict.pop("param_path")

        return cls(
            name=name,
            field=field,
            param_path=param_file,
            data_path=os.path.join(config["top_data_dir"], param_dict.pop('data_path')),
            instrument=param_dict.pop("instrument"),
            program_id=param_dict.pop('program_id'),
            date=param_dict.pop('date'),
            target=target,
            source_extractor_config=param_dict.pop('sextractor'),
            **param_dict
        )


class PanSTARRS1ImagingEpoch(ImagingEpoch):
    instrument_name = "panstarrs1"
    mode = "imaging"

    def __init__(
            self,
            name: str = None,
            field: Union[str, Field] = None,
            param_path: str = None,
            data_path: str = None,
            source_extractor_config: dict = None,
            **kwargs
    ):
        super().__init__(name=name,
                         field=field,
                         param_path=param_path,
                         data_path=data_path,
                         source_extractor_config=source_extractor_config,
                         instrument="panstarrs1"
                         )
        self.load_output_file(mode="imaging")
        if isinstance(field, Field):
            self.field.retrieve_catalogue(cat_name="panstarrs1")
        u.debug_print(1, f"PanSTARRS1ImagingEpoch.__init__(): {self}.filters ==", self.filters)

    def n_frames(self, fil: str):
        img = self.coadded[fil]
        return img.extract_ncombine()

    # TODO: Automatic cutout download; don't worry for now.

    @classmethod
    def stages(cls):
        super_stages = super().stages()
        super_stages["source_extraction"]["do_astrometry_diagnostics"] = False
        stages = {
            "download": super_stages["download"],
            "initial_setup": super_stages["initial_setup"],
            "source_extraction": super_stages["source_extraction"],
            "photometric_calibration": super_stages["photometric_calibration"],
            "dual_mode_source_extraction": super_stages["dual_mode_source_extraction"],
            "get_photometry": super_stages["get_photometry"]
        }
        return stages

    def _pipeline_init(self):
        super()._pipeline_init()
        self.coadded_final = "coadded"
        self.paths["download"] = os.path.join(self.data_path, "0-download")
        # self.frames_final = "coadded"

    def proc_download(self, output_dir: str, **kwargs):
        """
        Automatically download PanSTARRS1 cutout.
        :param output_dir:
        :param kwargs:
        :return:
        """
        pass

    def proc_source_extraction(self, output_dir: str, **kwargs):
        self.source_extraction(
            output_dir=output_dir,
            do_astrometry_diagnostics=False,
            do_psf_diagnostics=True,
            **kwargs
        )

    def proc_get_photometry(self, output_dir: str, **kwargs):
        self.load_output_file()
        self.get_photometry(output_dir, image_type="coadded")

    def _initial_setup(self, output_dir: str, **kwargs):
        download_dir = self.paths["download"]
        # for file in filter(lambda f: f.endswith(".fits"), os.listdir("download")):
        #     shutil.move(os.path.join(self.data_path, file), output_dir)
        self.set_path("imaging_dir", download_dir)
        # Write a table of fits files from the 0-imaging directory.
        table_path_all = os.path.join(self.data_path, f"{self.name}_fits_table_all.csv")
        self.set_path("fits_table", table_path_all)
        image.fits_table_all(input_path=download_dir, output_path=table_path_all, science_only=False)
        for file in filter(lambda f: f.endswith(".fits"), os.listdir(download_dir)):
            path = os.path.join(download_dir, file)
            img = image.PanSTARRS1Cutout(path=path)
            fil = img.extract_filter()
            u.debug_print(2, f"PanSTARRS1ImagingEpoch._initial_setup(): fil={fil}")
            self.exp_time_mean[fil] = img.extract_exposure_time() / img.extract_ncombine()
            img.set_header_item('INTTIME', img.extract_exposure_time())
            self.add_coadded_image(img, key=fil)
            self.check_filter(img.filter_name)
            img.write_fits_file()

    def guess_data_path(self):
        if self.data_path is None and self.field is not None and self.field.data_path is not None:
            self.data_path = os.path.join(self.field.data_path, "imaging", "panstarrs1")
        return self.data_path

    def zeropoint(
            self,
            output_path: str,
            distance_tolerance: units.Quantity = 0.2 * units.arcsec,
            snr_min: float = 3.,
            star_class_tolerance: float = 0.95,
            **kwargs
    ):
        u.debug_print(2, f"", self.filters)
        deepest = None
        for fil in self.coadded:
            img = self.coadded[fil]
            img.zeropoint(
                cat_path=self.field.get_path("cat_csv_panstarrs1"),
                output_path=os.path.join(output_path, img.name),
                cat_name="PanSTARRS1",
                dist_tol=distance_tolerance,
                show=False,
                snr_cut=snr_min,
                star_class_tol=star_class_tolerance,
                image_name="PanSTARRS Cutout",
            )
            img.select_zeropoint(True)
            img.estimate_depth(zeropoint_name="panstarrs1")  # , do_magnitude_calibration=False)

            if deepest is not None:
                deepest = image.deepest(deepest, img)
            else:
                deepest = img

        return deepest

    def add_coadded_image(self, img: Union[str, image.Image], key: str, **kwargs):
        if isinstance(img, str):
            img = image.PanSTARRS1Cutout(path=img)
        img.epoch = self
        self.coadded[key] = img
        self.coadded_unprojected[key] = img
        return img

    @classmethod
    def from_file(cls, param_file: Union[str, dict], name: str = None, field: Field = None):
        name, param_file, param_dict = p.params_init(param_file)
        if param_dict is None:
            raise FileNotFoundError(f"No parameter file found at {param_file}.")

        if field is None:
            field = param_dict.pop("field")

        if "field" in param_dict:
            param_dict.pop("field")
        if "instrument" in param_dict:
            param_dict.pop("instrument")
        if "name" in param_dict:
            param_dict.pop("name")
        if "param_path" in param_dict:
            param_dict.pop("param_path")

        epoch = cls(
            name=name,
            field=field,
            param_path=param_file,
            data_path=os.path.join(config["top_data_dir"], param_dict.pop('data_path')),
            source_extractor_config=param_dict.pop('sextractor'),
            **param_dict
        )
        # epoch.instrument = cls.instrument_name
        return epoch


class ESOImagingEpoch(ImagingEpoch):
    instrument_name = "dummy-instrument"
    mode = "imaging"

    def __init__(
            self,
            name: str = None,
            field: Field = None,
            param_path: str = None,
            data_path: str = None,
            instrument: str = None,
            program_id: str = None,
            date: Union[str, Time] = None,
            target: str = None,
            standard_epochs: list = None,
            source_extractor_config: dict = None,
            **kwargs
    ):
        u.debug_print(2, f"ESOImagingEpoch.__init__(): kwargs ==", kwargs)
        super().__init__(
            name=name,
            field=field,
            param_path=param_path,
            data_path=data_path,
            instrument=instrument,
            date=date,
            program_id=program_id,
            target=target,
            standard_epochs=standard_epochs,
            source_extractor_config=source_extractor_config,
            **kwargs)

        self.frames_esoreflex_backgrounds = {}

        self.load_output_file(mode="imaging")

    @classmethod
    def stages(cls):
        super_stages = super().stages()

        super_stages["initial_setup"].update(
            {
                "keywords": {"skip_esoreflex_copy": False}
            }
        )

        stages = {
            "download": {
                "method": cls.proc_download,
                "message": "Download raw data from ESO archive?",
                "default": True,
                "keywords": {
                    "alternate_dir": None
                }
            },
            "initial_setup": super_stages["initial_setup"],
            "sort_reduced": {
                "method": cls.proc_sort_reduced,
                "message": "Sort ESOReflex products? Requires reducing data with ESOReflex first.",
                "default": True,
                "keywords": {
                    "alternate_dir": None,  # alternate directory to pull reduced files from.
                    "delete_eso_output": False
                }
            },
            "trim_reduced": {
                "method": cls.proc_trim_reduced,
                "message": "Trim reduced images?",
                "default": True,
            },
            "convert_to_cs": {
                "method": cls.proc_convert_to_cs,
                "message": "Convert image values to counts/second?",
                "default": True,
                "keywords": {
                    "upper_only": False
                }
            },
        }
        return stages

    def proc_download(self, output_dir: str, **kwargs):

        # Check for alternate directory.
        alt_dir = None
        if "alternate_dir" in kwargs and isinstance(kwargs["alternate_dir"], str):
            alt_dir = kwargs["alternate_dir"]

        if alt_dir is None:
            r = self.retrieve(output_dir)
            if r:
                return True
        else:
            u.rmtree_check(output_dir)
            shutil.copytree(alt_dir, output_dir)
            return True

    def retrieve(self, output_dir: str):
        """
        Check ESO archive for the epoch raw frames, and download those frames and associated files.
        :return:
        """
        r = []
        r = _retrieve_eso_epoch(self, path=output_dir)
        return r

    def _initial_setup(self, output_dir: str, **kwargs):
        u.debug_print(2, f"ESOImagingEpoch._initial_setup(): self.paths={self.paths}")
        raw_dir = self.get_path("download")
        data_dir = self.data_path
        data_title = self.name

        self.frames_science = {}
        self.frames_flat = {}
        self.frames_bias = []
        self.frames_raw = []

        # Write tables of fits files to main directory; firstly, science images only:
        tbl = image.fits_table(
            input_path=raw_dir,
            output_path=os.path.join(data_dir, data_title + "_fits_table_science.csv"),
            science_only=True
        )
        # Then including all calibration files
        tbl_full = image.fits_table(
            input_path=raw_dir,
            output_path=os.path.join(data_dir, data_title + "_fits_table_all.csv"),
            science_only=False
        )
        image.fits_table_all(
            input_path=raw_dir,
            output_path=os.path.join(data_dir, data_title + "_fits_table_detailed.csv"),
            science_only=False
        )

        for row in tbl_full:
            path = os.path.join(raw_dir, row["identifier"])
            cls = image.ImagingImage.select_child_class(instrument=self.instrument_name, mode="imaging")
            img = cls(path)
            img.extract_frame_type()
            img.extract_filter()
            u.debug_print(1, self.instrument_name, cls, img.name, img.frame_type)
            # The below will also update the filter list.
            u.debug_print(
                2,
                f"_initial_setup(): Adding frame {img.name}, type {img.frame_type}, to {self}, type {type(self)}")
            self.add_frame_raw(img)

        # Collect and save some stats on those filters:
        for i, fil in enumerate(self.filters):
            exp_times = list(map(lambda frame: frame.extract_exposure_time().value, self.frames_science[fil]))
            u.debug_print(1, "exposure times:")
            u.debug_print(1, exp_times)
            self.exp_time_mean[fil] = np.nanmean(exp_times) * units.second
            self.exp_time_err[fil] = np.nanstd(exp_times) * units.second

            airmasses = list(map(lambda frame: frame.extract_airmass(), self.frames_science[fil]))
            self.airmass_mean[fil] = np.nanmean(airmasses)
            self.airmass_err[fil] = max(np.nanmax(airmasses) - self.airmass_mean[fil],
                                        self.airmass_mean[fil] - np.nanmin(airmasses))

            print(f'Copying {fil} calibration data to standard folder...')

        inst_reflex_dir = {
            "vlt-fors2": "fors",
            "vlt-hawki": "hawki"
        }[self.instrument_name]
        inst_reflex_dir = os.path.join(config["esoreflex_input_dir"], inst_reflex_dir)
        u.mkdir_check_nested(inst_reflex_dir, remove_last=False)

        survey_raw_path = None
        if isinstance(self.field.survey, survey.Survey) and self.field.survey.raw_stage_path is not None:
            survey_raw_path = os.path.join(self.field.survey.raw_stage_path, self.field.name, self.instrument_name)
            u.mkdir_check_nested(survey_raw_path, remove_last=False)

        if not ("skip_esoreflex_copy" in kwargs and kwargs["skip_esoreflex_copy"]):
            for file in os.listdir(raw_dir):
                print(f"Copying {file} to ESOReflex input directory...")
                origin = os.path.join(raw_dir, file)
                shutil.copy(origin, os.path.join(config["esoreflex_input_dir"], inst_reflex_dir))
                print("Done.")

                if survey_raw_path is not None:
                    survey_raw_path_file = os.path.join(
                        survey_raw_path,
                        file
                    )
                    print(f"Copying {file} to {survey_raw_path_file}...")
                    shutil.copy(
                        origin,
                        survey_raw_path_file
                    )
                    print("Done.")

        tmp = self.frames_science[self.filters[0]][0]
        if self.date is None:
            self.set_date(tmp.extract_date_obs())
        if self.target is None:
            self.set_target(tmp.extract_object())
        if self.program_id is None:
            self.set_program_id(tmp.extract_program_id())

        self.update_output_file()

        if str(self.field.survey) == "FURBY":
            u.system_command_verbose(
                f"furby_vlt_ob {self.field.name} {tmp.filter.band_name} --observed {self.date_str()}"
            )
            # u.system_command_verbose(f"furby_vlt_ob {self.field.name} {tmp.filter.band_name} --completed")

        try:
            u.system_command_verbose("esoreflex")
        except SystemError:
            print("Could not open ESO Reflex; may not be installed, or installed to other environment.")

    def proc_sort_reduced(self, output_dir: str, **kwargs):
        self._sort_after_esoreflex(output_dir=output_dir, **kwargs)

    def _sort_after_esoreflex(self, output_dir: str, **kwargs):

        self.frames_reduced = {}
        self.frames_esoreflex_backgrounds = {}

        # Check for alternate directory.
        if "alternate_dir" in kwargs and isinstance(kwargs["alternate_dir"], str):
            eso_dir = kwargs["alternate_dir"]
            expect_sorted = True
            if "expect_sorted" in kwargs and isinstance(kwargs["expect_sorted"], bool):
                expect_sorted = kwargs["expect_sorted"]

        else:
            eso_dir = p.config['esoreflex_output_dir']
            expect_sorted = False

        if "delete_eso_output" in kwargs:
            delete_output = kwargs["delete_eso_output"]
        else:
            delete_output = False

        if os.path.isdir(eso_dir):
            data_dir = self.data_path

            if expect_sorted:
                print(f"Copying files from {eso_dir} to {output_dir}")
                shutil.rmtree(output_dir)
                shutil.copytree(
                    eso_dir,
                    output_dir,
                )

                science = os.path.join(output_dir, "science")
                for fil in filter(lambda d: os.path.isdir(os.path.join(science, d)), os.listdir(science)):
                    output_subdir = os.path.join(science, fil)
                    print(f"Adding reduced science images from {output_subdir}")
                    for file in filter(lambda f: f.endswith(".fits"), os.listdir(output_subdir)):
                        path = os.path.join(output_subdir, file)
                        # TODO: This (and other FORS2Image instances in this method WILL NOT WORK WITH HAWKI. Must make more flexible.
                        img = image.FORS2Image(path)
                        self.add_frame_reduced(img)
                backgrounds = os.path.join(output_dir, "backgrounds")
                for fil in filter(lambda d: os.path.isdir(os.path.join(backgrounds, d)), os.listdir(backgrounds)):
                    output_subdir = os.path.join(backgrounds, fil)
                    print(f"Adding background images from {output_subdir}")
                    for file in filter(lambda f: f.endswith(".fits"), os.listdir(output_subdir)):
                        path = os.path.join(output_subdir, file)
                        img = image.FORS2Image(path)
                        self.add_frame_background(img)

            else:
                # The ESOReflex output directory is structured in a very specific way, which we now traverse.
                mjd = int(self.mjd())
                obj = self.target.lower()

                print(f"Looking for data with object '{obj}' and MJD of observation {mjd} inside {eso_dir}")
                # Look for files with the appropriate object and MJD, as recorded in output_values

                # List directories in eso_output_dir; these are dates on which data was reduced using ESOReflex.
                date_dirs = filter(lambda d: os.path.isdir(os.path.join(eso_dir, d)), os.listdir(eso_dir))
                date_dirs = map(lambda d: os.path.join(eso_dir, d), date_dirs)
                for date_dir in date_dirs:
                    # List directories within 'reduction date' directories.
                    # These should represent individual images reduced.

                    print(f"Searching {date_dir}")
                    eso_subdirs = filter(
                        lambda d: os.path.isdir(os.path.join(date_dir, d)),
                        os.listdir(date_dir))
                    for subdirectory in eso_subdirs:
                        subpath = os.path.join(date_dir, subdirectory)
                        print(f"\tSearching {subpath}")
                        # Get the files within the image directory.
                        files = filter(lambda d: os.path.isfile(os.path.join(subpath, d)),
                                       os.listdir(subpath))
                        for file_name in files:
                            # Retrieve the target object name from the fits file.
                            file_path = os.path.join(subpath, file_name)
                            inst_file = image.detect_instrument(file_path)
                            if inst_file != "vlt-fors2":
                                continue
                            file = image.FORS2Image(file_path)
                            file_obj = file.extract_object().lower()
                            file_mjd = int(file.extract_header_item('MJD-OBS'))
                            file_filter = file.extract_filter()
                            # Check the object name and observation date against those of the epoch we're concerned with.
                            if file_obj == obj and file_mjd == mjd:
                                # Check which type of file we have.
                                if file_name.endswith("PHOT_BACKGROUND_SCI_IMG.fits"):
                                    file_destination = os.path.join(output_dir, "backgrounds")
                                    suffix = "PHOT_BACKGROUND_SCI_IMG.fits"
                                    file_type = "background"
                                elif file_name.endswith("OBJECT_TABLE_SCI_IMG.fits"):
                                    file_destination = os.path.join(output_dir, "obj_tbls")
                                    suffix = "OBJECT_TABLE_SCI_IMG.fits"
                                    file_type = "object_table"
                                elif file_name.endswith("SCIENCE_REDUCED_IMG.fits"):
                                    file_destination = os.path.join(output_dir, "science")
                                    suffix = "SCIENCE_REDUCED_IMG.fits"
                                    file_type = "science"
                                else:
                                    file_destination = os.path.join(output_dir, "sources")
                                    suffix = "SOURCES_SCI_IMG.fits"
                                    file_type = "sources"
                                # Make this directory, if it doesn't already exist.
                                u.mkdir_check(file_destination)
                                # Make a subdirectory by filter.
                                file_destination = os.path.join(file_destination, file_filter)
                                u.mkdir_check(file_destination)
                                # Title new file.
                                file_destination = os.path.join(
                                    file_destination,
                                    f"{self.name}_{subdirectory}_{suffix}")
                                # Copy file to new location.
                                print(f"Copying: {file_path} to \n\t {file_destination}")
                                file.copy(file_destination)
                                if delete_output and os.path.isfile(file_destination):
                                    os.remove(file_path)
                                img = image.FORS2Image(file_destination)
                                u.debug_print(2, "ESOImagingEpoch._sort_after_esoreflex(): file_type ==", file_type)
                                if file_type == "science":
                                    self.add_frame_reduced(img)
                                elif file_type == "background":
                                    self.add_frame_background(img)
        else:
            raise IOError(f"ESO output directory '{eso_dir}' not found.")

        if not self.frames_reduced:
            u.debug_print(2, "ESOImagingEpoch._sort_after_esoreflex(): kwargs ==", kwargs)
            print(f"WARNING: No reduced frames were found in the target directory {eso_dir}.")

    def proc_trim_reduced(self, output_dir: str, **kwargs):
        self.trim_reduced(
            output_dir=output_dir,
            **kwargs
        )

    def trim_reduced(
            self,
            output_dir: str,
            **kwargs
    ):

        u.mkdir_check(os.path.join(output_dir, "backgrounds"))
        u.mkdir_check(os.path.join(output_dir, "science"))

        u.debug_print(
            2, f"ESOImagingEpoch.trim_reduced(): {self}.frames_esoreflex_backgrounds ==",
            self.frames_esoreflex_backgrounds)

        self.frames_trimmed = {}
        for fil in self.filters:
            self.check_filter(fil)

        edged = False

        up_left = 0
        up_right = 0
        up_bottom = 0
        up_top = 0

        dn_left = 0
        dn_right = 0
        dn_bottom = 0
        dn_top = 0

        for fil in self.filters:
            fil_path_back = os.path.join(output_dir, "backgrounds", fil)
            fil_path_science = os.path.join(output_dir, "science", fil)
            u.mkdir_check(fil_path_back)
            u.mkdir_check(fil_path_science)

            if not edged:
                # Find borders of noise frame using backgrounds.
                # First, make sure that the background we're using is for the top chip.
                i = 0
                img = self.frames_esoreflex_backgrounds[fil][i]
                while img.extract_chip_number() != 1:
                    u.debug_print(1, i, img.extract_chip_number())
                    i += 1
                    img = self.frames_esoreflex_backgrounds[fil][i]
                up_left, up_right, up_bottom, up_top = ff.detect_edges(img.path)
                # Ditto for the bottom chip.
                i = 0
                img = self.frames_esoreflex_backgrounds[fil][i]
                while img.extract_chip_number() != 2:
                    i += 1
                    img = self.frames_esoreflex_backgrounds[fil][i]
                dn_left, dn_right, dn_bottom, dn_top = ff.detect_edges(img.path)
                up_left = up_left + 5
                up_right = up_right - 5
                up_top = up_top - 5
                dn_left = dn_left + 5
                dn_right = dn_right - 5
                dn_bottom = dn_bottom + 5

                edged = True

            for i, frame in enumerate(self.frames_esoreflex_backgrounds[fil]):
                new_path = os.path.join(
                    fil_path_back,
                    frame.filename.replace(".fits", "_trim.fits")
                )

                print(f'Trimming {i} {frame}')

                # Split the files into upper CCD and lower CCD
                if frame.extract_chip_number() == 1:
                    frame.trim(left=up_left, right=up_right, top=up_top, bottom=up_bottom, output_path=new_path)
                elif frame.extract_chip_number() == 2:
                    frame.trim(left=dn_left, right=dn_right, top=dn_top, bottom=dn_bottom, output_path=new_path)
                else:
                    raise ValueError('Invalid chip ID; could not trim based on upper or lower chip.')

            # Repeat for science images

            for i, frame in enumerate(self.frames_reduced[fil]):
                # Split the files into upper CCD and lower CCD
                new_file = frame.filename.replace(".fits", "_trim.fits")
                new_path = os.path.join(fil_path_science, new_file)
                frame.set_header_item(
                    key='GAIN',
                    value=frame.extract_gain())
                frame.set_header_item(
                    key='SATURATE',
                    value=65535.)
                frame.set_header_item(
                    key='BUNIT',
                    value="ct"
                )

                frame.write_fits_file()

                if frame.extract_chip_number() == 1:
                    print('Upper Chip:')
                    trimmed = frame.trim(
                        left=up_left,
                        right=up_right,
                        top=up_top,
                        bottom=up_bottom,
                        output_path=new_path)
                    self.add_frame_trimmed(trimmed)

                elif frame.extract_chip_number() == 2:
                    print('Lower Chip:')
                    trimmed = frame.trim(
                        left=dn_left,
                        right=dn_right,
                        top=dn_top,
                        bottom=dn_bottom,
                        output_path=new_path)
                    self.add_frame_trimmed(trimmed)

    def proc_convert_to_cs(self, output_dir: str, **kwargs):
        self.convert_to_cs(
            output_dir=output_dir,
            **kwargs
        )

    def convert_to_cs(self, output_dir: str, **kwargs):

        self.frames_normalised = {}

        if "upper_only" in kwargs:
            upper_only = kwargs["upper_only"]
        else:
            upper_only = False

        u.mkdir_check(output_dir)
        u.mkdir_check(os.path.join(output_dir, "science"))
        u.mkdir_check(os.path.join(output_dir, "backgrounds"))

        for fil in self.filters:
            fil_path_science = os.path.join(output_dir, "science", fil)
            fil_path_back = os.path.join(output_dir, "backgrounds", fil)
            u.mkdir_check(fil_path_science)
            u.mkdir_check(fil_path_back)
            for frame in self.frames_trimmed[fil]:
                do = True
                if upper_only:
                    if frame.extract_chip_number() != 1:
                        do = False

                if do:
                    science_destination = os.path.join(
                        output_dir,
                        "science",
                        fil,
                        frame.filename.replace("trim", "norm"))

                    # Divide by exposure time to get an image in counts/second.
                    normed = frame.convert_to_cs(output_path=science_destination)
                    self.add_frame_normalised(normed)

    def add_frame_background(self, background_frame: Union[image.ImagingImage, str]):
        self._add_frame(
            frame=background_frame,
            frames_dict=self.frames_esoreflex_backgrounds,
            frame_type="reduced")

    def check_filter(self, fil: str):
        not_none = super().check_filter(fil)
        if not_none:
            if fil not in self.frames_esoreflex_backgrounds:
                self.frames_esoreflex_backgrounds[fil] = []
            if fil not in self.frames_trimmed:
                self.frames_trimmed[fil] = []
        return not_none

    def _output_dict(self):
        output_dict = super()._output_dict()

        output_dict.update({
            "frames_trimmed": _output_img_dict_list(self.frames_trimmed),
            "frames_esoreflex_backgrounds": _output_img_dict_list(self.frames_esoreflex_backgrounds)
        })
        return output_dict

    def load_output_file(self, **kwargs):
        outputs = super().load_output_file(**kwargs)
        if type(outputs) is dict:
            # cls = image.Image.select_child_class(instrument=self.instrument_name, mode='imaging')
            if "frames_trimmed" in outputs:
                for fil in outputs["frames_trimmed"]:
                    if outputs["frames_trimmed"][fil] is not None:
                        for frame in outputs["frames_trimmed"][fil]:
                            self.add_frame_trimmed(trimmed_frame=frame)
            if "frames_esoreflex_backgrounds" in outputs:
                for fil in outputs["frames_esoreflex_backgrounds"]:
                    if outputs["frames_esoreflex_backgrounds"][fil] is not None:
                        for frame in outputs["frames_esoreflex_backgrounds"][fil]:
                            self.add_frame_background(background_frame=frame)

        return outputs

    @classmethod
    def from_file(cls, param_file: Union[str, dict], name: str = None, field: Field = None):

        name, param_file, param_dict = p.params_init(param_file)
        if param_dict is None:
            raise FileNotFoundError(f"No parameter file found at {param_file}.")

        if field is None:
            field = param_dict.pop("field")
        if 'target' in param_dict:
            target = param_dict.pop('target')
        else:
            target = None

        if "field" in param_dict:
            param_dict.pop("field")
        if "instrument" in param_dict:
            param_dict.pop("instrument")
        if "name" in param_dict:
            param_dict.pop("name")
        if "param_path" in param_dict:
            param_dict.pop("param_path")

        u.debug_print(2, f"ESOImagingEpoch.from_file(), cls ==", cls)
        u.debug_print(2, 'ESOImagingEpoch.from_file(), config["top_data_dir"] == ', config["top_data_dir"])
        u.debug_print(2, 'ESOImagingEpoch.from_file(), param_dict["data_path"] == ', param_dict["data_path"])

        u.debug_print(2, "ESOImagingEpoch.from_file(): param_dict ==", param_dict)

        return cls(
            name=name,
            field=field,
            param_path=param_file,
            data_path=param_dict.pop('data_path'),
            instrument=cls.instrument_name,
            program_id=param_dict.pop('program_id'),
            date=param_dict.pop('date'),
            target=target,
            source_extractor_config=param_dict['sextractor'],
            **param_dict
        )


class HAWKIImagingEpoch(ESOImagingEpoch):
    instrument_name = "vlt-hawki"
    # frame_class = imag


class FORS2ImagingEpoch(ESOImagingEpoch):
    instrument_name = "vlt-fors2"
    frame_class = image.FORS2Image

    def n_frames(self, fil: str):
        frame_pairs = self.pair_files(self.frames_reduced[fil])
        return len(frame_pairs)

    @classmethod
    def stages(cls):

        eso_stages = super().stages()
        ie_stages = ImagingEpoch.stages()

        stages = {
            "download": eso_stages["download"],
            "initial_setup": eso_stages["initial_setup"],
            "sort_reduced": eso_stages["sort_reduced"],
            "trim_reduced": eso_stages["trim_reduced"],
            "convert_to_cs": eso_stages["convert_to_cs"],
            "register_frames": ie_stages["register_frames"],
            "correct_astrometry_frames": ie_stages["correct_astrometry_frames"],
            "frame_diagnostics": ie_stages["frame_diagnostics"],
            "coadd": ie_stages["coadd"],
            "correct_astrometry_coadded": ie_stages["correct_astrometry_coadded"],
            "trim_coadded": ie_stages["trim_coadded"],
            "source_extraction": ie_stages["source_extraction"],
            "photometric_calibration": ie_stages["photometric_calibration"],
            "dual_mode_source_extraction": ie_stages["dual_mode_source_extraction"],
            "get_photometry": ie_stages["get_photometry"],
            "get_photometry_all": ie_stages["get_photometry_all"]
        }

        u.debug_print(2, f"FORS2ImagingEpoch.stages(): stages ==", stages)
        return stages

    def _pipeline_init(self):
        super()._pipeline_init()
        self.frames_final = "astrometry"
        # If told not to correct astrometry on frames:
        if "correct_astrometry_frames" in self.do_kwargs and not self.do_kwargs["correct_astrometry_frames"]:
            self.frames_final = "normalised"
            # If told to register frames
            if "register_frames" in self.do_kwargs and self.do_kwargs["register_frames"]:
                self.frames_final = "registered"
            if "frame_diagnostics" in self.do_kwargs and self.do_kwargs["frame_diagnostics"]:
                self.frames_final = "diagnosed"

        self.coadded_final = "coadded_trimmed"

    # def _register(self, frames: dict, fil: str, tmp: image.ImagingImage, n_template: int, output_dir: str, **kwargs):
    #     pairs = self.pair_files(images=frames[fil])
    #     if n_template >= 0:
    #         tmp = pairs[n_template]
    #
    #     for i, pair in enumerate(pairs):
    #         if not isinstance(pair, tuple):
    #             pair = [pair]
    #         if i != n_template:
    #             for j, frame in enumerate(pair):
    #                 if isinstance(tmp, tuple):
    #                     template = tmp[j]
    #                 else:
    #                     template = tmp
    #                 u.debug_print(2, frame.filename.replace("_norm.fits", "_registered.fits"))
    #                 registered = frame.register(
    #                     target=template,
    #                     output_path=os.path.join(
    #                         output_dir,
    #                         frame.filename.replace("_norm.fits", "_registered.fits"))
    #                 )
    #                 self.add_frame_registered(registered)
    #         else:
    #             for j, frame in enumerate(pair):
    #                 registered = frame.copy(
    #                     os.path.join(output_dir, frame.filename.replace("_norm.fits", "_registered.fits")))
    #                 self.add_frame_registered(registered)

    def correct_astrometry_frames(self, output_dir: str, frames: dict = None, **kwargs):
        """

        :param output_dir:
        :param kwargs:
            method: method with which to solve astrometry of epoch. Allowed values are:
                individual: each frame, including separate chips in the same exposure, will be passed to astrometry.net
                    individually. Of the options, this is the most likely to result in an error, especially if the FOV
                    is small; it will also slightly degrade the PSF of the stacked image, as although the accuracy of
                    the WCS of the individual frames is increased, slight errors will be introduced between frames.
                pairwise: the upper-chip image of each pair will first be passed to astrometry.net, and its solution
                    propagated to the bottom chip. If a solution is not found for the top chip, the reverse will be
                    attempted. This method is not recommended, as it will incorrectly capture distortions in the
                    unsolved chip.
                propagate_from_single: Each upper-chip image is passed to astrometry.net until a solution is found; this
                    solution is then propagated to all other upper-chip images. The same is repeated for the lower chip.
        :return:
        """
        self.frames_astrometry = {}
        method = "individual"
        if "method" in kwargs:
            method = kwargs["method"]
        upper_only = False
        if "upper_only" in kwargs:
            upper_only = kwargs.pop("upper_only")
        if upper_only and method == "pairwise":
            method = "individual"
        if frames is None:
            frames = self.frames_normalised

        print()
        print(f"Solving astrometry using method '{method}'")
        print()

        if method == "individual":

            if upper_only:
                frames_upper = {}
                for fil in frames:
                    frames_upper[fil] = []
                    for img in frames[fil]:
                        if img.extract_chip_number() == 1:
                            frames_upper[fil].append(img)
                frames = frames_upper
            super().correct_astrometry_frames(output_dir=output_dir, frames=frames, **kwargs)

        else:
            for fil in frames:
                astrometry_fil_path = os.path.join(output_dir, fil)
                if method == "pairwise":
                    pairs = self.pair_files(frames[fil])
                    reverse_pair = False
                    for pair in pairs:
                        if isinstance(pair, tuple):
                            img_1, img_2 = pair
                            success = False
                            failed_first = False
                            while not success:  # The SystemError should stop this from looping indefinitely.
                                if not reverse_pair:
                                    new_img_1 = img_1.correct_astrometry(
                                        output_dir=astrometry_fil_path,
                                        **kwargs)
                                    # Check if the first astrometry run was successful.
                                    # If it wasn't, we need to be running on the second image of the pair.
                                    if new_img_1 is None:
                                        reverse_pair = True
                                        failed_first = True
                                        self.astrometry_successful[fil][img_1.name] = False
                                        print(
                                            f"Astrometry.net failed to solve {img_1}, trying on opposite chip {img_2}.")
                                    else:
                                        self.add_frame_astrometry(new_img_1)
                                        self.astrometry_successful[fil][img_1.name] = True
                                        new_img_2 = img_2.correct_astrometry_from_other(
                                            new_img_1,
                                            output_dir=astrometry_fil_path,
                                        )
                                        self.add_frame_astrometry(new_img_2)

                                        success = True
                                # We don't use an else statement here because reverse_pair can change within the above
                                # block, and if it does the block below needs to execute.
                                if reverse_pair:
                                    new_img_2 = img_2.correct_astrometry(
                                        output_dir=astrometry_fil_path,
                                        **kwargs)
                                    if new_img_2 is None:
                                        self.astrometry_successful[fil][img_2.name] = False
                                        if failed_first:
                                            raise SystemError(
                                                f"Astrometry.net failed to solve both chips of this pair ({img_1}, {img_2})")
                                        else:
                                            reverse_pair = False
                                    else:
                                        self.add_frame_astrometry(new_img_2)
                                        self.astrometry_successful[fil][img_2.name] = True
                                        new_img_1 = img_1.correct_astrometry_from_other(
                                            new_img_2,
                                            output_dir=astrometry_fil_path,
                                        )
                                        self.add_frame_astrometry(new_img_1)
                                        success = True
                        else:
                            new_img = pair.correct_astrometry(
                                output_dir=astrometry_fil_path,
                                **kwargs)
                            self.add_frame_astrometry(new_img)

                        self.update_output_file()

                elif method == "propagate_from_single":
                    # Sort frames by upper or lower chip.
                    chips = self.sort_by_chip(frames[fil])
                    upper = chips[1]
                    lower = chips[2]
                    if upper_only:
                        lower = []
                    for j, lst in enumerate((upper, lower)):
                        successful = None
                        i = 0
                        while successful is None and i < len(upper):
                            img = lst[i]
                            i += 1
                            new_img = img.correct_astrometry(output_dir=astrometry_fil_path,
                                                             **kwargs)
                            # Check if successful:
                            if new_img is not None:
                                lst.remove(img)
                                self.add_frame_astrometry(new_img)
                                successful = new_img
                                self.astrometry_successful[fil][img.name] = True
                            else:
                                self.astrometry_successful[fil][img.name] = False

                        # If we failed to find a solution on any frame in lst:
                        if successful is None:
                            print(f"Astrometry.net failed to solve any of the chip {j + 1} images. "
                                  f"Chip 2 will not be included in the co-addition.")

                        # Now correct all of the other images in the list with the successful solution.
                        else:
                            for img in lst:
                                new_img = img.correct_astrometry_from_other(
                                    successful,
                                    output_dir=astrometry_fil_path
                                )

                                self.add_frame_astrometry(new_img)

                        self.update_output_file()

                else:
                    raise ValueError(
                        f"Astrometry method {method} not recognised. Must be individual, pairwise or propagate_from_single")

    def estimate_atmospheric_extinction(self, n: int = 10, output: str = None):
        mjd = self.date.mjd
        fils_known = []
        tbls_known = {}

        fils_find = []

        for fil_name in inst.FORS2Filter.qc1_retrievable:
            fil = inst.Filter.from_params(fil_name, instrument_name="vlt-fors2")
            fil.retrieve_calibration_table()
            fils_known.append(fil)
            tbls_known[fil_name] = fil.get_nearest_calib_rows(mjd=mjd, n=n)

        fils_known.sort(key=lambda f: f.lambda_eff)

        lambdas_known = list(map(lambda f: f.lambda_eff.value, fils_known))

        results_tbl = {
            "mjd": [],
            "curve_err": [],
        }

        for fil_name in self.filters:
            if fil_name not in inst.FORS2Filter.qc1_retrievable:
                fil = inst.Filter.from_params(fil_name, instrument_name="vlt-fors2")
                fils_find.append(fil)
                results_tbl[f"ext_{fil_name}"] = []
                # results_tbl[f"ext_err_{fil_name}"] = []
                results_tbl[f"stat_err_{fil_name}"] = []

        fils_find.sort(key=lambda f: f.lambda_eff)
        lambdas_find = list(map(lambda f: f.lambda_eff.value, fils_find))

        if output is None:
            output = self.data_path

        for i in range(n):
            extinctions_known = []
            extinctions_known_err = []
            mjd = None
            mjds = []
            for fil in fils_known:
                tbl = tbls_known[fil.name]
                if mjd is None:
                    mjd = tbl[i]["mjd_obs"]
                mjds.append(tbl[i]["mjd_obs"])
                extinctions_known.append(tbl[i]["extinction"].value)
                extinctions_known_err.append(tbl[i]["extinction_err"].value)
            results_tbl["mjd"].append(mjd)
            extinctions_known_err = np.array(extinctions_known_err)
            model_init = models.PowerLaw1D()
            fitter = fitting.LevMarLSQFitter()
            model = fitter(model_init, lambdas_known, extinctions_known, weights=1 / extinctions_known_err)

            curve_err = u.root_mean_squared_error(model_values=model(lambdas_known), obs_values=extinctions_known)

            results_tbl["curve_err"].append(curve_err)

            extinctions_find = model(lambdas_find)

            lambda_eff_fit = np.linspace(3000, 10000)
            plt.close()
            plt.plot(lambda_eff_fit, model(lambda_eff_fit))
            plt.scatter(lambdas_known, extinctions_known, label="Known")
            for j, m in enumerate(mjds):
                plt.text(lambdas_known[j], extinctions_known[j], m)
            plt.scatter(lambdas_find, extinctions_find, label="fitted")
            plt.xlabel("$\lambda_{eff}$ (Ang)")
            plt.ylabel("Extinction (mag)")
            try:
                plt.savefig(os.path.join(output, f"extinction_fit_mjd_{mjd}.png"))
            except TypeError:
                pass
            plt.close()

            for fil in fils_find:
                results_tbl[f"ext_{fil.name}"].append(model(fil.lambda_eff.value))

        for fil in fils_find:
            results_tbl[f"stat_err_{fil.name}"] = [np.std(results_tbl[f"ext_{fil.name}"])] * n

        results_tbl = table.QTable(results_tbl)
        for fil in fils_find:
            results_tbl[f"ext_err_{fil.name}"] = np.sqrt(
                results_tbl[f"stat_err_{fil.name}"] ** 2 + results_tbl[f"curve_err"] ** 2) * units.mag
            results_tbl[f"stat_err_{fil.name}"] *= units.mag
            results_tbl[f"ext_{fil.name}"] *= units.mag
        results_tbl[f"curve_err"] *= units.mag

        i, nrst = u.find_nearest(results_tbl["mjd"], self.date.mjd)

        results_tbl.write(os.path.join(output, "fitted_extinction.csv"), format="ascii.csv")

        return results_tbl[i], results_tbl

    def photometric_calibration(
            self,
            output_path: str,
            **kwargs
    ):
        import craftutils.wrap.esorex as esorex

        if "image_type" in kwargs and kwargs["image_type"] is not None:
            image_type = kwargs["image_type"]
        else:
            image_type = "final"

        suppress_select = False
        if "suppress_select" in kwargs and kwargs["suppress_select"] is not None:
            suppress_select = kwargs.pop("suppress_select")

        ext_row, ext_tbl = self.estimate_atmospheric_extinction(output=output_path)
        image_dict = self._get_images(image_type=image_type)
        for fil in image_dict:
            img = image_dict[fil]
            if f"ext_{fil}" in ext_row.colnames:
                img.extinction_atmospheric = ext_row[f"ext_{fil}"]
                img.extinction_atmospheric_err = ext_row[f"ext_err_{fil}"]

        # Do esorex reduction of standard images, and attempt esorex zeropoints if there are enough different
        # observations
        images = self._get_images(image_type)
        # Split up bias images by chip
        bias_sets = self.sort_by_chip(self.frames_bias)

        bias_sets = (bias_sets[1], bias_sets[2])
        flat_sets = {}
        std_sets = {}
        # Split up the flats and standards by filter and chip
        for fil in self.filters:
            flat_chips = self.sort_by_chip(self.frames_flat[fil])
            if flat_chips:
                flat_sets[fil] = flat_chips[1], flat_chips[2]
            std_chips = self.sort_by_chip(self.frames_standard[fil])
            if std_chips:
                std_sets[fil] = std_chips[1], std_chips[2]

        chips = ("up", "down")
        for i, chip in enumerate(chips):
            bias_set = bias_sets[i]
            # For each chip, generate a master bias image
            try:
                master_bias = esorex.fors_bias(
                    bias_frames=list(map(lambda b: b.path, bias_set)),
                    output_dir=output_path,
                    output_filename=f"master_bias_{chip}.fits",
                    sof_name=f"bias_{chip}.sof"
                )
            except SystemError:
                continue

            for fil in images:
                # Generate master flat per-filter, per-chip
                if fil not in flat_sets:
                    continue
                img = images[fil]
                if "calib_pipeline" in img.zeropoints:
                    img.zeropoints.pop("calib_pipeline")
                flat_set = list(map(lambda b: b.path, flat_sets[fil][i]))
                fil_dir = os.path.join(output_path, fil)
                u.mkdir_check(fil_dir)
                try:
                    master_sky_flat_img = esorex.fors_img_sky_flat(
                        flat_frames=flat_set,
                        master_bias=master_bias,
                        output_dir=fil_dir,
                        output_filename=f"master_sky_flat_img_{chip}.fits",
                        sof_name=f"flat_{chip}"
                    )
                except SystemError:
                    continue

                aligned_phots = []
                if fil in std_sets:
                    for std in std_sets[fil][i]:
                        # generate or load an appropriate StandardEpoch
                        # (and StandardField in the background)
                        pointing = std.extract_pointing()
                        jname = astm.jname(pointing, 0, 0)
                        if pointing not in self.std_pointings:
                            self.std_pointings.append(pointing)
                        if jname not in self.std_epochs:
                            std_epoch = FORS2StandardEpoch(
                                centre_coords=pointing,
                                instrument=self.instrument,
                                frames_flat=self.frames_flat,
                                frames_bias=self.frames_bias,
                                date=self.date
                            )
                            self.std_epochs[jname] = std_epoch
                        else:
                            std_epoch = self.std_epochs[jname]
                        std_epoch.add_frame_raw(std)
                        # For each raw standard, reduce
                        std_dir = os.path.join(fil_dir, std.name)
                        u.mkdir_check(std_dir)
                        aligned_phot, std_reduced = esorex.fors_zeropoint(
                            standard_img=std.path,
                            master_bias=master_bias,
                            master_sky_flat_img=master_sky_flat_img,
                            output_dir=std_dir,
                            chip_num=i + 1
                        )
                        aligned_phots.append(aligned_phot)
                        std_epoch.add_frame_reduced(std_reduced)

                    if len(aligned_phots) > 1:
                        try:
                            phot_coeff_table = esorex.fors_photometry(
                                aligned_phot=aligned_phots,
                                master_sky_flat_img=master_sky_flat_img,
                                output_dir=fil_dir,
                                chip_num=i + 1,
                            )

                            phot_coeff_table = fits.open(phot_coeff_table)[1].data

                            print(f"Chip {chip}, zeropoint {phot_coeff_table['ZPOINT'][0] * units.mag}")

                            # The intention here is that a chip 1 zeropoint override a chip 2 zeropoint, but
                            # if chip 1 doesn't work a chip 2 one will do.
                            if chip == 1 or "calib_pipeline" not in img.zeropoints:
                                img.add_zeropoint(
                                    zeropoint=phot_coeff_table["ZPOINT"][0] * units.mag,
                                    zeropoint_err=phot_coeff_table["DZPOINT"][0] * units.mag,
                                    airmass=img.extract_airmass(),
                                    airmass_err=self.airmass_err[fil],
                                    extinction=phot_coeff_table["EXT"][0] * units.mag,
                                    extinction_err=phot_coeff_table["DEXT"][0] * units.mag,
                                    catalogue="calib_pipeline",
                                    n_matches=None,
                                )

                            # img.update_output_file()
                        except SystemError:
                            print(
                                "System error encountered while doing esorex processing; possibly impossible value encountered. Skipping.")

                    else:
                        print(f"Insufficient standard observations to calculate esorex zeropoint for {img}")

        print("Estimating zeropoints from standard observations...")
        print(self.frames_standard)
        print(std_sets)
        print(self.std_epochs)
        print(self.filters)
        for jname in self.std_epochs:
            std_epoch = self.std_epochs[jname]
            std_epoch.photometric_calibration()
            for fil in images:
                img = images[fil]
                if fil in std_epoch.frames_reduced:
                    for std in std_epoch.frames_reduced[fil]:
                        # print(std, type(std))
                        img.add_zeropoint_from_other(std)

        zeropoints = p.load_params(zeropoint_yaml)
        if zeropoints is None:
            zeropoints = {}

        super().photometric_calibration(
            output_path=output_path,
            suppress_select=True,
            **kwargs
        )

        for fil in images:
            if "preferred_zeropoint" in kwargs and fil in kwargs["preferred_zeropoint"]:
                preferred = kwargs["preferred_zeropoint"][fil]
            else:
                preferred = None
            img = images[fil]

            img.select_zeropoint(suppress_select, preferred=preferred)

            if fil not in zeropoints:
                zeropoints[fil] = {}
            for cat in img.zeropoints:
                if cat not in zeropoints[fil]:
                    zeropoints[fil][cat] = {}
                zeropoints[fil][cat][self.date_str()] = img.zeropoints[cat]

            if self.coadded_unprojected[fil] is not None:
                self.coadded_unprojected[fil].zeropoints = img.zeropoints
                self.coadded_unprojected[fil].zeropoint_best = img.zeropoint_best
                self.coadded_unprojected[fil].update_output_file()

        p.save_params(zeropoint_yaml, zeropoints)

    @classmethod
    def pair_files(cls, images: list):
        pairs = []
        images.sort(key=lambda im: im.name)
        is_paired = True
        for i, img_1 in enumerate(images):
            # If the images are in pairs, it's sufficient to check only the even-numbered ones.
            # If not, is_paired=False should be triggered by the case below.
            if i % 2 == 0 or not is_paired:
                chip_this = img_1.extract_chip_number()
                # If we are at the end of the list and still checking, this must be unpaired.
                if i + 1 == len(images):
                    pair = img_1
                else:
                    # Get the next image in the list.
                    img_2 = images[i + 1]
                    chip_other = img_2.extract_chip_number()
                    # If we have chip
                    if (chip_this == 1 and chip_other == 2) or (chip_this == 2 and chip_other == 1):
                        img_1.other_chip = img_2
                        img_1.update_output_file()
                        img_2.other_chip = img_1
                        img_2.update_output_file()
                        if chip_this == 1:
                            pair = (img_1, img_2)
                        elif chip_this == 2:
                            pair = (img_2, img_1)
                        else:
                            raise ValueError("Image is missing chip.")
                        is_paired = True
                    else:
                        is_paired = False
                        pair = img_1
                if isinstance(pair, tuple):
                    u.debug_print(1, str(pair[0]), ",", str(pair[1]))
                else:
                    u.debug_print(1, pair)
                pairs.append(pair)

        return pairs

    @classmethod
    def from_file(cls, param_file: Union[str, dict], name: str = None, old_format: bool = False, field: Field = None):

        if old_format:
            if name is None:
                raise ValueError("name must be provided for old_format=True.")
            param_file = cls.convert_old_params(old_epoch_name=name)

        return super().from_file(param_file=param_file, name=name, field=field)

    @classmethod
    def convert_old_params(cls, old_epoch_name: str):
        new_params = cls.new_yaml(name=old_epoch_name, path=None)
        old_params = p.object_params_fors2(old_epoch_name)

        new_epoch_name = f"FRB20{old_epoch_name[3:]}"

        old_field = old_epoch_name[:old_epoch_name.find('_')]
        new_field = new_epoch_name[:new_epoch_name.find('_')]

        old_data_dir = old_params["data_dir"]
        i = old_data_dir.find("MJD")
        mjd = old_data_dir[i + 3:i + 8]
        t = Time(mjd, format="mjd")
        date = t.strftime("%Y-%m-%d")
        new_data_dir = os.path.join(p.config['top_data_dir'], new_field, "imaging", "vlt-fors2",
                                    f"{date}-{new_epoch_name}")

        new_params["instrument"] = "vlt-fors2"
        new_params["data_path"] = new_data_dir
        new_params["field"] = new_field
        new_params["name"] = new_epoch_name
        new_params["date"] = date

        new_params["sextractor"]["aperture_diameters"] = old_params["photometry_apertures"]
        new_params["sextractor"]["dual_mode"] = old_params["do_dual_mode"]
        new_params["sextractor"]["threshold"] = old_params["threshold"]
        new_params["sextractor"]["kron_factor"] = old_params["sextractor_kron_radius"]
        new_params["sextractor"]["kron_radius_min"] = old_params["sextractor_min_radius"]

        filters = filter(lambda k: k.endswith("_star_class_tol"), old_params)
        filters = list(map(lambda f: f[0], filters))

        new_params["background_subtraction"]["renormalise_centre"]["dec"] = old_params["renormalise_centre_dec"]
        new_params["background_subtraction"]["renormalise_centre"]["ra"] = old_params["renormalise_centre_ra"]
        new_params["background_subtraction"]["test_synths"] = []
        if old_params["test_synths"]["ra"]:
            for i, _ in enumerate(old_params["test_synths"]):
                synth_dict = {"position": {}}
                synth_dict["position"]["ra"] = old_params["test_synths"]["ra"][i]
                synth_dict["position"]["dec"] = old_params["test_synths"]["dec"][i]
                synth_dict["mags"] = {}
                synth_dict["mags"]["g"] = old_params["test_synths"]["g_mag"][i]
                synth_dict["mags"]["I"] = old_params["test_synths"]["I_mag"][i]
                new_params["background_subtraction"]["test_synths"].append(synth_dict)

        new_params["skip"]["esoreflex_copy"] = old_params["skip_copy"]
        new_params["skip"]["sextractor_individual"] = not old_params["do_sextractor_individual"]
        new_params["skip"]["astrometry_net"] = old_params["skip_astrometry"]
        new_params["skip"]["sextractor"] = not old_params["do_sextractor"]
        new_params["skip"]["esorex"] = old_params["skip_esorex"]

        instrument_path = os.path.join(p.param_dir, "fields", new_field, "imaging", "vlt-fors2")
        u.mkdir_check(instrument_path)
        output_path = os.path.join(instrument_path, new_epoch_name)
        p.save_params(file=output_path,
                      dictionary=new_params)

        return output_path


class SpectroscopyEpoch(Epoch):
    instrument_name = "dummy-instrument"
    mode = "spectrocopy"
    grisms = {}
    frame_class = image.Spectrum

    def __init__(self,
                 param_path: str = None,
                 name: str = None,
                 field: Union[str, Field] = None,
                 data_path: str = None,
                 instrument: str = None,
                 date: Union[str, Time] = None,
                 program_id: str = None,
                 target: str = None,
                 grism: str = None,
                 decker: str = None
                 ):
        super().__init__(param_path=param_path, name=name, field=field, data_path=data_path, instrument=instrument,
                         date=date, program_id=program_id, target=target)

        self.decker = decker
        self.decker_std = decker
        self.grism = grism
        if grism is None or grism not in self.grisms:
            warnings.warn("grism not configured.")

        self.obj = target

        self._path_2_pypeit()
        self.standards_raw = []
        self._instrument_pypeit = self.instrument_name.replace('-', '_')

        self._pypeit_file = None
        self._pypeit_sorted_file = None
        self._pypeit_coadd1d_file = None

    def _path_0_raw(self):
        if self.data_path is not None and "raw_dir" not in self.paths:
            self.paths["raw_dir"] = os.path.join(self.data_path, epoch_stage_dirs["0-download"])

    def proc_pypeit_flux(self, no_query: bool = False, **kwargs):
        if no_query or self.query_stage("Do fluxing with PypeIt?", stage_name='4-pypeit_flux_calib'):
            self._pypeit_flux()
            self.stages_complete['4-pypeit_flux_calib'] = Time.now()
            self.update_output_file()

    def _pypeit_flux(self):
        pypeit_run_dir = self.get_path("pypeit_run_dir")
        pypeit_science_dir = os.path.join(pypeit_run_dir, "Science")
        std_reduced_filename = filter(lambda f: "spec1d" in f and "STD,FLUX" in f and f.endswith(".fits"),
                                      os.listdir(pypeit_science_dir)).__next__()
        std_reduced_path = os.path.join(pypeit_science_dir, std_reduced_filename)
        print(f"Using {std_reduced_path} for fluxing.")

        sensfunc_path = os.path.join(pypeit_run_dir, "sens.fits")
        # Generate sensitivity function from standard observation
        spec.pypeit_sensfunc(spec1dfile=std_reduced_path, outfile=sensfunc_path)
        # Generate flux setup file.
        spec.pypeit_flux_setup(sci_path=pypeit_science_dir, run_dir=pypeit_run_dir)
        flux_setup_path = os.path.join(pypeit_run_dir, self.pypeit_flux_title())
        # Insert name of sensitivity file to flux setup file.
        with open(flux_setup_path, "r") as flux_setup:
            flux_lines = flux_setup.readlines()
        file_first = flux_lines.index("flux read\n") + 1
        flux_lines[file_first] = flux_lines[file_first][:-1] + " " + sensfunc_path + "\n"
        # Write back to file.
        u.write_list_to_file(path=flux_setup_path, file=flux_lines)
        # Run pypeit_flux_calib
        os.system(f"pypeit_flux_calib {flux_setup_path}")

        self.set_path("pypeit_sensitivity_file", sensfunc_path)
        self.set_path("pypeit_std_reduced", std_reduced_path)
        self.set_path("pypeit_science_dir", pypeit_science_dir)
        self.set_path("pypeit_flux_setup", flux_setup_path)

    def pypeit_flux_title(self):
        return f"{self._instrument_pypeit}.flux"

    def read_pypeit_sorted_file(self):
        if "pypeit_setup_dir" in self.paths and self.paths["pypeit_setup_dir"] is not None:
            setup_files = self.paths["pypeit_setup_dir"]
            sorted_path = os.path.join(setup_files,
                                       filter(lambda f: f.endswith(".sorted"), os.listdir(setup_files)).__next__())
            with open(sorted_path) as sorted_file:
                self._pypeit_sorted_file = sorted_file.readlines()
        else:
            raise KeyError("pypeit_setup_dir has not been set.")

    def setup_info(self, setup: str):
        """
        Pulls setup info from a pypeit .sorted file.
        :param setup:
        :return:
        """
        file = self._get_pypeit_sorted_file()
        # Find start of setup description
        setup_start = file.index(f"Setup {setup}\n")
        setup_dict = {}
        i = setup_start + 1
        line = file[i]
        # Assemble a dictionary of the setup parameters.
        while line != "#---------------------------------------------------------\n":
            while line[0] == " ":
                line = line[1:]
            line = line[:-1]
            key, value = line.split(": ")
            setup_dict[key] = value
            i += 1
            line = file[i]
        return setup_dict

    def _read_pypeit_file(self, filename):
        pypeit_run_dir = os.path.join(self.paths['pypeit_dir'], filename)
        self.set_path("pypeit_run_dir", pypeit_run_dir)
        self.set_path("pypeit_file", os.path.join(pypeit_run_dir, f"{filename}.pypeit"))
        # Retrieve text from .pypeit file
        with open(self.get_path("pypeit_file"), 'r') as pypeit_file:
            pypeit_lines = pypeit_file.readlines()
            self._set_pypeit_file(pypeit_lines)
        f_start = pypeit_lines.index("data read\n") + 3
        f_end = pypeit_lines.index("data end\n")
        for line in pypeit_lines[f_start:f_end]:
            raw = image.SpecRaw.from_pypeit_line(line=line, pypeit_raw_path=self.paths["raw_dir"])
            self.add_frame_raw(raw)
        return pypeit_lines

    def read_pypeit_file(self, setup: str):
        if "pypeit_dir" in self.paths and self.paths["pypeit_dir"] is not None:
            filename = f"{self._instrument_pypeit}_{setup}"
            self._read_pypeit_file(filename=filename)
            return self._pypeit_file
        else:
            raise KeyError("pypeit_run_dir has not been set.")

    def write_pypeit_file_science(self):
        """
        Rewrites the stored .pypeit file to disk at its original path.
        :return: path of .pypeit file.
        """
        pypeit_lines = self._get_pypeit_file()
        if pypeit_lines is not None:
            pypeit_file_path = self.get_path("pypeit_file")
            u.write_list_to_file(path=pypeit_file_path, file=pypeit_lines)
        else:
            raise ValueError("pypeit_file has not yet been read.")
        return pypeit_file_path

    def add_pypeit_user_param(self, param: list, value: str, file_type: str = "pypeit"):
        """
        Inserts a parameter for the PypeIt run at the correct point in the stored .pypeit file.
        :param param: For m
        :param value:
        :return:
        """
        if file_type == "pypeit":
            pypeit_file = self._get_pypeit_file()
        elif file_type == "coadd1d":
            pypeit_file = self._get_pypeit_coadd1d_file()
        else:
            raise ValueError(f"file_type {file_type} not recognised.")

        if pypeit_file is not None:
            # Build the final line of the setting specially.
            setting = "\t" * (len(param) - 1) + f"{param.pop()} = {value}\n"
            p_start = pypeit_file.index("# User-defined execution parameters\n") + 1
            insert_here = False
            # For each level of the param list, look to see if it's already there.
            for i, line in pypeit_file[p_start]:
                if param[0] in line:
                    p_start = i
                    break

            for i, par in enumerate(param):
                # Encase each level of the parameter in the correct number of square brackets and tabs.
                par = "\t" * i + "[" * (i + 1) + par + "]" * (i + 1) + "\n"
                # First, check if param sub-headings are already there:
                if par in pypeit_file and not insert_here:
                    p_start = pypeit_file.index(par) + 1
                else:
                    # Insert the line at correct position.
                    pypeit_file.insert(p_start, par)
                    p_start += 1
                    insert_here = True
            # Insert the final line.
            pypeit_file.insert(p_start, setting)

            if file_type == "pypeit":
                self._set_pypeit_file(lines=pypeit_file)
            elif file_type == "coadd1d":
                self._set_pypeit_coadd1d_file(lines=pypeit_file)

        else:
            raise ValueError("pypeit_file has not yet been read.")

    def add_pypeit_file_lines(self, lines: list):
        if self._get_pypeit_file() is not None:
            # Remove last two lines of file ("data end")
            pypeit_lines = self._pypeit_file[:-2]
            # Insert desired lines
            pypeit_lines += lines
            # Reinsert last two lines.
            pypeit_lines += ["data end\n", "\n"]
            self._pypeit_file = pypeit_lines
        else:
            raise ValueError("pypeit_file has not yet been read.")

    def _output_dict(self):
        output_dict = super()._output_dict()
        output_dict.update({"binning": self.binning,
                            "decker": self.decker})
        return output_dict

    def proc_pypeit_setup(self, no_query: bool = False, **kwargs):
        if no_query or self.query_stage("Do PypeIt setup?", stage_name='2-pypeit_setup'):
            pass

    def proc_pypeit_run(self, no_query: bool = False, do_not_reuse_masters=False, **kwargs):
        if no_query or self.query_stage("Run PypeIt?", stage_name='3-pypeit_run'):
            pass

    def proc_pypeit_coadd(self, no_query: bool = False, **kwargs):
        pass

    def proc_convert_to_marz_format(self, no_query: bool = False, **kwargs):
        if no_query or self.query_stage("Convert co-added 1D spectra to Marz format?", stage_name='6-marz-format'):
            pass

    def _path_2_pypeit(self):
        if self.data_path is not None and "pypeit_dir" not in self.paths:
            self.paths["pypeit_dir"] = os.path.join(self.data_path, epoch_stage_dirs["2-pypeit"])

    def find_science_attributes(self):
        frames = self.get_frames_science()
        if frames:
            frame = frames[0]
            self.set_binning(frame.binning)
            self.set_decker(frame.decker)
        else:
            raise ValueError(f"Science frames list is empty.")
        return frame

    def find_std_attributes(self):
        frames = self.get_frames_standard()
        if frames:
            frame = frames[0]
            self.set_binning_std(frame.binning)
            self.set_decker_std(frame.decker)
        else:
            raise ValueError(f"Standard frames list is empty.")
        return frame

    def get_frames_science(self):
        return self.frames_science

    def get_frames_standard(self):
        return self.frames_standard

    def get_decker(self):
        return self.decker

    def set_decker(self, decker: str):
        self.decker = decker
        return decker

    def get_decker_std(self):
        return self.decker_std

    def set_decker_std(self, decker: str):
        self.decker_std = decker
        return decker

    def _set_pypeit_file(self, lines: list):
        self._pypeit_file = lines

    def _get_pypeit_file(self):
        return self._pypeit_file

    def _set_pypeit_coadd1d_file(self, lines: list):
        self._pypeit_coadd1d_file = lines

    def _get_pypeit_coadd1d_file(self):
        return self._pypeit_coadd1d_file

    def _get_pypeit_sorted_file(self):
        return self._pypeit_sorted_file

    @classmethod
    def stages(cls):
        param_dict = super().stages()
        param_dict.update({
            "2-pypeit_setup": None,
            "3-pypeit_run": None,
            "4-pypeit_flux_calib": None
        })
        return param_dict

    @classmethod
    def select_child_class(cls, instrument: str):
        instrument = instrument.lower()
        if instrument == "vlt-fors2":
            return FORS2SpectroscopyEpoch
        elif instrument == "vlt-xshooter":
            return XShooterSpectroscopyEpoch
        elif instrument in instruments_spectroscopy:
            return SpectroscopyEpoch
        else:
            raise ValueError(f"Unrecognised instrument {instrument}")

    @classmethod
    def from_file(cls, param_file: Union[str, dict], field: Field = None):
        name, param_file, param_dict = p.params_init(param_file)
        if param_dict is None:
            raise FileNotFoundError(f"No parameter file found at {param_file}.")
        instrument = param_dict["instrument"].lower()
        if field is None:
            field = param_dict.pop("field")
        if 'target' in param_dict:
            target = param_dict.pop('target')
        else:
            target = None
        sub_cls = cls.select_child_class(instrument=instrument)
        # if sub_cls is SpectroscopyEpoch:
        return sub_cls(
            name=name,
            field=field,
            param_path=param_file,
            data_path=os.path.join(config["top_data_dir"], param_dict['data_path']),
            instrument=instrument,
            date=param_dict["date"],
            program_id=param_dict["program_id"],
            target=target,
            **param_dict
        )
        # else:
        # return sub_cls.from_file(param_file=param_file, field=field)

    @classmethod
    def from_params(cls, name, field: Union[Field, str] = None, instrument: str = None):
        if name in active_epochs:
            return active_epochs[name]
        print("Initializing epoch...")
        instrument = instrument.lower()
        field_name, field = cls._from_params_setup(name=name, field=field)
        path = cls.build_param_path(
            field_name=field_name,
            instrument_name=instrument,
            epoch_name=name)
        return cls.from_file(param_file=path, field=field)

    @classmethod
    def build_param_path(cls, field_name: str, instrument_name: str, epoch_name: str):
        return os.path.join(p.param_dir, "fields", field_name, "spectroscopy", instrument_name, epoch_name)


class ESOSpectroscopyEpoch(SpectroscopyEpoch):
    def __init__(self,
                 param_path: str = None,
                 name: str = None,
                 field: Union[str, Field] = None,
                 data_path: str = None,
                 instrument: str = None,
                 date: Union[str, Time] = None,
                 program_id: str = None,
                 grism: str = None
                 ):
        super().__init__(param_path=param_path,
                         name=name,
                         field=field,
                         data_path=data_path,
                         instrument=instrument,
                         date=date,
                         program_id=program_id,
                         grism=grism)
        # Data reduction paths

    def pipeline(self, **kwargs):
        super().pipeline(**kwargs)
        if "do_not_reuse_masters" in kwargs:
            do_not_reuse_masters = kwargs["do_not_reuse_masters"]
        else:
            do_not_reuse_masters = False
        self.proc_raw()
        self.proc_initial_setup()
        self.proc_pypeit_setup()
        self.proc_pypeit_run(do_not_reuse_masters=do_not_reuse_masters)
        self.proc_pypeit_flux()
        self.proc_pypeit_coadd()
        self.proc_convert_to_marz_format()

    def proc_raw(self, no_query: bool = False, **kwargs):
        if no_query or self.query_stage("Download raw data from ESO archive?", stage_name='0-download'):
            self._path_0_raw()
            r = self.retrieve()
            if r:
                self.stages_complete['0-download'] = Time.now()
                self.update_output_file()

    def _initial_setup(self):
        self._path_0_raw()
        m_path = os.path.join(self.paths["raw_dir"], "M")
        u.mkdir_check(m_path)
        os.system(f"mv {os.path.join(self.paths['raw_dir'], 'M.')}* {m_path}")
        image.fits_table_all(input_path=self.paths["raw_dir"],
                             output_path=os.path.join(self.data_path, f"{self.name}_fits_table_science.csv"))
        image.fits_table_all(input_path=self.paths["raw_dir"],
                             output_path=os.path.join(self.data_path, f"{self.name}_fits_table_all.csv"),
                             science_only=False)

    def retrieve(self):
        """
        Check ESO archive for the epoch raw frames, and download those frames and associated files.
        :return:
        """
        r = []
        if "raw_dir" in self.paths:
            r = _retrieve_eso_epoch(self, path=self.paths["raw_dir"])
        else:
            warnings.warn("raw_dir has not been set. Retrieve could not be run.")
        return r

    @classmethod
    def stages(cls):
        param_dict = super().stages()
        param_dict.update({"0-download": None})
        return param_dict


class FORS2SpectroscopyEpoch(ESOSpectroscopyEpoch):
    instrument_name = "vlt-fors2"
    _instrument_pypeit = "vlt_fors2"
    grisms = {
        "GRIS_300I": {
            "lambda_min": 6000 * units.angstrom,
            "lambda_max": 11000 * units.angstrom
        }}

    def pipeline(self, **kwargs):
        super().pipeline(**kwargs)

    def proc_pypeit_setup(self, no_query: bool = False, **kwargs):
        if no_query or self.query_stage("Do PypeIt setup?", stage_name='2-pypeit_setup'):
            self._path_2_pypeit()
            setup_files = os.path.join(self.paths["pypeit_dir"], 'setup_files', '')
            self.paths["pypeit_setup_dir"] = setup_files
            os.system(f"rm {setup_files}*")
            # Generate .sorted file and others
            spec.pypeit_setup(root=self.paths['raw_dir'], output_path=self.paths['pypeit_dir'],
                              spectrograph=self._instrument_pypeit)
            # Generate files to use for run. Set cfg_split to "A" because that corresponds to Chip 1, which is the only
            # one we need to worry about.
            spec.pypeit_setup(root=self.paths['raw_dir'], output_path=self.paths['pypeit_dir'],
                              spectrograph=self._instrument_pypeit, cfg_split="A")
            # Read .sorted file
            self.read_pypeit_sorted_file()
            # Retrieve bias files from .sorted file.
            bias_lines = list(filter(lambda s: "bias" in s and "CHIP1" in s, self._pypeit_sorted_file))
            # Find line containing information for standard observation.
            std_line = filter(lambda s: "standard" in s and "CHIP1" in s, self._pypeit_sorted_file).__next__()
            std_raw = image.SpecRaw.from_pypeit_line(std_line, pypeit_raw_path=self.paths['raw_dir'])
            self.standards_raw.append(std_raw)
            std_start_index = self._pypeit_sorted_file.index(std_line)
            # Find last line of the std-obs configuration (encapsulating the required calibration files)
            std_end_index = self._pypeit_sorted_file[std_start_index:].index(
                "##########################################################\n") + std_start_index
            std_lines = self._pypeit_sorted_file[std_start_index:std_end_index]
            # Read in .pypeit file
            self.read_pypeit_file(setup="A")
            # Add lines to set slit prediction to "nearest" in .pypeit file.
            self.add_pypeit_user_param(param=["calibrations", "slitedges", "sync_predict"], value="nearest")
            # Insert bias lines from .sorted file
            self.add_pypeit_file_lines(lines=bias_lines + std_lines)
            # Write modified .pypeit file back to disk.
            self.write_pypeit_file_science()

            self.stages_complete['2-pypeit_setup'] = Time.now()
            self.update_output_file()

    def proc_pypeit_run(self, no_query: bool = False, do_not_reuse_masters: bool = False, **kwargs):
        if no_query or self.query_stage("Run PypeIt?", stage_name='3-pypeit_run'):
            spec.run_pypeit(pypeit_file=self.paths['pypeit_file'],
                            redux_path=self.paths['pypeit_run_dir'],
                            do_not_reuse_masters=do_not_reuse_masters)
            self.stages_complete['3-pypeit_run'] = Time.now()
            self.update_output_file()

    def proc_pypeit_coadd(self, no_query: bool = False, **kwargs):
        if no_query or self.query_stage(
                "Do coaddition with PypeIt?\nYou should first inspect the 2D spectra to determine which objects to co-add.",
                stage_name='5-pypeit_coadd'):
            for file in filter(lambda f: "spec1d" in f, os.listdir(self.paths["pypeit_science_dir"])):
                path = os.path.join(self.paths["pypeit_science_dir"], file)
                os.system(f"pypeit_show_1dspec {path}")


class XShooterSpectroscopyEpoch(ESOSpectroscopyEpoch):
    _instrument_pypeit = "vlt_xshooter"
    grisms = {'uvb': {"lambda_min": 300 * units.nm,
                      "lambda_max": 550 * units.nm},
              "vis": {"lambda_min": 550 * units.nm,
                      "lambda_max": 1000 * units.nm},
              "nir": {"lambda_min": 1000 * units.nm,
                      "lambda_max": 2500 * units.nm}}

    def __init__(self,
                 param_path: str = None,
                 name: str = None,
                 field: Union[str, Field] = None,
                 data_path: str = None,
                 instrument: str = None,
                 date: Union[str, Time] = None,
                 program_id: str = None,
                 ):

        super().__init__(param_path=param_path,
                         name=name,
                         field=field,
                         data_path=data_path,
                         instrument=instrument,
                         date=date,
                         program_id=program_id
                         )

        self.frames_raw = {"uvb": [],
                           "vis": [],
                           "nir": []}
        self.frames_bias = {"uvb": [],
                            "vis": [],
                            "nir": []}
        self.frames_standard = {"uvb": [],
                                "vis": [],
                                "nir": []}
        self.frames_science = {"uvb": [],
                               "vis": [],
                               "nir": []}
        self.frames_dark = {"uvb": [],
                            "vis": [],
                            "nir": []}
        self._pypeit_file = {"uvb": None,
                             "vis": None,
                             "nir": None}
        self._pypeit_file_std = {"uvb": None,
                                 "vis": None,
                                 "nir": None}
        self._pypeit_sorted_file = {"uvb": None,
                                    "vis": None,
                                    "nir": None}
        self._pypeit_coadd1d_file = {"uvb": None,
                                     "vis": None,
                                     "nir": None}
        self._pypeit_user_param_start = {"uvb": None,
                                         "vis": None,
                                         "nir": None}
        self._pypeit_user_param_end = {"uvb": None,
                                       "vis": None,
                                       "nir": None}

        self.binning = {"uvb": None,
                        "vis": None,
                        "nir": None}
        self.binning_std = {"uvb": None,
                            "vis": None,
                            "nir": None}
        self.decker = {"uvb": None,
                       "vis": None,
                       "nir": None}
        self.decker_std = {"uvb": None,
                           "vis": None,
                           "nir": None}

        self._cfg_split_letters = {"uvb": None,
                                   "vis": None,
                                   "nir": None}

        self.load_output_file()
        self._current_arm = None

    def pipeline(self, **kwargs):
        super().pipeline(**kwargs)
        # self.proc_pypeit_coadd()

    def proc_pypeit_setup(self, no_query: bool = False, **kwargs):
        if no_query or self.query_stage("Do PypeIt setup?", stage_name='2-pypeit_setup'):
            self._path_2_pypeit()
            setup_files = os.path.join(self.paths["pypeit_dir"], 'setup_files', '')
            self.paths["pypeit_setup_dir"] = setup_files
            os.system(f"rm {setup_files}*")
            for arm in self.grisms:
                self._current_arm = arm
                spec.pypeit_setup(root=self.paths['raw_dir'], output_path=self.paths['pypeit_dir'],
                                  spectrograph=f"{self._instrument_pypeit}_{arm}")
                # Read .sorted file
                self.read_pypeit_sorted_file()
                setup = self._cfg_split_letters[arm]
                spec.pypeit_setup(root=self.paths['raw_dir'], output_path=self.paths['pypeit_dir'],
                                  spectrograph=f"{self._instrument_pypeit}_{arm}", cfg_split=setup)
                # Retrieve text from .pypeit file
                self.read_pypeit_file(setup=setup)
                # Add parameter to use dark frames for NIR reduction.
                if arm == "nir":
                    self.add_pypeit_user_param(param=["calibrations", "pixelflatframe", "process", "use_darkimage"],
                                               value="True")
                    self.add_pypeit_user_param(param=["calibrations", "illumflatframe", "process", "use_darkimage"],
                                               value="True")
                    self.add_pypeit_user_param(param=["calibrations", "traceframe", "process", "use_darkimage"],
                                               value="True")
                self.find_science_attributes()
                # For X-Shooter, we need to reduce the standards separately due to the habit of observing them with
                # different decker (who knows)
                self.find_std_attributes()
                # Remove incompatible binnings and frametypes
                print(f"\nRemoving incompatible files for {arm} arm:")
                pypeit_file = self._get_pypeit_file()
                # pypeit_file_std = pypeit_file.copy()
                decker = self.get_decker()
                binning = self.get_binning()
                decker_std = self.get_decker_std()
                for raw_frame in self.frames_raw[arm]:
                    # Remove all frames with frame_type "None" from both science and standard lists.
                    if raw_frame.frame_type == "None":
                        pypeit_file.remove(raw_frame.pypeit_line)
                        # pypeit_file_std.remove(raw_frame.pypeit_line)
                    else:
                        # Remove files with incompatible binnings from science reduction list.
                        if raw_frame.binning != binning \
                                or raw_frame.decker not in ["Pin_row", decker, decker_std]:
                            pypeit_file.remove(raw_frame.pypeit_line)
                    # Special behaviour for NIR arm
                    if arm == "nir":
                        # For the NIR arm, PypeIt only works if you use the Science frames for the arc, tilt calib.
                        if raw_frame.frame_type in ["arc,tilt", "tilt,arc"]:
                            pypeit_file.remove(raw_frame.pypeit_line)
                            # pypeit_file_std.remove(raw_frame.pypeit_line)
                        elif raw_frame.frame_type == "science":
                            raw_frame.frame_type = "science,arc,tilt"
                            # Find original line in PypeIt file
                            to_replace = pypeit_file.index(raw_frame.pypeit_line)
                            # Rewrite pypeit line.
                            raw_frame.pypeit_line = raw_frame.pypeit_line.replace("science", "science,arc,tilt")
                            pypeit_file[to_replace] = raw_frame.pypeit_line
                        elif raw_frame.frame_type == "standard":
                            raw_frame.frame_type = "standard,arc,tilt"
                            # Find original line in PypeIt file
                            to_replace = pypeit_file.index(raw_frame.pypeit_line)
                            # Rewrite pypeit line.
                            raw_frame.pypeit_line = raw_frame.pypeit_line.replace("standard", "standard,arc,tilt")
                            pypeit_file[to_replace] = raw_frame.pypeit_line
                self._set_pypeit_file(pypeit_file)
                # self._set_pypeit_file_std(pypeit_file_std)
                self.write_pypeit_file_science()
                # std_path = os.path.join(self.paths["pypeit_dir"], self.get_path("pypeit_run_dir"), "Flux_Standards")
                # u.mkdir_check(std_path)
                # self.set_path("pypeit_dir_std", std_path)
                # self.set_path("pypeit_file_std",
                #              os.path.join(self.get_path("pypeit_run_dir"), f"vlt_xshooter_{arm}_std.pypeit"))
                # self.write_pypeit_file_std()
            self._current_arm = None
            self.stages_complete['2-pypeit_setup'] = Time.now()
            self.update_output_file()

    def proc_pypeit_run(self, no_query: bool = False, do_not_reuse_masters: bool = False, **kwargs):
        for i, arm in enumerate(self.grisms):
            # UVB not yet implemented in PypeIt, so we skip.
            if arm == "uvb":
                continue
            self._current_arm = arm
            if no_query or self.query_stage(f"Run PypeIt for {arm.upper()} arm?",
                                            stage_name=f'3.{i + 1}-pypeit_run_{arm}'):
                spec.run_pypeit(pypeit_file=self.get_path('pypeit_file'),
                                redux_path=self.get_path('pypeit_run_dir'),
                                do_not_reuse_masters=do_not_reuse_masters)
                self.stages_complete[f'3.{i + 1}-pypeit_run_{arm}'] = Time.now()
                self.update_output_file()
            # if arm != "nir" and self.query_stage(f"Run PypeIt on flux standards for {arm.upper()} arm?",
            #                                      stage=f'3.{i + 1}-pypeit_run_{arm}_std'):
            #     print(self.get_path('pypeit_file_std'))
            #     spec.run_pypeit(pypeit_file=self.get_path('pypeit_file_std'),
            #                     redux_path=self.get_path('pypeit_dir_std'),
            #                     do_not_reuse_masters=do_not_reuse_masters)
            #     self.stages_complete[f'3.{i + 1}-pypeit_run_{arm}'] = Time.now()
            #     self.update_output_file()
        self._current_arm = None

    def proc_pypeit_flux(self, no_query: bool = False, **kwargs):
        for i, arm in enumerate(self.grisms):
            # UVB not yet implemented in PypeIt, so we skip.
            if arm == "uvb":
                continue
            self._current_arm = arm
            if no_query or self.query_stage(f"Do PypeIt fluxing for {arm.upper()} arm?",
                                            stage_name=f'4.{i + 1}-pypeit_flux_calib_{arm}'):
                self._current_arm = arm
                self._pypeit_flux()
            self.stages_complete[f'4.{i + 1}-pypeit_flux_calib_{arm}'] = Time.now()
        self._current_arm = None
        self.update_output_file()

    def proc_pypeit_coadd(self, no_query: bool = False, **kwargs):
        for i, arm in enumerate(self.grisms):
            # UVB not yet implemented in PypeIt, so we skip.
            if arm == "uvb":
                continue
            self._current_arm = arm
            if no_query or self.query_stage(f"Do PypeIt coaddition for {arm.upper()} arm?",
                                            stage_name=f'5.{i + 1}-pypeit_coadd_{arm}'):
                run_dir = self.get_path("pypeit_run_dir")
                coadd_file_path = os.path.join(run_dir, f"{self._instrument_pypeit}_{arm}.coadd1d")
                self.set_path("pypeit_coadd1d_file", coadd_file_path)
                with open(coadd_file_path) as file:
                    coadd_file_lines = file.readlines()
                output_path = os.path.join(run_dir, f"{self.name}_{arm}_coadded.fits")
                sensfunc_path = self.get_path("pypeit_sensitivity_file")
                # Remove non-science files
                for line in coadd_file_lines[coadd_file_lines.index("coadd1d read\n"):]:
                    if "STD,FLUX" in line or "STD,TELLURIC" in line:
                        coadd_file_lines.remove(line)

                self._set_pypeit_coadd1d_file(coadd_file_lines)
                # Re-insert parameter lines
                self.add_pypeit_user_param(param=["coadd1d", "coaddfile"], value=output_path, file_type="coadd1d")
                self.add_pypeit_user_param(param=["coadd1d", "sensfuncfile"], value=sensfunc_path, file_type="coadd1d")
                self.add_pypeit_user_param(param=["coadd1d", "wave_method"], value="velocity", file_type="coadd1d")
                u.write_list_to_file(coadd_file_path, self._get_pypeit_coadd1d_file())
                spec.pypeit_coadd_1dspec(coadd1d_file=coadd_file_path)
                self.add_coadded_image(coadd_file_path, key=arm)

            self.stages_complete[f'5.{i + 1}-pypeit_coadd_{arm}'] = Time.now()

        self._current_arm = None

    def proc_convert_to_marz_format(self, no_query: bool = False, **kwargs):
        if no_query or self.query_stage("Convert co-added 1D spectra to Marz format?",
                                        stage_name='6-convert_to_marz_format'):
            for arm in self.coadded:
                self.coadded[arm].convert_to_marz_format()
            self.stages_complete[f'6-convert_to_marz_format'] = Time.now()

    def add_coadded_image(self, img: Union[str, image.Spec1DCoadded], **kwargs):
        arm = kwargs["key"]
        if isinstance(img, str):
            img = image.Spec1DCoadded(path=img, grism=arm)
        img.epoch = self
        self.coadded[arm] = img
        return img

    def add_frame_raw(self, raw_frame: image.Image):
        arm = self._get_current_arm()
        self.frames_raw[arm].append(raw_frame)
        self.sort_frame(raw_frame)

    def sort_frame(self, frame: image.Image):
        arm = self._get_current_arm()
        if frame.frame_type == "bias":
            self.frames_bias[arm].append(frame)
        elif frame.frame_type == "science":
            self.frames_science[arm].append(frame)
        elif frame.frame_type == "standard":
            self.frames_standard[arm].append(frame)
        elif frame.frame_type == "dark":
            self.frames_dark[arm].append(frame)

    def read_pypeit_sorted_file(self):
        arm = self._get_current_arm()
        if "pypeit_setup_dir" in self.paths and self.paths["pypeit_setup_dir"] is not None:
            setup_files = self.paths["pypeit_setup_dir"]
            sorted_path = os.path.join(setup_files,
                                       filter(lambda f: f"vlt_xshooter_{arm}" in f and f.endswith(".sorted"),
                                              os.listdir(setup_files)).__next__())
            with open(sorted_path) as sorted_file:
                file = sorted_file.readlines()
            self._pypeit_sorted_file[arm] = file
            for setup in ["A", "B", "C"]:
                info = self.setup_info(setup=setup)
                arm_this = info["arm"].lower()
                self._cfg_split_letters[arm_this] = setup
        else:
            raise KeyError("pypeit_setup_dir has not been set.")

    def read_pypeit_file(self, setup: str):
        if "pypeit_dir" in self.paths and self.paths["pypeit_dir"] is not None:
            arm = self._get_current_arm()
            filename = f"{self._instrument_pypeit}_{arm}_{setup}"
            self._read_pypeit_file(filename=filename)
            return self._pypeit_file[arm]
        else:
            raise KeyError("pypeit_run_dir has not been set.")

    def pypeit_flux_title(self):
        return f"{self._instrument_pypeit}_{self._get_current_arm()}.flux"

    def get_path(self, key):
        key = self._get_key_arm(key)
        return self.paths[key]

    def set_path(self, key: str, value: str):
        key = self._get_key_arm(key)
        self.paths[key] = value

    def get_frames_science(self):
        return self.frames_science[self._get_current_arm()]

    def get_frames_standard(self):
        return self.frames_standard[self._get_current_arm()]

    def get_binning(self):
        return self.binning[self._get_current_arm()]

    def set_binning(self, binning: str):
        self.binning[self._get_current_arm()] = binning
        return binning

    def get_binning_std(self):
        return self.binning_std[self._get_current_arm()]

    def set_binning_std(self, binning: str):
        self.binning_std[self._get_current_arm()] = binning
        return binning

    def get_decker(self):
        return self.decker[self._get_current_arm()]

    def set_decker(self, decker: str):
        self.decker[self._get_current_arm()] = decker
        return decker

    def get_decker_std(self):
        return self.decker_std[self._get_current_arm()]

    def set_decker_std(self, decker: str):
        self.decker_std[self._get_current_arm()] = decker
        return decker

    def _get_current_arm(self):
        if self._current_arm is not None:
            return self._current_arm
        else:
            raise ValueError("self._current_arm is not set (no arm currently active).")

    def _set_pypeit_file(self, lines: list):
        self._pypeit_file[self._get_current_arm()] = lines

    def _get_pypeit_file(self):
        return self._pypeit_file[self._get_current_arm()]

    def _get_pypeit_sorted_file(self):
        return self._pypeit_sorted_file[self._get_current_arm()]

    def _set_pypeit_file_std(self, lines: list):
        self._pypeit_file_std[self._get_current_arm()] = lines

    def _get_pypeit_file_std(self):
        return self._pypeit_file_std[self._get_current_arm()]

    def _set_pypeit_coadd1d_file(self, lines: list):
        self._pypeit_coadd1d_file[self._get_current_arm()] = lines

    def _get_pypeit_coadd1d_file(self):
        return self._pypeit_coadd1d_file[self._get_current_arm()]

    def _get_key_arm(self, key):
        arm = self._get_current_arm()
        key = f"{arm}_{key}"
        return key

    @classmethod
    def stages(cls):
        param_dict = super().stages()
        param_dict.update({
            "2-pypeit_setup": None,
            "3.1-pypeit_run_uvb": None,
            "3.2-pypeit_run_vis": None,
            "3.3-pypeit_run_nir": None,
            "4.1-pypeit_flux_calib_uvb": None,
            "4.2-pypeit_flux_calib_vis": None,
            "4.3-pypeit_flux_calib_nir": None,
            "5.1-pypeit_coadd_uvb": None,
            "5.2-pypeit_coadd_vis": None,
            "5.3-pypeit_coadd_nir": None,
            "6-convert_to_marz_format": None
        })
        return param_dict

    def _output_dict(self):
        return {
            "stages": self.stages_complete,
            "paths": self.paths,
        }

    def load_output_file(self, **kwargs):
        outputs = super().load_output_file(mode="spectroscopy", **kwargs)
        if outputs not in [None, True, False]:
            self.stages_complete.update(outputs["stages"])
            if "paths" in outputs:
                self.paths.update(outputs[f"paths"])
        return outputs

    def write_pypeit_file_std(self):
        """
        Rewrites the stored .pypeit file to disk.
        :return: path of .pypeit file.
        """
        pypeit_lines = self._get_pypeit_file_std()
        if pypeit_lines is not None:
            pypeit_file_path = os.path.join(self.get_path("pypeit_file_std"), )
            u.write_list_to_file(path=pypeit_file_path, file=pypeit_lines)
        else:
            raise ValueError("pypeit_file_std has not yet been read.")
        return pypeit_file_path

# def test_frbfield_from_params():
#     frb_field = FRBField.from_file("FRB181112")
#     assert frb_field.frb.position_err.a_stat ==
=======
        return epochs
>>>>>>> 8c7ceb02
<|MERGE_RESOLUTION|>--- conflicted
+++ resolved
@@ -1367,5070 +1367,4 @@
                     epoch["param_path"] = param_path
                     epochs[epoch_name] = epoch
         self.epochs_imaging.update(epochs)
-<<<<<<< HEAD
-        return epochs
-
-
-epoch_stage_dirs = {"0-download": "0-data_with_raw_calibs",
-                    "2-pypeit": "2-pypeit",
-                    }
-
-
-class Epoch:
-    instrument_name = "dummy-instrument"
-    mode = "dummy_mode"
-    frame_class = image.Image
-
-    def __init__(
-            self,
-            param_path: str = None,
-            name: str = None,
-            field: Union[str, Field] = None,
-            data_path: str = None,
-            instrument: str = None,
-            date: Union[str, Time] = None,
-            program_id: str = None,
-            target: str = None,
-            do_stages: Union[list, str] = None,
-            **kwargs
-    ):
-
-        # Input attributes
-        self.param_path = param_path
-        self.name = name
-        self.field = field
-        self.data_path = None
-        self.data_path_relative = None
-        if data_path is not None:
-            self.data_path = os.path.join(p.data_path, data_path)
-            self.data_path_relative = data_path
-        if data_path is not None:
-            u.mkdir_check_nested(self.data_path)
-        u.debug_print(2, f"__init__(): {self.name}.data_path ==", self.data_path)
-        self.instrument_name = instrument
-        try:
-            self.instrument = inst.Instrument.from_params(instrument_name=str(instrument))
-        except FileNotFoundError:
-            self.instrument = None
-
-        self.date = date
-        if isinstance(self.date, datetime.date):
-            self.date = str(self.date)
-        # print(self.date, type(self.date))
-        if not isinstance(self.date, Time) and self.date is not None:
-            self.date = Time(self.date, out_subfmt="date")
-        self.program_id = program_id
-        self.target = target
-
-        self.do = do_stages
-
-        # Written attributes
-        self.output_file = None  # This will be set during the load_output_file call
-        self.stages_complete = {}
-        self.log = log.Log()
-
-        self.binning = None
-        self.binning_std = None
-
-        # Data reduction paths
-        self.paths = {}
-
-        # Frames
-        self.frames_raw = []
-        self.frames_bias = []
-        self.frames_standard = {}
-        self.frames_science = []
-        self.frames_dark = []
-        self.frames_flat = {}
-
-        self.frames_reduced = []
-
-        self.coadded = {}
-
-        u.debug_print(2, f"Epoch.__init__(): kwargs ==", kwargs)
-
-        self.do_kwargs = {}
-        u.debug_print(2, "do" in kwargs)
-        if "do" in kwargs:
-            self.do_kwargs = kwargs["do"]
-
-        u.debug_print(2, f"Epoch.__init__(): {self}.do_kwargs ==", self.do_kwargs)
-
-        add_to_epoch_directory(
-            field_name=self.field.name,
-            instrument=self.instrument_name,
-            mode=self.mode,
-            epoch_name=self.name)
-
-        self.param_file = kwargs
-
-        # self.load_output_file()
-
-    def __str__(self):
-        return self.name
-
-    def date_str(self, include_time: bool = False):
-        if not isinstance(self.date, Time):
-            return str(self.date)
-        elif include_time:
-            return str(self.date.isot)
-        else:
-            return self.date.strftime('%Y-%m-%d')
-
-    def mjd(self):
-        if not isinstance(self.date, Time):
-            return 0.
-        else:
-            return self.date.mjd
-
-    def add_log(
-            self,
-            action: str,
-            method=None,
-            method_args=None,
-            path: str = None,
-            packages: List[str] = None,
-    ):
-        self.log.add_log(
-            action=action,
-            method=method,
-            method_args=method_args,
-            output_path=path,
-            packages=packages)
-        # self.update_output_file()
-
-    @classmethod
-    def stages(cls):
-        stages = {
-            "initial_setup": {
-                "method": cls.proc_initial_setup,
-                "message": "Do initial setup of files?",
-                "log_message": "Initial setup conducted.",
-                "default": True,
-                "keywords": {
-
-                }
-            }
-        }
-
-        return stages
-
-    def pipeline(self, no_query: bool = False, **kwargs):
-        """
-        Performs the pipeline methods given in stages()
-        :param no_query: If True, skips the query stage and performs all stages (unless "do" was provided on __init__),
-            in which case it will perform only those stages without query no matter what no_query is.
-        :param kwargs:
-        :return:
-        """
-        self._pipeline_init()
-        u.debug_print(2, "Epoch.pipeline(): kwargs ==", kwargs)
-
-        # Loop through stages list specified in self.stages()
-        stages = self.stages()
-        u.debug_print(1, f"Epoch.pipeline(): type(self) ==", type(self))
-        u.debug_print(2, f"Epoch.pipeline(): stages ==", stages)
-        for n, name in enumerate(stages):
-            stage = stages[name]
-            message = stage["message"]
-            # If default is present, then it defines whether the stage should be performed by default. If True, it
-            # must be switched off by the do_key to skip the step; if False, then do_key must be set to True to perform
-            # the step. This should work.
-            if "default" in stage:
-                do_this = stage["default"]
-            else:
-                do_this = True
-
-            # Check if name is in "do" dict. If it is, defer to that setting; if not, defer to default.
-            if name in self.do_kwargs:
-                do_this = self.do_kwargs[name]
-
-            u.debug_print(2, f"Epoch.pipeline(): {self}.stages_complete ==", self.stages_complete)
-
-            # Check if we should do this stage
-            if do_this and (no_query or self.query_stage(
-                    message=message,
-                    n=n,
-                    stage_name=name
-            )):
-                print(f"Performing processing step {n}: {name}")
-                # Construct path; if dir_name is None then the step is pathless.
-                dir_name = f"{n}-{name}"
-                output_dir = os.path.join(self.data_path, dir_name)
-                output_dir_backup = output_dir + "_backup"
-                u.rmtree_check(output_dir_backup)
-                u.move_check(output_dir, output_dir_backup)
-                u.mkdir_check_nested(output_dir, remove_last=False)
-                self.set_path(name, output_dir)
-
-                if name in self.param_file:
-                    stage_kwargs = self.param_file[name]
-                else:
-                    stage_kwargs = {}
-
-                if stage["method"](self, output_dir=output_dir, **stage_kwargs) is not False:
-                    self.stages_complete[name] = Time.now()
-
-                    if "log_message" in stage and stage["log_message"] is not None:
-                        log_message = stage["log_message"]
-                    else:
-                        log_message = f"Performed processing step {dir_name}."
-                    self.add_log(log_message, method=stage["method"], path=output_dir, method_args=stage_kwargs)
-
-                    u.rmtree_check(output_dir_backup)
-
-                self.update_output_file()
-
-    def _pipeline_init(self):
-        if self.data_path is not None:
-            u.debug_print(2, f"{self}._pipeline_init(): self.data_path ==", self.data_path)
-            u.mkdir_check_nested(self.data_path)
-        else:
-            raise ValueError(f"data_path has not been set for {self}")
-        self.field.retrieve_catalogues()
-        self.do = _check_do_list(self.do)
-        self.paths["download"] = os.path.join(self.data_path, "0-download")
-
-    def proc_initial_setup(self, output_dir: str, **kwargs):
-        self._initial_setup(output_dir=output_dir, **kwargs)
-        return True
-
-    def _initial_setup(self, output_dir: str, **kwargs):
-        pass
-
-    @classmethod
-    def _check_output_file_path(cls, key: str, dictionary: dict):
-        return key in dictionary and dictionary[key] is not None and os.path.isfile(dictionary[key])
-
-    def load_output_file(self, **kwargs):
-        outputs = p.load_output_file(self)
-        if type(outputs) is dict:
-            if "stages" in outputs:
-                self.stages_complete.update(outputs["stages"])
-            if "coadded" in outputs:
-                for fil in outputs["coadded"]:
-                    if outputs["coadded"][fil] is not None:
-                        self.add_coadded_image(img=outputs["coadded"][fil], key=fil, **kwargs)
-            if "log" in outputs:
-                self.log = log.Log(outputs["log"])
-        return outputs
-
-    def _output_dict(self):
-
-        return {
-            "date": self.date,
-            "stages": self.stages_complete,
-            "paths": self.paths,
-            "frames_science": _output_img_dict_list(self.frames_science),
-            "frames_flat": _output_img_dict_list(self.frames_flat),
-            "frames_std": _output_img_dict_list(self.frames_standard),
-            "frames_bias": _output_img_list(self.frames_bias),
-            "coadded": _output_img_dict_single(self.coadded),
-            "log": self.log.to_dict()
-        }
-
-    def update_output_file(self):
-        p.update_output_file(self)
-
-    def check_done(self, stage: str):
-        u.debug_print(2, "Epoch.check_done(): stage ==", stage)
-        u.debug_print(2, f"Epoch.check_done(): {self}.stages_complete ==", self.stages_complete)
-        if stage not in self.stages():
-            raise ValueError(f"{stage} is not a valid stage for this Epoch.")
-        if stage in self.stages_complete:
-            return self.stages_complete[stage]
-        else:
-            return None
-
-    def query_stage(self, message: str, stage_name: str, n: float):
-        """
-        Helper method for asking the user if we need to do this stage of processing.
-        If self.do is True, skips the query and returns True.
-        :param message: Message to display.
-        :param n: Stage number
-        :return:
-        """
-        # Check if n is an integer, and if so cast to int.
-        if n == int(n):
-            n = int(n)
-        if self.do is not None:
-            if n in self.do:
-                return True
-        else:
-            message = f"{n}. {message}"
-            done = self.check_done(stage=stage_name)
-            u.debug_print(2, "Epoch.query_stage(): done ==", done)
-            if done is not None:
-                time_since = (Time.now() - done).sec * units.second
-                time_since = u.relevant_timescale(time_since)
-                message += f" (last performed at {done.isot}, {time_since.round(1)} ago)"
-            options = ["No", "Yes", "Exit"]
-            opt, _ = u.select_option(message=message, options=options)
-            if opt == 0:
-                return False
-            if opt == 1:
-                return True
-            if opt == 2:
-                exit(0)
-
-    # def set_survey(self):
-
-    def set_program_id(self, program_id: str):
-        self.program_id = program_id
-        self.update_param_file("program_id")
-
-    def set_date(self, date: Union[str, Time]):
-        if isinstance(date, str):
-            date = Time(date)
-        self.date = date
-        self.update_param_file("date")
-
-    def set_target(self, target: str):
-        self.target = target
-        self.update_param_file("target")
-
-    def get_binning(self):
-        return self.binning
-
-    def set_binning(self, binning: str):
-        self.binning = binning
-        return binning
-
-    def get_binning_std(self):
-        return self.binning_std
-
-    def set_binning_std(self, binning: str):
-        self.binning_std = binning
-        return binning
-
-    def get_path(self, key):
-        if key in self.paths:
-            return self.paths[key]
-        else:
-            raise KeyError(f"{key} has not been set.")
-
-    def set_path(self, key, value):
-        self.paths[key] = value
-
-    def update_param_file(self, param: str):
-        p_dict = {"program_id": self.program_id,
-                  "date": self.date,
-                  "target": self.target}
-        if param not in p_dict:
-            raise ValueError(f"Either {param} is not a valid parameter, or it has not been configured.")
-        if self.param_path is None:
-            raise ValueError("param_path has not been set.")
-        else:
-            params = p.load_params(self.param_path)
-        params[param] = p_dict[param]
-        p.save_params(file=self.param_path, dictionary=params)
-
-    @classmethod
-    def sort_by_chip(cls, images: list):
-        chips = {}
-
-        for img in images:
-            chip_this = img.extract_chip_number()
-            if chip_this is None:
-                print(f"The chip number for {img.name} could not be determined.")
-            else:
-                if chip_this not in chips:
-                    chips[chip_this] = []
-                chips[chip_this].append(img)
-
-        return chips
-
-    def add_frame_raw(self, raw_frame: Union[image.ImagingImage, str]):
-        u.debug_print(
-            2,
-            f"add_frame_raw(): Adding frame {raw_frame.name}, type {raw_frame.frame_type}, to {self}, type {type(self)}")
-        self.frames_raw.append(raw_frame)
-        self.sort_frame(raw_frame)
-
-    def add_frame_reduced(self, reduced_frame: image.Image):
-        if reduced_frame not in self.frames_reduced:
-            self.frames_reduced.append(reduced_frame)
-
-    def _add_coadded(self, img: Union[str, image.Image], key: str, image_dict: dict):
-        if isinstance(img, str):
-            u.debug_print(2, f"Epoch._add_coadded(): {self.name}.instrument_name ==", self.instrument_name)
-            if os.path.isfile(img):
-                cls = image.CoaddedImage.select_child_class(instrument=self.instrument_name)
-                u.debug_print(2, f"Epoch._add_coadded(): cls ==", cls)
-
-                img = cls(path=img, instrument_name=self.instrument_name)
-            else:
-                return None
-        img.epoch = self
-        image_dict[key] = img
-        return img
-
-    def add_coadded_image(self, img: Union[str, image.Image], key: str, **kwargs):
-        return self._add_coadded(img=img, key=key, image_dict=self.coadded)
-
-    def sort_frame(self, frame: image.Image, sort_key: str = None):
-        frame.extract_frame_type()
-        u.debug_print(
-            2,
-            f"sort_frame(); Adding frame {frame.name}, type {frame.frame_type}, to {self}, type {type(self)}")
-
-        # chip = frame.extract_chip_number()
-
-        if frame.frame_type == "bias" and frame not in self.frames_bias:
-            self.frames_bias.append(frame)
-
-        elif frame.frame_type == "science":
-            if isinstance(self.frames_science, list):
-                if frame not in self.frames_science:
-                    self.frames_science.append(frame)
-            elif isinstance(self.frames_science, dict):
-                if frame not in self.frames_science[sort_key]:
-                    self.frames_science[sort_key].append(frame)
-
-        elif frame.frame_type == "standard":
-            if isinstance(self.frames_standard, list):
-                if frame not in self.frames_standard:
-                    self.frames_standard.append(frame)
-            elif isinstance(self.frames_standard, dict):
-                if frame not in self.frames_standard[sort_key]:
-                    self.frames_standard[sort_key].append(frame)
-
-        elif frame.frame_type == "dark" and frame not in self.frames_dark:
-            self.frames_dark.append(frame)
-
-        elif frame.frame_type == "flat":
-            if isinstance(self.frames_flat, list):
-                if frame not in self.frames_flat:
-                    self.frames_flat.append(frame)
-            elif isinstance(self.frames_flat, dict):
-                if frame not in self.frames_flat[sort_key]:
-                    self.frames_flat[sort_key].append(frame)
-
-    @classmethod
-    def default_params(cls):
-        default_params = {
-            "name": None,
-            "field": None,
-            "data_path": None,
-            "instrument": None,
-            "date": None,
-            "target": None,
-            "program_id": None,
-            "do": {},
-            "notes": []
-        }
-        # Pull the list of applicable kwargs from the stage information
-        stages = cls.stages()
-        for stage in stages:
-            stage_info = stages[stage]
-            if "keywords" in stage_info:
-                default_params[stage] = stage_info["keywords"]
-            else:
-                default_params[stage] = {}
-        return default_params
-
-    @classmethod
-    def new_yaml(cls, name: str, path: str = None, **kwargs):
-        param_dict = cls.default_params()
-        param_dict["name"] = name
-        for kwarg in kwargs:
-            param_dict[kwarg] = kwargs[kwarg]
-        if path is not None:
-            if os.path.isdir(path):
-                path = os.path.join(path, name)
-            p.save_params(file=path, dictionary=param_dict)
-        return param_dict
-
-    @classmethod
-    def _from_params_setup(cls, name: str, field: Union[Field, str] = None):
-        field_name = None
-        if isinstance(field, Field):
-            field_name = field.name
-        elif isinstance(field, str):
-            field_name = field
-            field = None
-        elif field is not None:
-            raise TypeError(f"field must be str or Field, not {type(field)}")
-        if field_name is None:
-            field_name = name.split("_")[0]
-        return field_name, field
-
-
-class StandardEpoch(Epoch):
-    instrument_name = "dummy-instrument"
-
-    def __init__(
-            self,
-            centre_coords: SkyCoord,
-            instrument: str,
-            frames_standard: Dict[str, List[image.ImagingImage]] = {},
-            frames_flat: Dict[str, List[image.ImagingImage]] = {},
-            frames_bias: List[image.ImagingImage] = [],
-            date: Union[str, Time] = None,
-            **kwargs
-    ):
-        field = StandardField(centre_coords=centre_coords)
-        name = f"{field.name}_{date.strftime('%Y-%m-%d')}"
-        param_path = os.path.join(p.param_dir, "fields", field.name, "imaging", f"{name}.yaml")
-
-        if not os.path.isfile(param_path):
-            self.new_yaml(
-                name=name,
-                path=param_path,
-                centre=objects.skycoord_to_position_dict(centre_coords)
-            )
-
-        super().__init__(
-            param_path=param_path,
-            name=f"{field.name}_{date}",
-            field=field,
-            data_path=os.path.join(field.data_path, "imaging", str(instrument), name),
-            instrument=str(instrument),
-            date=date,
-            **kwargs
-        )
-
-        self.frames_standard = frames_standard
-        self.frames_bias = frames_bias,
-        self.frames_flat = frames_flat
-
-    @classmethod
-    def select_child_class(cls, instrument: Union[str, inst.Instrument]):
-        if isinstance(instrument, inst.Instrument):
-            instrument = instrument.name
-        if instrument == "vlt-fors2":
-            return FORS2StandardEpoch
-        else:
-            return StandardEpoch
-
-
-class ImagingEpoch(Epoch):
-    instrument_name = "dummy-instrument"
-    mode = "imaging"
-    frame_class = image.ImagingImage
-
-    def __init__(
-            self,
-            name: str = None,
-            field: Union[str, Field] = None,
-            param_path: str = None,
-            data_path: str = None,
-            instrument: str = None,
-            date: Union[str, Time] = None,
-            program_id: str = None,
-            target: str = None,
-            source_extractor_config: dict = None,
-            standard_epochs: list = None,
-            **kwargs
-    ):
-        super().__init__(
-            name=name,
-            field=field,
-            param_path=param_path,
-            data_path=data_path,
-            instrument=instrument,
-            date=date,
-            program_id=program_id,
-            target=target,
-            **kwargs
-        )
-        self.guess_data_path()
-        self.source_extractor_config = source_extractor_config
-        if self.source_extractor_config is None:
-            self.source_extractor_config = {}
-
-        self.filters = []
-        self.deepest = None
-        self.deepest_filter = None
-
-        self.exp_time_mean = {}
-        self.exp_time_err = {}
-        self.airmass_mean = {}
-        self.airmass_err = {}
-
-        self.frames_science = {}
-        self.frames_reduced = {}
-        self.frames_trimmed = {}
-        self.frames_normalised = {}
-        self.frames_registered = {}
-        self.frames_astrometry = {}
-        self.astrometry_successful = {}
-        self.frames_diagnosed = {}
-        self.frames_final = None
-
-        self.std_pointings = []
-        self.std_objects = {}
-        self.std_epochs = {}
-
-        self.coadded_trimmed = {}
-        self.coadded_unprojected = {}
-        self.coadded_astrometry = {}
-        self.coadded_final = None
-
-        self.gaia_catalogue = None
-
-        self.frame_stats = {}
-        self.astrometry_stats = {}
-        self.psf_stats = {}
-
-        # self.load_output_file(mode="imaging")
-
-    @classmethod
-    def stages(cls):
-
-        stages = super().stages()
-        stages.update({
-            "download": {
-                "method": cls.proc_download,
-                "message": "Pretend to download files? (download not actualy implemented for this class)",
-                "default": False,
-                "keywords": {
-                    "alternate_dir": None
-                }
-            },
-            "register_frames": {
-                "method": cls.proc_register,
-                "message": "Register frames using astroalign?",
-                "default": False,
-                "keywords": {
-                    "template": 0,
-                    "include_chips": "all"
-                }
-            },
-            "correct_astrometry_frames": {
-                "method": cls.proc_correct_astrometry_frames,
-                "message": "Correct astrometry of individual frames?",
-                "default": True,
-                "keywords": {
-                    "tweak": True,
-                    "upper_only": False,
-                    "method": "individual"
-                }
-            },
-            "frame_diagnostics": {
-                "method": cls.proc_frame_diagnostics,
-                "message": "Run diagnostics on individual frames?",
-                "default": False,
-            },
-            "coadd": {
-                "method": cls.proc_coadd,
-                "message": "Coadd frames with Montage?",
-                "default": True,
-                "keywords": {
-                    "frames": "astrometry",  # normalised, trimmed
-                    "sigma_clip": 1.0
-                }
-            },
-            "correct_astrometry_coadded": {
-                "method": cls.proc_correct_astrometry_coadded,
-                "message": "Correct astrometry of coadded images?",
-                "default": False,
-                "keywords": {
-                    "tweak": True,
-                    "astroalign_template": None
-                }
-            },
-            "trim_coadded": {
-                "method": cls.proc_trim_coadded,
-                "message": "Trim / reproject coadded images to same footprint?",
-                "default": True,
-                "keywords": {
-                    "reproject": True  # Reproject to same footprint?
-                }
-            },
-            "source_extraction": {
-                "method": cls.proc_source_extraction,
-                "message": "Do source extraction and diagnostics?",
-                "default": True,
-                "keywords": {
-                    "do_astrometry_diagnostics": True
-                }
-            },
-            "photometric_calibration": {
-                "method": cls.proc_photometric_calibration,
-                "message": "Do photometric calibration?",
-                "default": True,
-                "keywords": {
-                    "distance_tolerance": None,
-                    "snr_min": 3.,
-                    "class_star_tolerance": 0.95,
-                    "image_type": "coadded_trimmed",
-                    "preferred_zeropoint": {},
-                    "suppress_select": False
-                }
-            },
-            "dual_mode_source_extraction": {
-                "method": cls.proc_dual_mode_source_extraction,
-                "message": "Do source extraction in dual-mode, using deepest image as footprint?",
-                "default": True,
-            },
-            "get_photometry": {
-                "method": cls.proc_get_photometry,
-                "message": "Get photometry?",
-                "default": True,
-            },
-            "get_photometry_all": {
-                "method": cls.proc_get_photometry_all,
-                "message": "Get all photometry?",
-                "default": True
-            }
-        }
-        )
-        return stages
-
-    def n_frames(self, fil: str):
-        return len(self.frames_reduced[fil])
-
-    def proc_download(self):
-        pass
-
-    def proc_register(self, output_dir: str, **kwargs):
-        self.frames_registered = {}
-        self.register(
-            output_dir=output_dir,
-            **kwargs,
-        )
-
-    def register(
-            self,
-            output_dir: str,
-            frames: dict = None,
-            template: Union[int, dict, image.ImagingImage, str] = 0,
-            **kwargs
-    ):
-        """
-
-        :param output_dir:
-        :param frames:
-        :param template: There are three options for this parameter:
-            int: An integer specifying the position of the image in the list to use as the template for
-            alignment (ie, each filter will use the same list position)
-            dict: a dictionary with keys reflecting the filter names, with values specifying the list position as above
-            ImagingImage: an image from outside this epoch to use as template. You can also pass the path to the image
-                as a string.
-        :param kwargs:
-        :return:
-        """
-
-        u.mkdir_check(output_dir)
-        u.debug_print(1, f"{self}.register(): template ==", template)
-
-        if frames is None:
-            frames = self.frames_normalised
-
-        for fil in frames:
-            if isinstance(template, int):
-                tmp = frames[fil][template]
-                n_template = template
-            elif isinstance(template, image.ImagingImage):
-                # When
-                tmp = template
-                n_template = -1
-            elif isinstance(template, str):
-                tmp = image.ImagingImage(path=template)
-                n_template = -1
-            else:
-                tmp = frames[fil][template[fil]]
-                n_template = template[fil]
-            u.debug_print(1, f"{self}.register(): tmp", tmp)
-
-            output_dir_fil = os.path.join(output_dir, fil)
-            u.mkdir_check(output_dir_fil)
-
-            self._register(frames=frames, fil=fil, tmp=tmp, output_dir=output_dir_fil, n_template=n_template, **kwargs)
-
-    def _register(self, frames: dict, fil: str, tmp: image.ImagingImage, n_template: int, output_dir: str, **kwargs):
-
-        include_chips = list(range(1, self.frame_class.num_chips + 1))
-        if "include_chips" in kwargs and isinstance(kwargs["include_chips"], list):
-            include_chips = kwargs["include_chips"]
-
-        frames_by_chip = self.sort_by_chip(frames[fil])
-
-        for chip in include_chips:
-            for i, frame in enumerate(frames_by_chip[chip]):
-                if i != n_template:
-                    registered = frame.register(
-                        target=tmp,
-                        output_path=os.path.join(
-                            output_dir,
-                            frame.filename.replace(".fits", "_registered.fits"))
-                    )
-                    self.add_frame_registered(registered)
-                else:
-                    registered = frame.copy(
-                        os.path.join(
-                            output_dir,
-                            tmp.filename.replace(".fits", "_registered.fits")))
-                    self.add_frame_registered(registered)
-
-    def proc_correct_astrometry_frames(self, output_dir: str, **kwargs):
-
-        self.generate_astrometry_indices()
-
-        self.frames_astrometry = {}
-
-        if "upper_only" in kwargs:
-            print(f"upper_only={kwargs['upper_only']}")
-
-        if "register_frames" in self.do_kwargs and self.do_kwargs["register_frames"]:
-            self.correct_astrometry_frames(
-                output_dir=output_dir,
-                frames=self.frames_registered,
-                **kwargs)
-        else:
-            self.correct_astrometry_frames(
-                output_dir=output_dir,
-                frames=self.frames_normalised,
-                **kwargs)
-
-    def correct_astrometry_frames(self, output_dir: str, frames: dict = None, **kwargs):
-        self.frames_astrometry = {}
-
-        if frames is None:
-            frames = self.frames_reduced
-
-        for fil in frames:
-            frames_by_chip = self.sort_by_chip(frames[fil])
-            for chip in frames_by_chip:
-                print()
-                print(f"Processing frames for chip {chip} in astrometry.net:")
-                print()
-                first_success = None
-                astrometry_fil_path = os.path.join(output_dir, fil)
-                for frame in frames_by_chip[chip]:
-                    new_frame = frame.correct_astrometry(
-                        output_dir=astrometry_fil_path,
-                        **kwargs
-                    )
-
-                    if new_frame is not None:
-                        print(f"{frame} astrometry successful.")
-                        self.add_frame_astrometry(new_frame)
-                        self.astrometry_successful[fil][frame.name] = "astrometry.net"
-                        if first_success is None:
-                            first_success = new_frame
-                    else:
-                        print(f"{frame} Astrometry.net unsuccessful; adding frame to astroalign queue.")
-                        self.astrometry_successful[fil][frame.name] = False
-
-                    u.debug_print(1, f"ImagingEpoch.correct_astrometry_frames(): {self}.astrometry_successful ==\n",
-                                  self.astrometry_successful)
-                    self.update_output_file()
-
-                if 'registration_template' in kwargs and kwargs['registration_template'] is not None:
-                    first_success = image.ImagingImage(kwargs['registration_template'])
-                elif first_success is None:
-                    tmp = frames_by_chip[chip][0]
-                    print(
-                        f"There were no successful frames for chip {chip} using astrometry.net; performing coarse correction on {tmp}.")
-                    first_success = tmp.correct_astrometry_coarse(
-                        output_dir=astrometry_fil_path,
-                        cat=self.gaia_catalogue,
-                        cat_name="gaia"
-                    )
-                    self.add_frame_astrometry(first_success)
-                    self.astrometry_successful[fil][tmp.name] = "coarse"
-                    self.update_output_file()
-
-                print("first_success", first_success)
-
-                print()
-                print(f"Re-processing failed frames for chip {chip} with astroalign, with template {first_success}:")
-                print()
-                for frame in frames_by_chip[chip]:
-                    if not self.astrometry_successful[fil][frame.name]:
-                        print(f"Running astroalign on {frame}...")
-                        new_frame = frame.register(
-                            target=first_success,
-                            output_path=os.path.join(
-                                astrometry_fil_path,
-                                frame.filename.replace(".fits", "_astrometry.fits")),
-                        )
-                        self.add_frame_astrometry(new_frame)
-                        self.astrometry_successful[fil][frame.name] = "astroalign"
-                    self.update_output_file()
-
-    def proc_frame_diagnostics(self, output_dir: str, **kwargs):
-        if "frames" in kwargs:
-            frames = kwargs["frames"]
-        else:
-            frames = self.frames_final
-
-        frame_dict = self._get_frames(frames)
-
-        self.frame_psf_diagnostics(output_dir, frame_dict=frame_dict)
-        self.frames_final = "diagnosed"
-
-    def frame_psf_diagnostics(self, output_dir: str, frame_dict: dict, chip: int = 1, sigma: float = 1.):
-        for fil in frame_dict:
-            frame_list = frame_dict[fil]
-            # Grab one chip only, to save time
-            frame_lists = self.sort_by_chip(images=frame_list)
-            frame_list_chip = frame_lists[chip]
-            match_cat = None
-
-            names = []
-
-            fwhms_mean_psfex = []
-            fwhms_mean_gauss = []
-            fwhms_mean_moffat = []
-            fwhms_mean_se = []
-
-            fwhms_median_psfex = []
-            fwhms_median_gauss = []
-            fwhms_median_moffat = []
-            fwhms_median_se = []
-
-            sigma_gauss = []
-            sigma_moffat = []
-            sigma_se = []
-
-            for frame in frame_list_chip:
-                configs = self.source_extractor_config
-                frame.psfex_path = None
-                frame.source_extraction_psf(
-                    output_dir=output_dir,
-                    phot_autoparams=f"{configs['kron_factor']},{configs['kron_radius_min']}"
-                )
-                if match_cat is None:
-                    match_cat = frame.source_cat
-                offset_tolerance = 0.5 * units.arcsec
-                # If the frames haven't been astrometrically corrected, give some extra leeway
-                if "correct_astrometry_frames" in self.do_kwargs and not self.do_kwargs["correct_astrometry_frames"]:
-                    offset_tolerance = 1.0 * units.arcsec
-                frame_stats, stars_moffat, stars_gauss, stars_sex = frame.psf_diagnostics(
-                    match_to=match_cat
-                )
-
-                names.append(frame.name)
-
-                fwhms_mean_psfex.append(frame_stats["fwhm_psfex"].value)
-                fwhms_mean_gauss.append(frame_stats["gauss"]["fwhm_mean"].value)
-                fwhms_mean_moffat.append(frame_stats["moffat"]["fwhm_mean"].value)
-                fwhms_mean_se.append(frame_stats["sextractor"]["fwhm_mean"].value)
-
-                fwhms_median_psfex.append(frame_stats["fwhm_psfex"].value)
-                fwhms_median_gauss.append(frame_stats["gauss"]["fwhm_median"].value)
-                fwhms_median_moffat.append(frame_stats["moffat"]["fwhm_median"].value)
-                fwhms_median_se.append(frame_stats["sextractor"]["fwhm_median"].value)
-
-                sigma_gauss.append(frame_stats["gauss"]["fwhm_sigma"].value)
-                sigma_moffat.append(frame_stats["moffat"]["fwhm_sigma"].value)
-                sigma_se.append(frame_stats["sextractor"]["fwhm_sigma"].value)
-
-                self.frame_stats[fil][frame.name] = frame_stats
-
-            median_all = np.median(fwhms_mean_gauss)
-            sigma_all = np.std(fwhms_median_gauss)
-            upper_limit = median_all + (sigma * sigma_all)
-
-            plt.close()
-
-            plt.title(f"PSF FWHM Mean")
-            plt.ylabel("FWHM (\")")
-            plt.errorbar(names, fwhms_mean_gauss, yerr=sigma_gauss, fmt="o", label="Gaussian")
-            plt.errorbar(names, fwhms_mean_moffat, yerr=sigma_gauss, fmt="o", label="Moffat")
-            plt.errorbar(names, fwhms_mean_se, yerr=sigma_gauss, fmt="o", label="Source Extractor")
-            plt.plot([0, len(names)], [upper_limit, upper_limit], c="black", label="Clip threshold")
-            plt.legend()
-            plt.xticks(rotation=-90)
-            plt.tight_layout()
-            plt.savefig(os.path.join(output_dir, f"{fil}_psf_diagnostics_mean.png"))
-            plt.close()
-
-            plt.title(f"PSF FWHM Median")
-            plt.ylabel("FWHM (\")")
-            plt.errorbar(names, fwhms_median_gauss, yerr=sigma_gauss, fmt="o", label="Gaussian")
-            plt.errorbar(names, fwhms_median_moffat, yerr=sigma_gauss, fmt="o", label="Moffat")
-            plt.errorbar(names, fwhms_median_se, yerr=sigma_gauss, fmt="o", label="Source Extractor")
-            plt.plot([0, len(names)], [upper_limit, upper_limit], c="black", label="Clip threshold")
-            plt.legend()
-            plt.xticks(rotation=-90)
-            plt.tight_layout()
-            plt.savefig(os.path.join(output_dir, f"{fil}_psf_diagnostics_median.png"))
-            plt.close()
-
-            self.frames_diagnosed[fil] = []
-            for i, fwhm_median in enumerate(fwhms_median_gauss):
-                if fwhm_median < upper_limit:
-                    print(f"Median PSF FWHM {fwhm_median} < upper limit {upper_limit}")
-                    for chip in frame_lists:
-                        print(f"\tAdding {frame_lists[chip][i]}")
-                        self.add_frame_diagnosed(frame_lists[chip][i])
-                else:
-                    print(f"Median PSF FWHM {fwhm_median} > upper limit {upper_limit}")
-
-    def proc_coadd(self, output_dir: str, **kwargs):
-        kwargs["frames"] = self.frames_final
-        self.coadd(output_dir, **kwargs)
-
-    def coadd(self, output_dir: str, frames: str = "astrometry", sigma_clip: float = 1.5):
-        """
-        Use Montage to coadd individual frames.
-        :param output_dir: Directory in which to write data products.
-        :param frames: Name of frames list to coadd.
-        :return:
-        """
-        u.mkdir_check(output_dir)
-        frame_dict = self._get_frames(frame_type=frames)
-        input_frames = self._get_frames(frames)
-
-        print(f"Coadding {frames} frames.")
-        for fil in self.filters:
-
-            frame_list = frame_dict[fil]
-            output_directory_fil = os.path.join(output_dir, fil)
-            u.rmtree_check(output_directory_fil)
-            u.mkdir_check(output_directory_fil)
-            input_directory_fil = os.path.join(output_directory_fil, "inputdir")
-            u.mkdir_check(input_directory_fil)
-            for frame in frame_list:
-                frame.copy_with_outputs(input_directory_fil)
-
-            coadded_path = montage.standard_script(
-                input_directory=input_directory_fil,
-                output_directory=output_directory_fil,
-                output_file_name=f"{self.name}_{self.date_str()}_{fil}_coadded.fits",
-                coadd_types=["median"],
-                add_with_ccdproc=False,
-                sigma_clip=True,
-                # unit="electron / second"
-                # sigma_clip_low_threshold=5,
-            )[0]
-
-            sigclip_path = coadded_path.replace("median", "mean-sigmaclip")
-            area_final = sigclip_path.replace(".fits", "_area.fits")
-            shutil.copy(coadded_path.replace(".fits", "_area.fits"), area_final)
-
-            corr_dir = os.path.join(output_directory_fil, "corrdir")
-            coadded_median = image.FORS2CoaddedImage(coadded_path)
-            coadded_median.add_log(
-                "Co-added image using Montage; see ancestor_logs for images.",
-                input_path=input_directory_fil,
-                output_path=coadded_path,
-                ancestors=input_frames[fil]
-            )
-            ccds = []
-            for proj_img_path in list(map(
-                    lambda m: os.path.join(corr_dir, m),
-                    filter(
-                        lambda f: f.endswith(".fits") and not f.endswith("area.fits"),
-                        os.listdir(corr_dir)))):
-                proj_img = image.FORS2Image(proj_img_path)
-                reproj_img = proj_img.reproject(coadded_median, include_footprint=True)
-                reproj_img_ccd = reproj_img.to_ccddata(unit="electron / second")
-                ccds.append(reproj_img_ccd)
-
-            combined_ccd = ccdproc.combine(
-                img_list=ccds,
-                method="average",
-                sigma_clip=True,
-                sigma_clip_func=np.nanmean,
-                sigma_clip_dev_func=np.nanstd,
-                sigma_clip_high_thresh=sigma_clip,
-                sigma_clip_low_thresh=sigma_clip
-            )
-            combined_img = coadded_median.copy(sigclip_path)
-            combined_img.area_file = area_final
-            coadded_median.load_headers()
-            combined_img.load_data()
-            combined_img.data[0] = combined_ccd.data * coadded_median.extract_unit(astropy=True)
-            u.debug_print(3, f"ImagingEpoch.coadd(): {combined_img}.headers ==", combined_img.headers)
-            combined_img.add_log(
-                "Co-added image using Montage for reprojection & ccdproc for coaddition; see ancestor_logs for input images.",
-                input_path=input_directory_fil,
-                output_path=coadded_path,
-                ancestors=input_frames[fil]
-            )
-            combined_img.write_fits_file()
-            combined_img.update_output_file()
-
-            self.add_coadded_image(sigclip_path, key=fil, mode="imaging")
-
-    def proc_correct_astrometry_coadded(self, output_dir: str, **kwargs):
-        self.generate_astrometry_indices()
-        self.correct_astrometry_coadded(
-            output_dir=output_dir,
-            images=self.coadded,
-            **kwargs
-        )
-
-    def correct_astrometry_coadded(self, output_dir: str, images: dict, **kwargs):
-        self.coadded_astrometry = {}
-
-        if images is None:
-            images = self.coadded
-
-        if "tweak" in kwargs:
-            tweak = kwargs["tweak"]
-        else:
-            tweak = True
-
-        if "astroalign_template" in kwargs:
-            aa_template = kwargs["astroalign_template"]
-        else:
-            aa_template = None
-
-        first_success = None
-        unsuccessful = []
-        for fil in images:
-            img = images[fil]
-            new_img = img.correct_astrometry(
-                output_dir=output_dir,
-                tweak=tweak
-            )
-            if new_img is None:
-                print(f"{img} Astrometry.net unsuccessful; adding image to astroalign queue.")
-                unsuccessful.append(fil)
-            else:
-                if first_success is None:
-                    first_success = new_img
-                self.add_coadded_astrometry_image(new_img, key=fil)
-
-        if first_success is None and aa_template is not None:
-            cls = image.detect_instrument(path=aa_template)
-            first_success = cls(path=aa_template)
-
-        if first_success is not None:
-            for fil in unsuccessful:
-                img = images[fil]
-                new_img = img.register(
-                    target=first_success,
-                    output_path=os.path.join(
-                        output_dir,
-                        img.filename.replace(".fits", "_astrometry.fits")
-                    )
-                )
-                self.add_coadded_astrometry_image(new_img, key=fil)
-
-    def proc_trim_coadded(self, output_dir: str, **kwargs):
-        if "correct_astrometry_coadded" in self.do_kwargs and self.do_kwargs["correct_astrometry_coadded"]:
-            images = self.coadded_astrometry
-        else:
-            images = self.coadded
-
-        if "reproject" in kwargs:
-            reproject = kwargs["reproject"]
-        else:
-            reproject = True
-        self.trim_coadded(output_dir, images=images, reproject=reproject)
-
-    def trim_coadded(self, output_dir: str, images: dict = None, reproject: bool = True):
-        if images is None:
-            images = self.coadded
-        u.mkdir_check(output_dir)
-        template = None
-        for fil in images:
-            img = images[fil]
-            output_path = os.path.join(output_dir, img.filename.replace(".fits", "_trimmed.fits"))
-            print("trim_coadded img.path:", img.path)
-            print("trim_coadded img.area_file:", img.area_file)
-            trimmed = img.trim_from_area(output_path=output_path)
-            # trimmed.write_fits_file()
-            self.add_coadded_unprojected_image(trimmed, key=fil)
-            if reproject:
-                if template is None:
-                    template = trimmed
-                else:
-                    # Using the first image as a template, reproject this one into the pixel space (for alignment)
-                    trimmed = trimmed.reproject(
-                        other_image=template,
-                        output_path=output_path.replace(".fits", "_reprojected.fits")
-                    )
-            self.add_coadded_trimmed_image(trimmed, key=fil)
-
-    def proc_source_extraction(self, output_dir: str, **kwargs):
-        do_diag = True
-        if "do_astrometry_diagnostics" in kwargs:
-            do_diag = kwargs.pop("do_astrometry_diagnostics")
-        for image_type in "final", "coadded_unprojected":
-            self.source_extraction(
-                output_dir=output_dir,
-                do_astrometry_diagnostics=do_diag,
-                do_psf_diagnostics=do_diag,
-                image_type=image_type,
-                **kwargs
-            )
-
-    def source_extraction(
-            self,
-            output_dir: str,
-            do_astrometry_diagnostics: bool = True,
-            do_psf_diagnostics: bool = True,
-            image_type: str = "final",
-            **kwargs
-    ):
-        images = self._get_images(image_type)
-        print("Extracting sources for", image_type)
-        for fil in images:
-            img = images[fil]
-            print(f"Extracting sources from {img}")
-            configs = self.source_extractor_config
-
-            img.psfex_path = None
-            img.source_extraction_psf(
-                output_dir=output_dir,
-                phot_autoparams=f"{configs['kron_factor']},{configs['kron_radius_min']}"
-            )
-        if do_astrometry_diagnostics:
-            offset_tolerance = 0.5 * units.arcsec
-            if "correct_astrometry_frames" in self.do_kwargs and not self.do_kwargs["correct_astrometry_frames"]:
-                offset_tolerance = 1.0 * units.arcsec
-            self.astrometry_diagnostics(images=images, offset_tolerance=offset_tolerance)
-        if do_psf_diagnostics:
-            self.psf_diagnostics(images=images)
-
-    def proc_photometric_calibration(self, output_dir: str, **kwargs):
-        self.photometric_calibration(output_path=output_dir, **kwargs)
-
-    def photometric_calibration(
-            self,
-            output_path: str,
-            **kwargs
-    ):
-        u.mkdir_check(output_path)
-
-        if "image_type" in kwargs and kwargs["image_type"] is not None:
-            image_type = kwargs["image_type"]
-        else:
-            image_type = "coadded_trimmed"
-
-        image_dict = self._get_images(image_type=image_type)
-
-        if "distance_tolerance" in kwargs and kwargs["distance_tolerance"] is not None:
-            kwargs["distance_tolerance"] = u.check_quantity(kwargs["distance_tolerance"], units.arcsec, convert=True)
-        if "snr_min" not in kwargs or kwargs["snr_min"] is None:
-            kwargs["snr_min"] = 3.
-        if "class_star_tolerance" not in kwargs:
-            kwargs["star_class_tolerance"] = 0.95
-        if "suppress_select" not in kwargs:
-            kwargs["suppress_select"] = False
-
-        deepest = self.zeropoint(
-            image_dict=image_dict,
-            output_path=output_path,
-            **kwargs
-        )
-
-        for fil in image_dict:
-            if self.coadded_unprojected[fil] is not None:
-                self.coadded_unprojected[fil].zeropoints = image_dict[fil].zeropoints
-                self.coadded_unprojected[fil].zeropoint_best = image_dict[fil].zeropoint_best
-                self.coadded_unprojected[fil].update_output_file()
-
-        self.deepest_filter = deepest.filter_name
-        self.deepest = deepest
-
-        print("DEEPEST FILTER:", self.deepest_filter, self.deepest.depth["secure"]["SNR_SE"]["5-sigma"])
-
-    def zeropoint(
-            self,
-            image_dict: dict,
-            output_path: str,
-            distance_tolerance: units.Quantity = None,
-            snr_min: float = 3.,
-            star_class_tolerance: float = 0.95,
-            suppress_select: bool = False,
-            **kwargs
-    ):
-
-        deepest = image_dict[self.filters[0]]
-        for fil in self.filters:
-            img = image_dict[fil]
-            img.zeropoints = {}
-            for cat_name in retrieve.photometry_catalogues:
-                if cat_name == "gaia":
-                    continue
-                fil_path = os.path.join(output_path, fil)
-                u.mkdir_check(fil_path)
-                if f"in_{cat_name}" in self.field.cats and self.field.cats[f"in_{cat_name}"]:
-                    img.zeropoint(
-                        cat_path=self.field.get_path(f"cat_csv_{cat_name}"),
-                        output_path=os.path.join(fil_path, cat_name),
-                        cat_name=cat_name,
-                        dist_tol=distance_tolerance,
-                        show=False,
-                        snr_cut=snr_min,
-                        star_class_tol=star_class_tolerance,
-                    )
-
-            if "preferred_zeropoint" in kwargs and fil in kwargs["preferred_zeropoint"]:
-                preferred = kwargs["preferred_zeropoint"][fil]
-            else:
-                preferred = None
-
-            zeropoint, cat = img.select_zeropoint(suppress_select, preferred=preferred)
-
-            img.estimate_depth(zeropoint_name="best")
-
-            deepest = image.deepest(deepest, img)
-
-        return deepest
-
-    def proc_dual_mode_source_extraction(self, output_dir: str, **kwargs):
-        if "image_type" in kwargs and isinstance(kwargs["image_type"], str):
-            image_type = kwargs["image_type"]
-        else:
-            image_type = "final"
-        self.dual_mode_source_extraction(output_dir, image_type)
-
-    def dual_mode_source_extraction(self, path: str, image_type: str = "coadded_trimmed"):
-        image_dict = self._get_images(image_type=image_type)
-        u.mkdir_check(path)
-        if self.deepest is None:
-            if self.deepest_filter is not None:
-                self.deepest = image_dict[self.deepest_filter]
-            else:
-                raise ValueError(f"deepest for {self.name} is None; make sure you have run photometric_calibration.")
-        for fil in image_dict:
-            img = image_dict[fil]
-            configs = self.source_extractor_config
-            img.source_extraction_psf(
-                output_dir=path,
-                phot_autoparams=f"{configs['kron_factor']},{configs['kron_radius_min']}",
-                template=self.deepest
-            )
-
-    def proc_get_photometry(self, output_dir: str, **kwargs):
-        if "image_type" in kwargs and isinstance(kwargs["image_type"], str):
-            image_type = kwargs["image_type"]
-        else:
-            image_type = "final"
-        self.get_photometry(output_dir, image_type=image_type)
-
-    def get_photometry(self, path: str, image_type: str = "final", dual: bool = True):
-        """
-        Retrieve photometric properties of key objects and write to disk.
-        :param path: Path to which to write the data products.
-        :return:
-        """
-
-        print(f"Getting finalised photometry for key objects, in {image_type}.")
-        obs.load_master_objects_table()
-
-        image_dict = self._get_images(image_type=image_type)
-        u.mkdir_check(path)
-        # Loop through filters
-        for fil in image_dict:
-            fil_output_path = os.path.join(path, fil)
-            u.mkdir_check(fil_output_path)
-            img = image_dict[fil]
-            print("Getting photometry for", img)
-
-            img.calibrate_magnitudes(zeropoint_name="best", dual=dual)
-            rows = []
-            for obj in self.field.objects:
-                obj.load_output_file()
-                plt.close()
-                # Get nearest Source-Extractor object:
-                nearest, separation = img.find_object(obj.position, dual=dual)
-                rows.append(nearest)
-                u.debug_print(2, "ImagingImage.get_photometry(): nearest.colnames ==", nearest.colnames)
-                err = nearest[f'MAGERR_AUTO_ZP_best']
-                print("FILTER:", fil)
-                print(f"MAG_AUTO = {nearest['MAG_AUTO_ZP_best']} +/- {err}")
-                print(f"A = {nearest['A_WORLD'].to(units.arcsec)}; B = {nearest['B_WORLD'].to(units.arcsec)}")
-                img.plot_source_extractor_object(
-                    nearest,
-                    output=os.path.join(fil_output_path, f"{obj.name_filesys}.png"),
-                    show=False,
-                    title=f"{obj.name}, {fil}-band, {nearest['MAG_AUTO_ZP_best'].round(3).value} ± {err.round(3)}"
-                )
-                obj.cat_row = nearest
-                print()
-
-                if "MAG_PSF_ZP_best" in nearest:
-                    mag_psf = nearest["MAG_PSF_ZP_best"]
-                    mag_psf_err = nearest["MAGERR_PSF_ZP_best"]
-                    snr_psf = nearest["FLUX_PSF"] / nearest["FLUXERR_PSF"]
-                else:
-                    mag_psf = -999.0 * units.mag
-                    mag_psf_err = -999.0 * units.mag
-                    snr_psf = -999.0
-
-                obj.add_photometry(
-                    instrument=self.instrument_name,
-                    fil=fil,
-                    epoch_name=self.name,
-                    mag=nearest['MAG_AUTO_ZP_best'],
-                    mag_err=err,
-                    snr=nearest['SNR_SE'],
-                    ellipse_a=nearest['A_WORLD'],
-                    ellipse_a_err=nearest["ERRA_WORLD"],
-                    ellipse_b=nearest['B_WORLD'],
-                    ellipse_b_err=nearest["ERRB_WORLD"],
-                    ellipse_theta=nearest['THETA_WORLD'],
-                    ellipse_theta_err=nearest['ERRTHETA_WORLD'],
-                    ra=nearest['RA'],
-                    ra_err=np.sqrt(nearest["ERRX2_WORLD"]),
-                    dec=nearest['DEC'],
-                    dec_err=np.sqrt(nearest["ERRY2_WORLD"]),
-                    kron_radius=nearest["KRON_RADIUS"],
-                    separation_from_given=separation,
-                    epoch_date=self.date_str(),
-                    class_star=nearest["CLASS_STAR"],
-                    mag_psf=mag_psf,
-                    mag_psf_err=mag_psf_err,
-                    snr_psf=snr_psf,
-                    image_depth=img.depth["secure"]["SNR_SE"][f"5-sigma"],
-                    image_path=img.path,
-                    good_image_path=self.coadded_unprojected[fil].path,
-                    do_mask=img.mask_nearby()
-                )
-
-                if isinstance(self.field, FRBField):
-                    if "frame" in obj.plotting_params and obj.plotting_params["frame"] is not None:
-                        frame = obj.plotting_params["frame"]
-                    else:
-                        frame = img.nice_frame(row=obj.cat_row)
-
-                    normalize_kwargs = None
-                    if fil in obj.plotting_params:
-                        if "normalize" in obj.plotting_params[fil]:
-                            normalize_kwargs = obj.plotting_params[fil]["normalize"]
-
-                    centre = obj.position_from_cat_row()
-                    fig = plt.figure(figsize=(6, 5))
-                    plot, fig = self.field.plot_host(
-                        img=img,
-                        fig=fig,
-                        centre=centre,
-                        show_frb=True,
-                        frame=frame,
-                        imshow_kwargs={
-                            "cmap": "plasma"
-                        },
-                        normalize_kwargs=normalize_kwargs
-                    )
-                    output_path = os.path.join(fil_output_path, f"{obj.name_filesys}_{fil}.pdf")
-                    name = obj.name
-                    name = name.replace("HG", "HG\,")
-                    img.extract_filter()
-                    if img.filter is None:
-                        f_name = fil
-                    else:
-                        f_name = img.filter.nice_name()
-                    plot.set_title(u.latex_sanitise(f"{name}, {f_name}"))
-                    fig.savefig(output_path)
-                    fig.savefig(output_path.replace(".pdf", ".png"))
-                    plt.close(fig)
-                    pl.latex_off()
-
-            tbl = table.vstack(rows)
-            tbl.write(os.path.join(fil_output_path, f"{self.field.name}_{self.name}_{fil}.ecsv"),
-                      format="ascii.ecsv")
-            tbl.write(os.path.join(fil_output_path, f"{self.field.name}_{self.name}_{fil}.csv"),
-                      format="ascii.csv")
-
-        for fil in self.coadded_unprojected:
-
-            img = self.coadded_unprojected[fil]
-            img_projected = image_dict[fil]
-
-            if img is None:
-                continue
-
-            if isinstance(self.instrument, inst.Instrument):
-                inst_name = self.instrument.nice_name().replace('/', '-')
-            else:
-                inst_name = self.instrument_name
-            nice_name = f"{self.field.name}_{inst_name}_{fil.replace('_', '-')}_{self.date_str()}.fits"
-
-            if img != img_projected:
-                astm_rms = img_projected.extract_astrometry_err().value
-                psf_fwhm = img_projected.extract_header_item(key="PSF_FWHM")
-                psf_fwhm_err = img_projected.extract_header_item(key="PSF_FWHM_ERR")
-                img.set_header_items(
-                    items={
-                        # 'ASTM_RMS': astm_rms,
-                        # 'RA_RMS': img_projected.extract_header_item(key="RA_RMS"),
-                        # 'DEC_RMS': img_projected.extract_header_item(key="DEC_RMS"),
-                        # 'PSF_FWHM': psf_fwhm,
-                        # 'PSF_FWHM_ERR': psf_fwhm_err,
-                        'ZP': img_projected.extract_header_item(key="ZP"),
-                        'ZP_ERR': img_projected.extract_header_item(key="ZP_ERR"),
-                        'ZPCAT': img_projected.extract_header_item(key="ZP_CAT")
-                    },
-                    write=True,
-                )
-
-            img.copy_with_outputs(os.path.join(
-                self.data_path,
-                nice_name)
-            )
-
-            if isinstance(self.field.survey, survey.Survey):
-                refined_path = self.field.survey.refined_stage_path
-
-                if refined_path is not None:
-                    print(self.field.survey.name)
-                    if self.field.survey.name == "FURBY":
-                        cwd = os.getcwd()
-                        os.chdir(refined_path)
-
-                        u.system_command_verbose(
-                            f"furby_archive {self.field.name} {img.filter.band_name} {img.path} --clobber",
-                            error_on_exit_code=False
-                        )
-
-                        os.chdir(cwd)
-                    else:
-                        img.copy_with_outputs(
-                            os.path.join(
-                                refined_path,
-                                # self.field.name,
-                                # f"{self.instrument_name}_{fil}",
-                                nice_name
-                            )
-                        )
-
-        self.push_to_table()
-
-        for obj in self.field.objects:
-            obj.update_output_file()
-            obj.push_to_table(select=True)
-            obj.write_plot_photometry()
-
-    def proc_get_photometry_all(self, output_dir: str, **kwargs):
-        if "image_type" in kwargs and isinstance(kwargs["image_type"], str):
-            image_type = kwargs["image_type"]
-        else:
-            image_type = "final"
-        self.get_photometry_all(output_dir, image_type=image_type)
-
-    def get_photometry_all(self, path: str, image_type: str = "coadded_trimmed", dual: bool = True):
-        obs.load_master_all_objects_table()
-        image_dict = self._get_images(image_type=image_type)
-        u.mkdir_check(path)
-        # Loop through filters
-        for fil in image_dict:
-            fil_output_path = os.path.join(path, fil)
-            u.mkdir_check(fil_output_path)
-            img = image_dict[fil]
-            print(img.filename)
-            img.push_source_cat(dual=dual)
-
-    def astrometry_diagnostics(
-            self,
-            images: dict = None,
-            reference_cat: table.QTable = None,
-            offset_tolerance: units.Quantity = 0.5 * units.arcsec
-    ):
-
-        if images is None:
-            images = self._get_images("final")
-
-        if reference_cat is None:
-            reference_cat = self.epoch_gaia_catalogue()
-
-        for fil in images:
-            img = images[fil]
-            img.load_source_cat()
-            self.astrometry_stats[fil] = img.astrometry_diagnostics(
-                reference_cat=reference_cat,
-                local_coord=self.field.centre_coords,
-                offset_tolerance=offset_tolerance
-            )
-
-        self.add_log(
-            "Ran astrometry diagnostics.",
-            method=self.astrometry_diagnostics,
-        )
-
-        self.update_output_file()
-        return self.astrometry_stats
-
-    def psf_diagnostics(
-            self,
-            images: dict = None
-    ):
-        if images is None:
-            images = self._get_images("final")
-
-        for fil in images:
-            img = images[fil]
-            print(f"Performing PSF measurements on {img}...")
-            self.psf_stats[fil], _, _, _ = img.psf_diagnostics()
-
-        self.update_output_file()
-        return self.psf_stats
-
-    def _get_images(self, image_type: str):
-        if image_type == "final":
-            if self.coadded_final is not None:
-                image_type = self.coadded_final
-            else:
-                raise ValueError("coadded_final has not been set.")
-
-        if image_type == "coadded_trimmed":
-            image_dict = self.coadded_trimmed
-        elif image_type == "coadded":
-            image_dict = self.coadded
-        elif image_type in ["coadded_unprojected", "unprojected"]:
-            image_dict = self.coadded_unprojected
-        elif image_type == "coadded_astrometry":
-            image_dict = self.coadded_astrometry
-        else:
-            raise ValueError(f"Images type '{image_type}' not recognised.")
-        return image_dict
-
-    def _get_frames(self, frame_type: str):
-        if frame_type == "final":
-            if self.frames_final is not None:
-                frame_type = self.frames_final
-            else:
-                raise ValueError("frames_final has not been set.")
-
-        if frame_type == "science":
-            image_dict = self.frames_science
-        elif frame_type == "reduced":
-            image_dict = self.frames_reduced
-        elif frame_type == "trimmed":
-            image_dict = self.frames_trimmed
-        elif frame_type == "normalised":
-            image_dict = self.frames_normalised
-        elif frame_type == "registered":
-            image_dict = self.frames_registered
-        elif frame_type == "astrometry":
-            image_dict = self.frames_astrometry
-        elif frame_type == "diagnosed":
-            image_dict = self.frames_diagnosed
-        else:
-            raise ValueError(f"Frame type '{frame_type}' not recognised.")
-
-        return image_dict
-
-    def guess_data_path(self):
-        if self.data_path is None and self.field is not None and self.field.data_path is not None and \
-                self.instrument_name is not None and self.date is not None:
-            self.data_path = self.build_data_path_absolute(
-                field=self.field,
-                instrument_name=self.instrument_name,
-                date=self.date,
-                name=self.name
-            )
-        return self.data_path
-
-    def _output_dict(self):
-        output_dict = super()._output_dict()
-        if self.deepest is not None:
-            deepest = self.deepest.path
-        else:
-            deepest = None
-
-        output_dict.update({
-            "filters": self.filters,
-            "deepest": deepest,
-            "deepest_filter": self.deepest_filter,
-            "coadded": _output_img_dict_single(self.coadded),
-            "coadded_final": self.coadded_final,
-            "coadded_trimmed": _output_img_dict_single(self.coadded_trimmed),
-            "coadded_unprojected": _output_img_dict_single(self.coadded_unprojected),
-            "coadded_astrometry": _output_img_dict_single(self.coadded_astrometry),
-            "std_pointings": self.std_pointings,
-            "frames_final": self.frames_final,
-            "frames_raw": _output_img_list(self.frames_raw),
-            "frames_reduced": _output_img_dict_list(self.frames_reduced),
-            "frames_normalised": _output_img_dict_list(self.frames_normalised),
-            "frames_registered": _output_img_dict_list(self.frames_registered),
-            "frames_astrometry": _output_img_dict_list(self.frames_astrometry),
-            "frames_diagnosed": _output_img_dict_list(self.frames_diagnosed),
-            "exp_time_mean": self.exp_time_mean,
-            "exp_time_err": self.exp_time_err,
-            "airmass_mean": self.airmass_mean,
-            "airmass_err": self.airmass_err,
-            "astrometry_successful": self.astrometry_successful,
-            "astrometry_stats": self.astrometry_stats,
-            "psf_stats": self.psf_stats
-        })
-        return output_dict
-
-    def load_output_file(self, **kwargs):
-        outputs = super().load_output_file(**kwargs)
-        if isinstance(outputs, dict):
-            cls = image.Image.select_child_class(instrument=self.instrument_name, mode='imaging')
-            if self.date is None:
-                if "date" in outputs:
-                    self.date = outputs["date"]
-            if "filters" in outputs:
-                self.filters = outputs["filters"]
-            if self._check_output_file_path("deepest", outputs):
-                self.deepest = cls(path=outputs["deepest"])
-            if "deepest_filter" in outputs:
-                self.deepest_filter = outputs["deepest_filter"]
-            if "exp_time_mean" in outputs:
-                self.exp_time_mean = outputs["exp_time_mean"]
-            if "exp_time_err" in outputs:
-                self.exp_time_err = outputs["exp_time_err"]
-            if "airmass_mean" in outputs:
-                self.airmass_mean = outputs["airmass_mean"]
-            if "airmass_err" in outputs:
-                self.airmass_err = outputs["airmass_err"]
-            if "psf_stats" in outputs:
-                self.psf_stats = outputs["psf_stats"]
-            if "astrometry_stats" in outputs:
-                self.astrometry_stats = outputs["astrometry_stats"]
-            if "astrometry_successful" in outputs:
-                self.astrometry_successful = outputs["astrometry_successful"]
-            if "frames_raw" in outputs:
-                for frame in set(outputs["frames_raw"]):
-                    if os.path.isfile(frame):
-                        self.add_frame_raw(raw_frame=frame)
-            if "frames_reduced" in outputs:
-                for fil in outputs["frames_reduced"]:
-                    if outputs["frames_reduced"][fil] is not None:
-                        for frame in set(outputs["frames_reduced"][fil]):
-                            if os.path.isfile(frame):
-                                self.add_frame_reduced(reduced_frame=frame)
-            if "frames_normalised" in outputs:
-                for fil in outputs["frames_normalised"]:
-                    if outputs["frames_normalised"][fil] is not None:
-                        for frame in set(outputs["frames_normalised"][fil]):
-                            if os.path.isfile(frame):
-                                self.add_frame_normalised(norm_frame=frame)
-            if "frames_registered" in outputs:
-                for fil in outputs["frames_registered"]:
-                    if outputs["frames_registered"][fil] is not None:
-                        for frame in set(outputs["frames_registered"][fil]):
-                            if os.path.isfile(frame):
-                                self.add_frame_registered(registered_frame=frame)
-            if "frames_astrometry" in outputs:
-                for fil in outputs["frames_astrometry"]:
-                    if outputs["frames_astrometry"][fil] is not None:
-                        for frame in set(outputs["frames_astrometry"][fil]):
-                            if os.path.isfile(frame):
-                                self.add_frame_astrometry(astrometry_frame=frame)
-            if "frames_diagnosed" in outputs:
-                for fil in outputs["frames_diagnosed"]:
-                    if outputs["frames_diagnosed"][fil] is not None:
-                        for frame in set(outputs["frames_diagnosed"][fil]):
-                            if os.path.isfile(frame):
-                                self.add_frame_diagnosed(diagnosed_frame=frame)
-            if "coadded" in outputs:
-                for fil in outputs["coadded"]:
-                    if outputs["coadded"][fil] is not None:
-                        self.add_coadded_image(img=outputs["coadded"][fil], key=fil, **kwargs)
-            if "coadded_trimmed" in outputs:
-                for fil in outputs["coadded_trimmed"]:
-                    if outputs["coadded_trimmed"][fil] is not None:
-                        u.debug_print(1, f"Attempting to load coadded_trimmed[{fil}]")
-                        self.add_coadded_trimmed_image(img=outputs["coadded_trimmed"][fil], key=fil, **kwargs)
-            if "coadded_unprojected" in outputs:
-                for fil in outputs["coadded_unprojected"]:
-                    if outputs["coadded_unprojected"][fil] is not None:
-                        u.debug_print(1, f"Attempting to load coadded_unprojected[{fil}]")
-                        self.add_coadded_unprojected_image(img=outputs["coadded_unprojected"][fil], key=fil, **kwargs)
-            if "coadded_astrometry" in outputs:
-                for fil in outputs["coadded_astrometry"]:
-                    if outputs["coadded_astrometry"][fil] is not None:
-                        u.debug_print(1, f"Attempting to load coadded_astrometry[{fil}]")
-                        self.add_coadded_astrometry_image(img=outputs["coadded_astrometry"][fil], key=fil, **kwargs)
-            if "std_pointings" in outputs:
-                self.std_pointings = outputs["std_pointings"]
-
-        print(self.filters)
-
-        return outputs
-
-    def generate_astrometry_indices(
-            self,
-            cat_name="gaia",
-            correct_to_epoch: bool = True):
-        if not isinstance(self.field, Field):
-            raise ValueError("field has not been set for this observation.")
-        self.field.retrieve_catalogue(cat_name=cat_name)
-        index_path = os.path.join(config["top_data_dir"], "astrometry_index_files")
-        u.mkdir_check(index_path)
-        cat_index_path = os.path.join(index_path, cat_name)
-        csv_path = self.field.get_path(f"cat_csv_{cat_name}")
-
-        if cat_name == "gaia" and correct_to_epoch:
-            cat = self.epoch_gaia_catalogue()
-        else:
-            cat = retrieve.load_catalogue(
-                cat_name=cat_name,
-                cat=csv_path
-            )
-
-        unique_id_prefix = int(
-            f"{abs(int(self.field.centre_coords.ra.value))}{abs(int(self.field.centre_coords.dec.value))}")
-
-        astm.generate_astrometry_indices(
-            cat_name=cat_name,
-            cat=cat,
-            output_file_prefix=f"{cat_name}_index_{self.field.name}",
-            index_output_dir=cat_index_path,
-            fits_cat_output=csv_path.replace(".csv", ".fits"),
-            p_lower=-1,
-            p_upper=2,
-            unique_id_prefix=unique_id_prefix,
-        )
-
-        return cat
-
-    def epoch_gaia_catalogue(self):
-        if self.gaia_catalogue is None:
-            if self.date is None:
-                raise ValueError(f"{self}.date not set; needed to correct Gaia cat to epoch.")
-            self.gaia_catalogue = astm.correct_gaia_to_epoch(
-                self.field.get_path(f"cat_csv_gaia"),
-                new_epoch=self.date
-            )
-        return self.gaia_catalogue
-
-    def _check_frame(self, frame: Union[image.ImagingImage, str], frame_type: str):
-        if isinstance(frame, str):
-            if os.path.isfile(frame):
-                cls = image.ImagingImage.select_child_class(instrument=self.instrument_name)
-                u.debug_print(2, f"{cls} {self.instrument_name}")
-                frame = cls(path=frame, frame_type=frame_type)
-            else:
-                u.debug_print(2, f"File {frame} not found.")
-                return None, None
-        fil = frame.extract_filter()
-        frame.epoch = self
-
-        return frame, fil
-
-    def _add_frame(self, frame: Union[image.ImagingImage, str], frames_dict: dict, frame_type: str):
-        frame, fil = self._check_frame(frame=frame, frame_type=frame_type)
-        if frame is None:
-            return None
-        if self.check_filter(fil=fil) and frame not in frames_dict[fil]:
-            frames_dict[fil].append(frame)
-        return frame
-
-    def add_frame_raw(self, raw_frame: Union[image.ImagingImage, str]):
-        raw_frame, fil = self._check_frame(frame=raw_frame, frame_type="raw")
-        self.check_filter(fil)
-        if raw_frame is None:
-            return None
-        if raw_frame not in self.frames_raw:
-            self.frames_raw.append(raw_frame)
-        self.sort_frame(raw_frame, sort_key=fil)
-        return raw_frame
-
-    def add_frame_reduced(self, reduced_frame: Union[str, image.ImagingImage]):
-        return self._add_frame(frame=reduced_frame, frames_dict=self.frames_reduced, frame_type="reduced")
-
-    def add_frame_trimmed(self, trimmed_frame: image.ImagingImage):
-        self._add_frame(frame=trimmed_frame, frames_dict=self.frames_trimmed, frame_type="reduced")
-
-    def add_frame_registered(self, registered_frame: Union[str, image.ImagingImage]):
-        return self._add_frame(frame=registered_frame, frames_dict=self.frames_registered, frame_type="registered")
-
-    def add_frame_astrometry(self, astrometry_frame: Union[str, image.ImagingImage]):
-        return self._add_frame(frame=astrometry_frame, frames_dict=self.frames_astrometry, frame_type="astrometry")
-
-    def add_frame_diagnosed(self, diagnosed_frame: Union[str, image.ImagingImage]):
-        return self._add_frame(frame=diagnosed_frame, frames_dict=self.frames_diagnosed, frame_type="diagnosed")
-
-    def add_frame_normalised(self, norm_frame: Union[str, image.ImagingImage]):
-        return self._add_frame(frame=norm_frame, frames_dict=self.frames_normalised, frame_type="reduced")
-
-    def add_coadded_trimmed_image(self, img: Union[str, image.Image], key: str, **kwargs):
-        return self._add_coadded(img=img, key=key, image_dict=self.coadded_trimmed)
-
-    def add_coadded_unprojected_image(self, img: Union[str, image.Image], key: str, **kwargs):
-        return self._add_coadded(img=img, key=key, image_dict=self.coadded_unprojected)
-
-    def add_coadded_astrometry_image(self, img: Union[str, image.Image], key: str, **kwargs):
-        return self._add_coadded(img=img, key=key, image_dict=self.coadded_astrometry)
-
-    def check_filter(self, fil: str):
-        """
-        If a filter name is not present in the various lists and dictionaries that use it, adds it.
-        :param fil:
-        :return: False if None, True if not.
-        """
-        if fil not in (None, "", " "):
-            if fil not in self.filters:
-                print(f"Adding {fil} to filter list")
-                self.filters.append(fil)
-            if fil not in self.astrometry_successful:
-                self.astrometry_successful[fil] = {}
-            if fil not in self.frames_standard:
-                if isinstance(self.frames_standard, dict):
-                    self.frames_standard[fil] = []
-            if fil not in self.frames_flat:
-                if isinstance(self.frames_flat, dict):
-                    self.frames_flat[fil] = []
-            if fil not in self.frames_science:
-                if isinstance(self.frames_science, dict):
-                    self.frames_science[fil] = []
-            if fil not in self.frames_reduced:
-                if isinstance(self.frames_reduced, dict):
-                    self.frames_reduced[fil] = []
-            if fil not in self.frames_normalised:
-                if isinstance(self.frames_normalised, dict):
-                    self.frames_normalised[fil] = []
-            if fil not in self.frames_registered:
-                if isinstance(self.frames_registered, dict):
-                    self.frames_registered[fil] = []
-            if fil not in self.frames_diagnosed:
-                if isinstance(self.frames_diagnosed, dict):
-                    self.frames_diagnosed[fil] = []
-            if fil not in self.frames_astrometry:
-                self.frames_astrometry[fil] = []
-            if fil not in self.coadded:
-                self.coadded[fil] = None
-            if fil not in self.coadded_trimmed:
-                self.coadded_trimmed[fil] = None
-            if fil not in self.coadded_unprojected:
-                self.coadded_unprojected[fil] = None
-            if fil not in self.coadded_astrometry:
-                self.coadded_astrometry[fil] = None
-            if fil not in self.exp_time_mean:
-                self.exp_time_mean[fil] = None
-            if fil not in self.exp_time_err:
-                self.exp_time_err[fil] = None
-            if fil not in self.airmass_mean:
-                self.airmass_mean[fil] = None
-            if fil not in self.airmass_err:
-                self.airmass_err[fil] = None
-            if fil not in self.astrometry_stats:
-                self.astrometry_stats[fil] = {}
-            if fil not in self.frame_stats:
-                self.frame_stats[fil] = {}
-            return True
-        else:
-            return False
-
-    def plot_object(
-            self, img: str,
-            fil: str,
-            fig: plt.Figure,
-            centre: SkyCoord,
-            frame: units.Quantity = 30 * units.pix,
-            n: int = 1, n_x: int = 1, n_y: int = 1,
-            cmap: str = 'viridis', show_cbar: bool = False,
-            stretch: str = 'sqrt',
-            vmin: float = None,
-            vmax: float = None,
-            show_grid: bool = False,
-            ticks: int = None, interval: str = 'minmax',
-            show_coords: bool = True,
-            font_size: int = 12,
-            reverse_y=False,
-            **kwargs):
-        if img == "coadded":
-            u.debug_print(1, self.name, type(self))
-            u.debug_print(1, self.coadded)
-            to_plot = self.coadded[fil]
-        else:
-            raise ValueError(f"img type {img} not recognised.")
-
-        u.debug_print(1, f"PIXEL SCALE: {to_plot.extract_pixel_scale()}")
-
-        subplot, hdu_cut = to_plot.plot_subimage(
-            fig=fig, frame=frame,
-            centre=centre,
-            n=n, n_x=n_x, n_y=n_y,
-            cmap=cmap, show_cbar=show_cbar, stretch=stretch,
-            vmin=vmin, vmax=vmax,
-            show_grid=show_grid,
-            ticks=ticks, interval=interval,
-            show_coords=show_coords,
-            font_size=font_size,
-            reverse_y=reverse_y,
-            **kwargs
-        )
-        return subplot, hdu_cut
-
-    def push_to_table(self):
-
-        obs.load_master_imaging_table()
-
-        # frames = self._get_frames("final")
-        coadded = self._get_images("final")
-
-        for fil in self.filters:
-
-            row, index = obs.get_row_epoch(tbl=obs.master_imaging_table, epoch_name=self.name, fil=fil)
-            if row is None:
-                row = {}  # copy.deepcopy(observation.master_imaging_table[0])
-
-            img = coadded[fil]
-
-            row["field_name"] = self.field.name
-            row["epoch_name"] = self.name
-            row["date_utc"] = self.date_str()
-            row["mjd"] = self.mjd() * units.day
-            row["instrument"] = self.instrument_name
-            row["filter_name"] = fil
-            row["filter_lambda_eff"] = self.instrument.filters[fil].lambda_eff.to(units.Angstrom).round(3)
-            row["n_frames"] = self.n_frames(fil)
-            row["n_frames_included"] = coadded[fil].extract_ncombine()
-            row["frame_exp_time"] = self.exp_time_mean[fil].round()
-            row["total_exp_time"] = row["n_frames"] * row["frame_exp_time"]
-            inttime = coadded[fil].extract_header_item("INTTIME") * units.second
-            row["total_exp_time_included"] = inttime
-            row["psf_fwhm"] = self.psf_stats[fil]["gauss"]["fwhm_median"]
-            row["program_id"] = str(self.program_id)
-            row["zeropoint"] = coadded[fil].extract_header_item("ZP") * units.mag
-            row["zeropoint_err"] = coadded[fil].extract_header_item("ZP_ERR") * units.mag
-            row["zeropoint_source"] = coadded[fil].extract_header_item("ZPCAT")
-            row["last_processed"] = Time.now().strftime("%Y-%m-%dT%H:%M:%S")
-            row["depth"] = img.depth["secure"]["SNR_SE"]["5-sigma"]
-
-            if index is None:
-                obs.master_imaging_table.add_row(row)
-            else:
-                obs.master_imaging_table[index] = row
-
-        obs.write_master_imaging_table()
-
-    @classmethod
-    def from_params(cls, name: str, instrument: str, field: Union[Field, str] = None, old_format: bool = False):
-        if name in active_epochs:
-            return active_epochs[name]
-        instrument = instrument.lower()
-        field_name, field = cls._from_params_setup(name=name, field=field)
-        if old_format:
-            instrument = instrument.split("-")[-1]
-            path = os.path.join(p.param_dir, f"epochs_{instrument}", name)
-        else:
-            path = cls.build_param_path(
-                instrument_name=instrument,
-                field_name=field_name,
-                epoch_name=name)
-        return cls.from_file(param_file=path, field=field)
-
-    @classmethod
-    def build_param_path(cls, instrument_name: str, field_name: str, epoch_name: str):
-        path = u.mkdir_check_args(p.param_dir, "fields", field_name, "imaging", instrument_name)
-        return os.path.join(path, f"{epoch_name}.yaml")
-
-    @classmethod
-    def build_data_path_absolute(cls, field: Field, instrument_name: str, name: str, date: Time = None):
-        if date is not None:
-            name_str = f"{date.isot}-{name}"
-        else:
-            name_str = name
-
-        return u.mkdir_check_args(field.data_path, "imaging", instrument_name, name_str)
-
-    @classmethod
-    def from_file(cls, param_file: Union[str, dict], old_format: bool = False, field: Field = None):
-        print("Initializing epoch...")
-
-        name, param_file, param_dict = p.params_init(param_file)
-
-        pdict_backup = param_dict.copy()
-
-        if param_dict is None:
-            raise FileNotFoundError(f"There is no param file at {param_file}")
-
-        if old_format:
-            instrument = "vlt-fors2"
-        else:
-            instrument = param_dict.pop("instrument").lower()
-
-        if field is None:
-            field = param_dict.pop("field")
-
-        sub_cls = cls.select_child_class(instrument=instrument)
-        u.debug_print(1, sub_cls)
-        if sub_cls is ImagingEpoch:
-            return cls(
-                name=name,
-                field=field,
-                param_path=param_file,
-                data_path=os.path.join(config["top_data_dir"], param_dict.pop('data_path')),
-                instrument=instrument,
-                date=param_dict.pop('date'),
-                program_id=param_dict.pop("program_id"),
-                target=param_dict.pop("target"),
-                source_extractor_config=param_dict.pop('sextractor'),
-                **param_dict
-            )
-        elif sub_cls is FORS2ImagingEpoch:
-            return sub_cls.from_file(param_dict, name=name, old_format=old_format, field=field)
-        else:
-            return sub_cls.from_file(pdict_backup, name=name, field=field)
-
-    @classmethod
-    def default_params(cls):
-        default_params = super().default_params()
-
-        default_params.update({
-            "astrometry":
-                {"tweak": True
-                 },
-            "coadd":
-                {"frames": "astrometry"},
-            "sextractor":
-                {"aperture_diameters": [7.72],
-                 "dual_mode": True,
-                 "threshold": 1.5,
-                 "kron_factor": 3.5,
-                 "kron_radius_min": 1.0
-                 },
-            # "background_subtraction":
-            #     {"renormalise_centre": objects.position_dictionary.copy(),
-            #      "test_synths":
-            #          [{"position": objects.position_dictionary.copy(),
-            #            "mags": {}
-            #            }]
-            #
-            #      },
-            "skip":
-                {"esoreflex_copy": False,
-                 "sextractor_individual": False,
-                 "sextractor": False,
-                 "esorex": False,
-                 },
-        })
-
-        return default_params
-
-    @classmethod
-    def select_child_class(cls, instrument: str):
-        instrument = instrument.lower()
-        if instrument == "vlt-fors2":
-            child_class = FORS2ImagingEpoch
-        elif instrument == "vlt-hawki":
-            child_class = HAWKIImagingEpoch
-        elif instrument == "panstarrs1":
-            child_class = PanSTARRS1ImagingEpoch
-        elif instrument == "gs-aoi":
-            child_class = GSAOIImagingEpoch
-        elif instrument in ["hst-wfc3_ir", "hst-wfc3_uvis2"]:
-            child_class = HubbleImagingEpoch
-        elif instrument in instruments_imaging:
-            child_class = ImagingEpoch
-        else:
-            raise ValueError(f"Unrecognised instrument {instrument}")
-        u.debug_print(2, f"field.select_child_class(): instrument ==", instrument, "child_class ==", child_class)
-        return child_class
-
-
-class FORS2StandardEpoch(StandardEpoch, ImagingEpoch):
-    frame_class = image.FORS2Image
-    instrument_name = "vlt-fors2"
-
-    def source_extraction(self, output_dir: str, do_diagnostics: bool = True, **kwargs):
-        for fil in self.frames_reduced:
-            for img in self.frames_reduced[fil]:
-                img.remove_extra_extensions()
-                configs = self.source_extractor_config
-
-                img.psfex_path = None
-                img.source_extraction_psf(
-                    output_dir=output_dir,
-                    phot_autoparams=f"3.5,1.0"
-                )
-
-    def photometric_calibration(
-            self,
-            output_path: str = None,
-            **kwargs
-    ):
-        zeropoints = {}
-
-        if output_path is None:
-            output_path = os.path.join(self.data_path, "photometric_calibration")
-
-        u.mkdir_check_nested(output_path)
-        print("frames_reduced:")
-        print(self.frames_reduced)
-
-        self.source_extraction(
-            output_dir=output_path,
-            do_diagnostics=False
-        )
-
-        self.zeropoint(
-            image_dict=self.frames_reduced,
-            output_path=output_path,
-            suppress_select=True,
-            zp_dict=zeropoints,
-            **kwargs
-        )
-
-    def zeropoint(
-            self,
-            image_dict: dict,
-            output_path: str,
-            distance_tolerance: units.Quantity = None,
-            snr_min: float = 3.,
-            star_class_tolerance: float = 0.9,
-            suppress_select: bool = False,
-            **kwargs
-    ):
-
-        if "zp_dict" in kwargs:
-            zp_dict = kwargs["zp_dict"]
-        else:
-            zp_dict = {}
-
-        zp_dict[1] = {}
-        zp_dict[2] = {}
-        for fil in self.filters:
-            for img in image_dict[fil]:
-                img.zeropoints = {}
-                cats = retrieve.photometry_catalogues
-                # cats.append("eso_calib_cats")
-                for cat_name in retrieve.photometry_catalogues:
-                    if cat_name == "gaia":
-                        continue
-                    fil_path = os.path.join(output_path, fil)
-                    u.mkdir_check_nested(fil_path, remove_last=False)
-                    if f"in_{cat_name}" in self.field.cats and self.field.cats[f"in_{cat_name}"]:
-                        zp = img.zeropoint(
-                            cat_path=self.field.get_path(f"cat_csv_{cat_name}"),
-                            output_path=os.path.join(fil_path, cat_name),
-                            cat_name=cat_name,
-                            dist_tol=distance_tolerance,
-                            show=False,
-                            snr_cut=snr_min,
-                            star_class_tol=star_class_tolerance,
-                            iterate_uncertainty=False
-                        )
-
-                        chip = img.extract_chip_number()
-
-                if "preferred_zeropoint" in kwargs and fil in kwargs["preferred_zeropoint"]:
-                    preferred = kwargs["preferred_zeropoint"][fil]
-                else:
-                    preferred = None
-
-                img.select_zeropoint(suppress_select, preferred=preferred)
-
-
-class GSAOIImagingEpoch(ImagingEpoch):
-    """
-    This class works a little differently to the other epochs; instead of keeping track of the files internally, we let
-    DRAGONS do that for us. Thus, many of the dictionaries and lists of files used in other Epoch classes
-    will be empty even if the files are actually being tracked correctly. See eg science_table instead.
-    """
-    instrument_name = "gs-aoi"
-    frame_class = image.GSAOIImage
-
-    def __init__(
-            self,
-            name: str = None,
-            field: Union[str, Field] = None,
-            param_path: str = None,
-            data_path: str = None,
-            instrument: str = None,
-            date: Union[str, Time] = None,
-            program_id: str = None,
-            target: str = None,
-            source_extractor_config: dict = None,
-            **kwargs
-    ):
-        super().__init__(
-            name=name,
-            field=field,
-            param_path=param_path,
-            data_path=data_path,
-            instrument=instrument,
-            date=date,
-            program_id=program_id,
-            target=target,
-            source_extractor_config=source_extractor_config)
-        self.science_table = None
-        self.flats_lists = {}
-        self.std_lists = {}
-
-        self.load_output_file(mode="imaging")
-
-    @classmethod
-    def stages(cls):
-        stages_super = super().stages()
-        stages = {
-            "download": {
-                "method": cls.proc_download,
-                "message": "Download raw data from Gemini archive?",
-                "default": True,
-                "keywords": {
-                    "overwrite_download": True,
-                }
-            },
-            "initial_setup": stages_super["initial_setup"],
-            "reduce_flats": {
-                "method": cls.proc_reduce_flats,
-                "message": "Reduce flat-field images?",
-                "default": True,
-            },
-            "reduce_science": {
-                "method": cls.proc_reduce_science,
-                "message": "Reduce science images?",
-                "default": True,
-            },
-            "stack_science": {
-                "method": cls.proc_stack_science,
-                "message": "Stack science images with DISCO-STU?",
-                "default": True,
-            }
-        }
-        return stages
-
-    def proc_download(self, output_dir: str, **kwargs):
-        if 'overwrite_download' in kwargs:
-            overwrite = kwargs['overwrite_download']
-        else:
-            overwrite = False
-        self.retrieve(output_dir=output_dir, overwrite=overwrite)
-
-    def retrieve(self, output_dir: str, overwrite: bool = False):
-        # Get the science files
-        science_files = retrieve.save_gemini_epoch(
-            output=output_dir,
-            program_id=self.program_id,
-            coord=self.field.centre_coords,
-            overwrite=overwrite)
-
-        if self.date is None:
-            tmp = science_files[0]
-            self.date = Time(tmp['ut_datetime'])
-
-        # Set up filters from retrieved science files.
-        for img in science_files:
-            fil = str(img["filter_name"])
-            self.check_filter(fil)
-        print(self.filters)
-
-        # Get the calibration files for the retrieved filters
-        for fil in self.filters:
-            print()
-            print(f"Retrieving calibration files for {fil} band...")
-            print()
-            retrieve.save_gemini_calibs(
-                output=output_dir,
-                obs_date=self.date,
-                fil=fil,
-                overwrite=overwrite
-            )
-
-    def _initial_setup(self, output_dir: str, **kwargs):
-        data_dir = self.data_path
-        raw_dir = self.paths["download"]
-        self.paths["redux_dir"] = redux_dir = os.path.join(data_dir, "redux")
-        u.mkdir_check(redux_dir)
-        # DO the initial database setup for DRAGONS.
-        dragons.caldb_init(redux_dir=redux_dir)
-
-        # Get a list of science files from the raw directory, using DRAGONS.
-        science_list_name = "science.list"
-        science_list = dragons.data_select(
-            redux_dir=redux_dir,
-            directory=raw_dir,
-            expression="observation_class==\"science\"",
-            output=science_list_name
-        ).splitlines(False)[3:]
-        self.paths["science_list"] = os.path.join(redux_dir, science_list_name)
-
-        print("Science frames:")
-        print(science_list)
-
-        science_tbl_name = "science.csv"
-        science_tbl = dragons.showd(
-            input_filenames=science_list,
-            descriptors="filter_name,exposure_time,object",
-            output=science_tbl_name,
-            csv=True,
-            working_dir=redux_dir
-        )
-        # # Set up filters.
-        # for img in science_tbl:
-        #     fil = img["filter_name"]
-        #     fil = fil[:fil.find("_")]
-        #     self.check_filter(fil)
-        u.debug_print(1, f"GSAOIImagingEpoch._inital_setup(): {self}.filters ==", self.filters)
-        self.science_table = science_tbl
-
-        # Get lists of flats for each filter.
-        for fil in self.filters:
-            flats_list_name = f"flats_{fil}.list"
-            flats_list = dragons.data_select(
-                redux_dir=redux_dir,
-                directory=raw_dir,
-                tags=["FLAT"],
-                expression=f"filter_name==\"{fil}\"",
-                output=flats_list_name
-            ).splitlines(False)[3:]
-
-            print(f"Flats for {fil}:")
-            print(flats_list)
-
-            self.flats_lists[fil] = os.path.join(redux_dir, flats_list_name)
-            self.frames_flat[fil] = flats_list
-
-        # Get list of standard observations:
-        std_tbl_name = "std_objects.csv"
-        self.paths["std_tbl"] = os.path.join(redux_dir, std_tbl_name)
-        std_list_name = "std_objects.list"
-        self.paths["std_list"] = os.path.join(redux_dir, std_list_name)
-        std_list = dragons.data_select(
-            redux_dir=redux_dir,
-            directory=raw_dir,
-            expression=f"observation_class==\"partnerCal\"",
-            output=std_list_name
-        ).splitlines(False)[3:]
-
-        print("Standard observation frames:")
-        print(std_list)
-
-        std_tbl = dragons.showd(
-            input_filenames=std_list,
-            descriptors="object",
-            output=std_tbl_name,
-            csv=True,
-            working_dir=redux_dir
-        )
-
-        # Set up dictionary of standard objects
-        # TODO: ACCOUNT FOR MULTIPLE FILTERS.
-        for std in std_tbl:
-            if std["object"] not in self.std_objects:
-                self.std_objects[std["object"]] = None
-
-        for obj in self.std_objects:
-            # And get the individual objects imaged like so:
-            std_list_obj_name = f"std_{obj}.list"
-            std_list_obj = dragons.data_select(
-                redux_dir=redux_dir,
-                directory=raw_dir,
-                expression=f"object==\"{obj}\"",
-                output=std_list_obj_name
-            ).splitlines(False)[3:]
-            self.std_objects[obj] = std_list_obj
-            self.std_lists[obj] = os.path.join(redux_dir, std_list_obj_name)
-
-    def proc_reduce_flats(self, output_dir: str, **kwargs):
-        for fil in self.flats_lists:
-            dragons.reduce(self.flats_lists[fil], redux_dir=self.paths["redux_dir"])
-        flat_dir = os.path.join(self.paths["redux_dir"], "calibrations", "processed_flat")
-        for flat in os.listdir(flat_dir):
-            flat = os.path.join(flat_dir, flat)
-            print(f"Adding {flat} to database.")
-            sys_str = f"caldb add {flat}"
-            print(sys_str)
-            os.system(sys_str)
-
-    def proc_reduce_science(self, output_dir: str, **kwargs):
-        dragons.reduce(self.paths["science_list"], redux_dir=self.paths["redux_dir"])
-
-    def proc_stack_science(self, output_dir: str, **kwargs):
-        for fil in self.filters:
-            dragons.disco(
-                redux_dir=self.paths["redux_dir"],
-                expression=f"filter_name==\"{fil}\" and observation_class==\"science\"",
-                output=f"{self.name}_{fil}_stacked.fits",
-                file_glob="*_sky*ed.fits",
-                # refcat=self.field.paths["cat_csv_gaia"],
-                # refcat_format="ascii.csv",
-                # refcat_ra="ra",
-                # refcat_dec="dec",
-                # ignore_objcat=False
-            )
-
-    def check_filter(self, fil: str):
-        not_none = super().check_filter(fil)
-        if not_none:
-            self.flats_lists[fil] = None
-        return not_none
-
-    def _output_dict(self):
-        output_dict = super()._output_dict()
-        output_dict.update({
-            "flats_lists": self.flats_lists,
-            "std_lists": self.std_lists
-        })
-        return output_dict
-
-    def load_output_file(self, **kwargs):
-        outputs = super().load_output_file(**kwargs)
-        if type(outputs) is dict:
-            if "flats_list" in outputs:
-                self.flats_lists = outputs["flats_lists"]
-            if "std" in outputs:
-                self.std_lists = outputs["std"]
-            if "flats" in outputs:
-                self.frames_flat = outputs["flats"]
-        return outputs
-
-    @classmethod
-    def default_params(cls):
-        default_params = super().default_params()
-        # default_params.update({})
-        return default_params
-
-    @classmethod
-    def from_file(cls, param_file: Union[str, dict], name: str = None, field: Field = None):
-
-        name, param_file, param_dict = p.params_init(param_file)
-        if param_dict is None:
-            raise FileNotFoundError(f"No parameter file found at {param_file}.")
-
-        if field is None:
-            field = param_dict.pop("field")
-
-        if field is None:
-            field = param_dict.pop("field")
-        if 'target' in param_dict:
-            target = param_dict.pop('target')
-        else:
-            target = None
-
-        if "field" in param_dict:
-            param_dict.pop("field")
-        if "instrument" in param_dict:
-            param_dict.pop("instrument")
-        if "name" in param_dict:
-            param_dict.pop("name")
-        if "param_path" in param_dict:
-            param_dict.pop("param_path")
-
-        print(f"Loading field {field}...")
-        u.debug_print(2, f"GSAOIImagingEpoch.from_file(): param_dict={param_dict}")
-
-        return cls(
-            name=name,
-            field=field,
-            param_path=param_file,
-            data_path=os.path.join(config["top_data_dir"], param_dict.pop('data_path')),
-            instrument='gs-aoi',
-            program_id=param_dict.pop('program_id'),
-            date=param_dict.pop('date'),
-            target=target,
-            source_extractor_config=param_dict.pop('sextractor'),
-            **param_dict
-        )
-
-    @classmethod
-    def sort_files(cls, input_dir: str, output_dir: str = None, tolerance: units.Quantity = 3 * units.arcmin):
-        """
-        A routine to sort through a directory containing an arbitrary number of GSAOI observations and assign epochs to
-        them.
-
-        :param input_dir:
-        :param tolerance: Images will be grouped if they are < tolerance from each other (or, specifically, from the
-        first encountered in that cluster).
-        :return:
-        """
-        pointings = {}
-        if output_dir is None:
-            output_dir = input_dir
-        u.mkdir_check(output_dir)
-        files = os.listdir(input_dir)
-        files.sort()
-        for file in filter(lambda f: f.endswith(".fits"), files):
-            # Since GSAOI science files cannot be relied upon to include the object/target in the header, we group
-            # images by RA and Dec.
-            path = os.path.join(input_dir, file)
-            img = image.GSAOIImage(path=path)
-            pointing = img.extract_pointing()
-            associated = False
-            for pointing_str in pointings:
-                pointings_list = pointings[pointing_str]
-                other_pointing = pointings_list[0]
-                if pointing.separation(other_pointing) <= tolerance:
-                    pointings_list.append(pointing)
-                    associated = True
-                    shutil.move(path, pointing_str)
-                    break
-
-            if not associated:
-                pointing_str = os.path.join(output_dir, pointing.to_string())
-                u.mkdir_check(pointing_str)
-                pointings[pointing_str] = [pointing]
-                shutil.move(path, pointing_str)
-
-        return pointings
-
-
-class HubbleImagingEpoch(ImagingEpoch):
-    instrument_name = "hst-dummy"
-
-    def __init__(
-            self,
-            name: str = None,
-            field: Field = None,
-            param_path: str = None,
-            data_path: str = None,
-            instrument: str = None,
-            program_id: str = None,
-            date: Union[str, Time] = None,
-            target: str = None,
-            standard_epochs: list = None,
-            source_extractor_config: dict = None,
-            **kwargs
-    ):
-        super().__init__(
-            name=name,
-            field=field,
-            param_path=param_path,
-            data_path=data_path,
-            instrument=instrument,
-            date=date,
-            program_id=program_id,
-            target=target,
-            standard_epochs=standard_epochs, source_extractor_config=source_extractor_config)
-
-        self.load_output_file(mode="imaging")
-
-    @classmethod
-    def stages(cls):
-        super_stages = super().stages()
-        stages = {
-            "download": super_stages["download"],
-            "initial_setup": super_stages["initial_setup"],
-            "source_extraction": super_stages["source_extraction"],
-            "photometric_calibration": super_stages["photometric_calibration"],
-            "get_photometry": super_stages["get_photometry"]
-        }
-        return stages
-
-    def _pipeline_init(self):
-        super()._pipeline_init()
-        self.coadded_final = "coadded"
-        self.paths["download"] = os.path.join(self.data_path, "0-download")
-
-    def _initial_setup(self, output_dir: str, **kwargs):
-        download_dir = self.paths["download"]
-        # for file in filter(lambda f: f.endswith(".fits"), os.listdir(self.data_path)):
-        #     shutil.move(os.path.join(self.data_path, file), output_dir)
-        for file in filter(lambda f: f.endswith(".fits"), os.listdir(download_dir)):
-            path = os.path.join(download_dir, file)
-            img = image.HubbleImage(path)
-            if self.instrument_name in [None, "hst-dummy"]:
-                self.instrument_name = img.instrument_name
-            fil = img.extract_filter()
-            self.exp_time_mean[fil] = img.extract_header_item('TEXPTIME') * units.second / img.extract_ncombine()
-            img.set_header_item('INTTIME', img.extract_header_item('TEXPTIME'))
-            self.add_coadded_image(img, key=fil)
-            self.add_coadded_unprojected_image(img, key=fil)
-            self.check_filter(img.filter_name)
-
-    def photometric_calibration(self, output_path: str, **kwargs):
-        for fil in self.coadded:
-            self.coadded[fil].zeropoint()
-            self.coadded[fil].estimate_depth()
-            self.deepest = self.coadded[fil]
-
-    def proc_get_photometry(self, output_dir: str, **kwargs):
-        self.get_photometry(output_dir, image_type="coadded", dual=False)
-
-    def psf_diagnostics(
-            self,
-            images: dict = None
-    ):
-        if images is None:
-            images = self._get_images("final")
-
-        for fil in images:
-            img = images[fil]
-            if fil == "F300X":
-                self.psf_stats[fil] = {
-                    "n_stars": 0,
-                    "fwhm_psfex": -999 * units.arcsec,
-                    "gauss": {
-                        "fwhm_median": -999 * units.arcsec,
-                        "fwhm_mean": -999 * units.arcsec,
-                        "fwhm_max": -999 * units.arcsec,
-                        "fwhm_min": -999 * units.arcsec,
-                        "fwhm_sigma": -999 * units.arcsec,
-                        "fwhm_rms": -999 * units.arcsec
-                    },
-                    "moffat": {
-                        "fwhm_median": -999 * units.arcsec,
-                        "fwhm_mean": -999 * units.arcsec,
-                        "fwhm_max": -999 * units.arcsec,
-                        "fwhm_min": -999 * units.arcsec,
-                        "fwhm_sigma": -999 * units.arcsec,
-                        "fwhm_rms": -999 * units.arcsec
-                    },
-                    "sextractor": {
-                        "fwhm_median": -999 * units.arcsec,
-                        "fwhm_mean": -999 * units.arcsec,
-                        "fwhm_max": -999 * units.arcsec,
-                        "fwhm_min": -999 * units.arcsec,
-                        "fwhm_sigma": -999 * units.arcsec,
-                        "fwhm_rms": -999 * units.arcsec
-                    }
-                }
-                img.set_header_items(
-                    {
-                        "PSF_FWHM": -999,
-                        "PSF_FWHM_ERR": -999,
-                    },
-                    write=True
-                )
-            else:
-                print(f"Performing PSF measurements on {img}...")
-                self.psf_stats[fil], _, _, _ = img.psf_diagnostics()
-
-        self.update_output_file()
-        return self.psf_stats
-
-    def add_coadded_image(self, img: Union[str, image.Image], key: str, **kwargs):
-        try:
-            if isinstance(img, str):
-                img = image.HubbleImage(path=img)
-            img.epoch = self
-            self.coadded[key] = img
-            return img
-        except FileNotFoundError:
-            return None
-
-    def n_frames(self, fil: str):
-        return self.coadded[fil].extract_ncombine()
-
-    @classmethod
-    def from_file(cls, param_file: Union[str, dict], name: str = None, field: Field = None):
-
-        name, param_file, param_dict = p.params_init(param_file)
-        if param_dict is None:
-            raise FileNotFoundError(f"No parameter file found at {param_file}.")
-
-        print(param_dict)
-
-        if field is None:
-            field = param_dict.pop("field")
-        if 'target' in param_dict:
-            target = param_dict.pop('target')
-        else:
-            target = None
-
-        if "field" in param_dict:
-            param_dict.pop("field")
-        if "name" in param_dict:
-            param_dict.pop("name")
-        if "param_path" in param_dict:
-            param_dict.pop("param_path")
-
-        return cls(
-            name=name,
-            field=field,
-            param_path=param_file,
-            data_path=os.path.join(config["top_data_dir"], param_dict.pop('data_path')),
-            instrument=param_dict.pop("instrument"),
-            program_id=param_dict.pop('program_id'),
-            date=param_dict.pop('date'),
-            target=target,
-            source_extractor_config=param_dict.pop('sextractor'),
-            **param_dict
-        )
-
-
-class PanSTARRS1ImagingEpoch(ImagingEpoch):
-    instrument_name = "panstarrs1"
-    mode = "imaging"
-
-    def __init__(
-            self,
-            name: str = None,
-            field: Union[str, Field] = None,
-            param_path: str = None,
-            data_path: str = None,
-            source_extractor_config: dict = None,
-            **kwargs
-    ):
-        super().__init__(name=name,
-                         field=field,
-                         param_path=param_path,
-                         data_path=data_path,
-                         source_extractor_config=source_extractor_config,
-                         instrument="panstarrs1"
-                         )
-        self.load_output_file(mode="imaging")
-        if isinstance(field, Field):
-            self.field.retrieve_catalogue(cat_name="panstarrs1")
-        u.debug_print(1, f"PanSTARRS1ImagingEpoch.__init__(): {self}.filters ==", self.filters)
-
-    def n_frames(self, fil: str):
-        img = self.coadded[fil]
-        return img.extract_ncombine()
-
-    # TODO: Automatic cutout download; don't worry for now.
-
-    @classmethod
-    def stages(cls):
-        super_stages = super().stages()
-        super_stages["source_extraction"]["do_astrometry_diagnostics"] = False
-        stages = {
-            "download": super_stages["download"],
-            "initial_setup": super_stages["initial_setup"],
-            "source_extraction": super_stages["source_extraction"],
-            "photometric_calibration": super_stages["photometric_calibration"],
-            "dual_mode_source_extraction": super_stages["dual_mode_source_extraction"],
-            "get_photometry": super_stages["get_photometry"]
-        }
-        return stages
-
-    def _pipeline_init(self):
-        super()._pipeline_init()
-        self.coadded_final = "coadded"
-        self.paths["download"] = os.path.join(self.data_path, "0-download")
-        # self.frames_final = "coadded"
-
-    def proc_download(self, output_dir: str, **kwargs):
-        """
-        Automatically download PanSTARRS1 cutout.
-        :param output_dir:
-        :param kwargs:
-        :return:
-        """
-        pass
-
-    def proc_source_extraction(self, output_dir: str, **kwargs):
-        self.source_extraction(
-            output_dir=output_dir,
-            do_astrometry_diagnostics=False,
-            do_psf_diagnostics=True,
-            **kwargs
-        )
-
-    def proc_get_photometry(self, output_dir: str, **kwargs):
-        self.load_output_file()
-        self.get_photometry(output_dir, image_type="coadded")
-
-    def _initial_setup(self, output_dir: str, **kwargs):
-        download_dir = self.paths["download"]
-        # for file in filter(lambda f: f.endswith(".fits"), os.listdir("download")):
-        #     shutil.move(os.path.join(self.data_path, file), output_dir)
-        self.set_path("imaging_dir", download_dir)
-        # Write a table of fits files from the 0-imaging directory.
-        table_path_all = os.path.join(self.data_path, f"{self.name}_fits_table_all.csv")
-        self.set_path("fits_table", table_path_all)
-        image.fits_table_all(input_path=download_dir, output_path=table_path_all, science_only=False)
-        for file in filter(lambda f: f.endswith(".fits"), os.listdir(download_dir)):
-            path = os.path.join(download_dir, file)
-            img = image.PanSTARRS1Cutout(path=path)
-            fil = img.extract_filter()
-            u.debug_print(2, f"PanSTARRS1ImagingEpoch._initial_setup(): fil={fil}")
-            self.exp_time_mean[fil] = img.extract_exposure_time() / img.extract_ncombine()
-            img.set_header_item('INTTIME', img.extract_exposure_time())
-            self.add_coadded_image(img, key=fil)
-            self.check_filter(img.filter_name)
-            img.write_fits_file()
-
-    def guess_data_path(self):
-        if self.data_path is None and self.field is not None and self.field.data_path is not None:
-            self.data_path = os.path.join(self.field.data_path, "imaging", "panstarrs1")
-        return self.data_path
-
-    def zeropoint(
-            self,
-            output_path: str,
-            distance_tolerance: units.Quantity = 0.2 * units.arcsec,
-            snr_min: float = 3.,
-            star_class_tolerance: float = 0.95,
-            **kwargs
-    ):
-        u.debug_print(2, f"", self.filters)
-        deepest = None
-        for fil in self.coadded:
-            img = self.coadded[fil]
-            img.zeropoint(
-                cat_path=self.field.get_path("cat_csv_panstarrs1"),
-                output_path=os.path.join(output_path, img.name),
-                cat_name="PanSTARRS1",
-                dist_tol=distance_tolerance,
-                show=False,
-                snr_cut=snr_min,
-                star_class_tol=star_class_tolerance,
-                image_name="PanSTARRS Cutout",
-            )
-            img.select_zeropoint(True)
-            img.estimate_depth(zeropoint_name="panstarrs1")  # , do_magnitude_calibration=False)
-
-            if deepest is not None:
-                deepest = image.deepest(deepest, img)
-            else:
-                deepest = img
-
-        return deepest
-
-    def add_coadded_image(self, img: Union[str, image.Image], key: str, **kwargs):
-        if isinstance(img, str):
-            img = image.PanSTARRS1Cutout(path=img)
-        img.epoch = self
-        self.coadded[key] = img
-        self.coadded_unprojected[key] = img
-        return img
-
-    @classmethod
-    def from_file(cls, param_file: Union[str, dict], name: str = None, field: Field = None):
-        name, param_file, param_dict = p.params_init(param_file)
-        if param_dict is None:
-            raise FileNotFoundError(f"No parameter file found at {param_file}.")
-
-        if field is None:
-            field = param_dict.pop("field")
-
-        if "field" in param_dict:
-            param_dict.pop("field")
-        if "instrument" in param_dict:
-            param_dict.pop("instrument")
-        if "name" in param_dict:
-            param_dict.pop("name")
-        if "param_path" in param_dict:
-            param_dict.pop("param_path")
-
-        epoch = cls(
-            name=name,
-            field=field,
-            param_path=param_file,
-            data_path=os.path.join(config["top_data_dir"], param_dict.pop('data_path')),
-            source_extractor_config=param_dict.pop('sextractor'),
-            **param_dict
-        )
-        # epoch.instrument = cls.instrument_name
-        return epoch
-
-
-class ESOImagingEpoch(ImagingEpoch):
-    instrument_name = "dummy-instrument"
-    mode = "imaging"
-
-    def __init__(
-            self,
-            name: str = None,
-            field: Field = None,
-            param_path: str = None,
-            data_path: str = None,
-            instrument: str = None,
-            program_id: str = None,
-            date: Union[str, Time] = None,
-            target: str = None,
-            standard_epochs: list = None,
-            source_extractor_config: dict = None,
-            **kwargs
-    ):
-        u.debug_print(2, f"ESOImagingEpoch.__init__(): kwargs ==", kwargs)
-        super().__init__(
-            name=name,
-            field=field,
-            param_path=param_path,
-            data_path=data_path,
-            instrument=instrument,
-            date=date,
-            program_id=program_id,
-            target=target,
-            standard_epochs=standard_epochs,
-            source_extractor_config=source_extractor_config,
-            **kwargs)
-
-        self.frames_esoreflex_backgrounds = {}
-
-        self.load_output_file(mode="imaging")
-
-    @classmethod
-    def stages(cls):
-        super_stages = super().stages()
-
-        super_stages["initial_setup"].update(
-            {
-                "keywords": {"skip_esoreflex_copy": False}
-            }
-        )
-
-        stages = {
-            "download": {
-                "method": cls.proc_download,
-                "message": "Download raw data from ESO archive?",
-                "default": True,
-                "keywords": {
-                    "alternate_dir": None
-                }
-            },
-            "initial_setup": super_stages["initial_setup"],
-            "sort_reduced": {
-                "method": cls.proc_sort_reduced,
-                "message": "Sort ESOReflex products? Requires reducing data with ESOReflex first.",
-                "default": True,
-                "keywords": {
-                    "alternate_dir": None,  # alternate directory to pull reduced files from.
-                    "delete_eso_output": False
-                }
-            },
-            "trim_reduced": {
-                "method": cls.proc_trim_reduced,
-                "message": "Trim reduced images?",
-                "default": True,
-            },
-            "convert_to_cs": {
-                "method": cls.proc_convert_to_cs,
-                "message": "Convert image values to counts/second?",
-                "default": True,
-                "keywords": {
-                    "upper_only": False
-                }
-            },
-        }
-        return stages
-
-    def proc_download(self, output_dir: str, **kwargs):
-
-        # Check for alternate directory.
-        alt_dir = None
-        if "alternate_dir" in kwargs and isinstance(kwargs["alternate_dir"], str):
-            alt_dir = kwargs["alternate_dir"]
-
-        if alt_dir is None:
-            r = self.retrieve(output_dir)
-            if r:
-                return True
-        else:
-            u.rmtree_check(output_dir)
-            shutil.copytree(alt_dir, output_dir)
-            return True
-
-    def retrieve(self, output_dir: str):
-        """
-        Check ESO archive for the epoch raw frames, and download those frames and associated files.
-        :return:
-        """
-        r = []
-        r = _retrieve_eso_epoch(self, path=output_dir)
-        return r
-
-    def _initial_setup(self, output_dir: str, **kwargs):
-        u.debug_print(2, f"ESOImagingEpoch._initial_setup(): self.paths={self.paths}")
-        raw_dir = self.get_path("download")
-        data_dir = self.data_path
-        data_title = self.name
-
-        self.frames_science = {}
-        self.frames_flat = {}
-        self.frames_bias = []
-        self.frames_raw = []
-
-        # Write tables of fits files to main directory; firstly, science images only:
-        tbl = image.fits_table(
-            input_path=raw_dir,
-            output_path=os.path.join(data_dir, data_title + "_fits_table_science.csv"),
-            science_only=True
-        )
-        # Then including all calibration files
-        tbl_full = image.fits_table(
-            input_path=raw_dir,
-            output_path=os.path.join(data_dir, data_title + "_fits_table_all.csv"),
-            science_only=False
-        )
-        image.fits_table_all(
-            input_path=raw_dir,
-            output_path=os.path.join(data_dir, data_title + "_fits_table_detailed.csv"),
-            science_only=False
-        )
-
-        for row in tbl_full:
-            path = os.path.join(raw_dir, row["identifier"])
-            cls = image.ImagingImage.select_child_class(instrument=self.instrument_name, mode="imaging")
-            img = cls(path)
-            img.extract_frame_type()
-            img.extract_filter()
-            u.debug_print(1, self.instrument_name, cls, img.name, img.frame_type)
-            # The below will also update the filter list.
-            u.debug_print(
-                2,
-                f"_initial_setup(): Adding frame {img.name}, type {img.frame_type}, to {self}, type {type(self)}")
-            self.add_frame_raw(img)
-
-        # Collect and save some stats on those filters:
-        for i, fil in enumerate(self.filters):
-            exp_times = list(map(lambda frame: frame.extract_exposure_time().value, self.frames_science[fil]))
-            u.debug_print(1, "exposure times:")
-            u.debug_print(1, exp_times)
-            self.exp_time_mean[fil] = np.nanmean(exp_times) * units.second
-            self.exp_time_err[fil] = np.nanstd(exp_times) * units.second
-
-            airmasses = list(map(lambda frame: frame.extract_airmass(), self.frames_science[fil]))
-            self.airmass_mean[fil] = np.nanmean(airmasses)
-            self.airmass_err[fil] = max(np.nanmax(airmasses) - self.airmass_mean[fil],
-                                        self.airmass_mean[fil] - np.nanmin(airmasses))
-
-            print(f'Copying {fil} calibration data to standard folder...')
-
-        inst_reflex_dir = {
-            "vlt-fors2": "fors",
-            "vlt-hawki": "hawki"
-        }[self.instrument_name]
-        inst_reflex_dir = os.path.join(config["esoreflex_input_dir"], inst_reflex_dir)
-        u.mkdir_check_nested(inst_reflex_dir, remove_last=False)
-
-        survey_raw_path = None
-        if isinstance(self.field.survey, survey.Survey) and self.field.survey.raw_stage_path is not None:
-            survey_raw_path = os.path.join(self.field.survey.raw_stage_path, self.field.name, self.instrument_name)
-            u.mkdir_check_nested(survey_raw_path, remove_last=False)
-
-        if not ("skip_esoreflex_copy" in kwargs and kwargs["skip_esoreflex_copy"]):
-            for file in os.listdir(raw_dir):
-                print(f"Copying {file} to ESOReflex input directory...")
-                origin = os.path.join(raw_dir, file)
-                shutil.copy(origin, os.path.join(config["esoreflex_input_dir"], inst_reflex_dir))
-                print("Done.")
-
-                if survey_raw_path is not None:
-                    survey_raw_path_file = os.path.join(
-                        survey_raw_path,
-                        file
-                    )
-                    print(f"Copying {file} to {survey_raw_path_file}...")
-                    shutil.copy(
-                        origin,
-                        survey_raw_path_file
-                    )
-                    print("Done.")
-
-        tmp = self.frames_science[self.filters[0]][0]
-        if self.date is None:
-            self.set_date(tmp.extract_date_obs())
-        if self.target is None:
-            self.set_target(tmp.extract_object())
-        if self.program_id is None:
-            self.set_program_id(tmp.extract_program_id())
-
-        self.update_output_file()
-
-        if str(self.field.survey) == "FURBY":
-            u.system_command_verbose(
-                f"furby_vlt_ob {self.field.name} {tmp.filter.band_name} --observed {self.date_str()}"
-            )
-            # u.system_command_verbose(f"furby_vlt_ob {self.field.name} {tmp.filter.band_name} --completed")
-
-        try:
-            u.system_command_verbose("esoreflex")
-        except SystemError:
-            print("Could not open ESO Reflex; may not be installed, or installed to other environment.")
-
-    def proc_sort_reduced(self, output_dir: str, **kwargs):
-        self._sort_after_esoreflex(output_dir=output_dir, **kwargs)
-
-    def _sort_after_esoreflex(self, output_dir: str, **kwargs):
-
-        self.frames_reduced = {}
-        self.frames_esoreflex_backgrounds = {}
-
-        # Check for alternate directory.
-        if "alternate_dir" in kwargs and isinstance(kwargs["alternate_dir"], str):
-            eso_dir = kwargs["alternate_dir"]
-            expect_sorted = True
-            if "expect_sorted" in kwargs and isinstance(kwargs["expect_sorted"], bool):
-                expect_sorted = kwargs["expect_sorted"]
-
-        else:
-            eso_dir = p.config['esoreflex_output_dir']
-            expect_sorted = False
-
-        if "delete_eso_output" in kwargs:
-            delete_output = kwargs["delete_eso_output"]
-        else:
-            delete_output = False
-
-        if os.path.isdir(eso_dir):
-            data_dir = self.data_path
-
-            if expect_sorted:
-                print(f"Copying files from {eso_dir} to {output_dir}")
-                shutil.rmtree(output_dir)
-                shutil.copytree(
-                    eso_dir,
-                    output_dir,
-                )
-
-                science = os.path.join(output_dir, "science")
-                for fil in filter(lambda d: os.path.isdir(os.path.join(science, d)), os.listdir(science)):
-                    output_subdir = os.path.join(science, fil)
-                    print(f"Adding reduced science images from {output_subdir}")
-                    for file in filter(lambda f: f.endswith(".fits"), os.listdir(output_subdir)):
-                        path = os.path.join(output_subdir, file)
-                        # TODO: This (and other FORS2Image instances in this method WILL NOT WORK WITH HAWKI. Must make more flexible.
-                        img = image.FORS2Image(path)
-                        self.add_frame_reduced(img)
-                backgrounds = os.path.join(output_dir, "backgrounds")
-                for fil in filter(lambda d: os.path.isdir(os.path.join(backgrounds, d)), os.listdir(backgrounds)):
-                    output_subdir = os.path.join(backgrounds, fil)
-                    print(f"Adding background images from {output_subdir}")
-                    for file in filter(lambda f: f.endswith(".fits"), os.listdir(output_subdir)):
-                        path = os.path.join(output_subdir, file)
-                        img = image.FORS2Image(path)
-                        self.add_frame_background(img)
-
-            else:
-                # The ESOReflex output directory is structured in a very specific way, which we now traverse.
-                mjd = int(self.mjd())
-                obj = self.target.lower()
-
-                print(f"Looking for data with object '{obj}' and MJD of observation {mjd} inside {eso_dir}")
-                # Look for files with the appropriate object and MJD, as recorded in output_values
-
-                # List directories in eso_output_dir; these are dates on which data was reduced using ESOReflex.
-                date_dirs = filter(lambda d: os.path.isdir(os.path.join(eso_dir, d)), os.listdir(eso_dir))
-                date_dirs = map(lambda d: os.path.join(eso_dir, d), date_dirs)
-                for date_dir in date_dirs:
-                    # List directories within 'reduction date' directories.
-                    # These should represent individual images reduced.
-
-                    print(f"Searching {date_dir}")
-                    eso_subdirs = filter(
-                        lambda d: os.path.isdir(os.path.join(date_dir, d)),
-                        os.listdir(date_dir))
-                    for subdirectory in eso_subdirs:
-                        subpath = os.path.join(date_dir, subdirectory)
-                        print(f"\tSearching {subpath}")
-                        # Get the files within the image directory.
-                        files = filter(lambda d: os.path.isfile(os.path.join(subpath, d)),
-                                       os.listdir(subpath))
-                        for file_name in files:
-                            # Retrieve the target object name from the fits file.
-                            file_path = os.path.join(subpath, file_name)
-                            inst_file = image.detect_instrument(file_path)
-                            if inst_file != "vlt-fors2":
-                                continue
-                            file = image.FORS2Image(file_path)
-                            file_obj = file.extract_object().lower()
-                            file_mjd = int(file.extract_header_item('MJD-OBS'))
-                            file_filter = file.extract_filter()
-                            # Check the object name and observation date against those of the epoch we're concerned with.
-                            if file_obj == obj and file_mjd == mjd:
-                                # Check which type of file we have.
-                                if file_name.endswith("PHOT_BACKGROUND_SCI_IMG.fits"):
-                                    file_destination = os.path.join(output_dir, "backgrounds")
-                                    suffix = "PHOT_BACKGROUND_SCI_IMG.fits"
-                                    file_type = "background"
-                                elif file_name.endswith("OBJECT_TABLE_SCI_IMG.fits"):
-                                    file_destination = os.path.join(output_dir, "obj_tbls")
-                                    suffix = "OBJECT_TABLE_SCI_IMG.fits"
-                                    file_type = "object_table"
-                                elif file_name.endswith("SCIENCE_REDUCED_IMG.fits"):
-                                    file_destination = os.path.join(output_dir, "science")
-                                    suffix = "SCIENCE_REDUCED_IMG.fits"
-                                    file_type = "science"
-                                else:
-                                    file_destination = os.path.join(output_dir, "sources")
-                                    suffix = "SOURCES_SCI_IMG.fits"
-                                    file_type = "sources"
-                                # Make this directory, if it doesn't already exist.
-                                u.mkdir_check(file_destination)
-                                # Make a subdirectory by filter.
-                                file_destination = os.path.join(file_destination, file_filter)
-                                u.mkdir_check(file_destination)
-                                # Title new file.
-                                file_destination = os.path.join(
-                                    file_destination,
-                                    f"{self.name}_{subdirectory}_{suffix}")
-                                # Copy file to new location.
-                                print(f"Copying: {file_path} to \n\t {file_destination}")
-                                file.copy(file_destination)
-                                if delete_output and os.path.isfile(file_destination):
-                                    os.remove(file_path)
-                                img = image.FORS2Image(file_destination)
-                                u.debug_print(2, "ESOImagingEpoch._sort_after_esoreflex(): file_type ==", file_type)
-                                if file_type == "science":
-                                    self.add_frame_reduced(img)
-                                elif file_type == "background":
-                                    self.add_frame_background(img)
-        else:
-            raise IOError(f"ESO output directory '{eso_dir}' not found.")
-
-        if not self.frames_reduced:
-            u.debug_print(2, "ESOImagingEpoch._sort_after_esoreflex(): kwargs ==", kwargs)
-            print(f"WARNING: No reduced frames were found in the target directory {eso_dir}.")
-
-    def proc_trim_reduced(self, output_dir: str, **kwargs):
-        self.trim_reduced(
-            output_dir=output_dir,
-            **kwargs
-        )
-
-    def trim_reduced(
-            self,
-            output_dir: str,
-            **kwargs
-    ):
-
-        u.mkdir_check(os.path.join(output_dir, "backgrounds"))
-        u.mkdir_check(os.path.join(output_dir, "science"))
-
-        u.debug_print(
-            2, f"ESOImagingEpoch.trim_reduced(): {self}.frames_esoreflex_backgrounds ==",
-            self.frames_esoreflex_backgrounds)
-
-        self.frames_trimmed = {}
-        for fil in self.filters:
-            self.check_filter(fil)
-
-        edged = False
-
-        up_left = 0
-        up_right = 0
-        up_bottom = 0
-        up_top = 0
-
-        dn_left = 0
-        dn_right = 0
-        dn_bottom = 0
-        dn_top = 0
-
-        for fil in self.filters:
-            fil_path_back = os.path.join(output_dir, "backgrounds", fil)
-            fil_path_science = os.path.join(output_dir, "science", fil)
-            u.mkdir_check(fil_path_back)
-            u.mkdir_check(fil_path_science)
-
-            if not edged:
-                # Find borders of noise frame using backgrounds.
-                # First, make sure that the background we're using is for the top chip.
-                i = 0
-                img = self.frames_esoreflex_backgrounds[fil][i]
-                while img.extract_chip_number() != 1:
-                    u.debug_print(1, i, img.extract_chip_number())
-                    i += 1
-                    img = self.frames_esoreflex_backgrounds[fil][i]
-                up_left, up_right, up_bottom, up_top = ff.detect_edges(img.path)
-                # Ditto for the bottom chip.
-                i = 0
-                img = self.frames_esoreflex_backgrounds[fil][i]
-                while img.extract_chip_number() != 2:
-                    i += 1
-                    img = self.frames_esoreflex_backgrounds[fil][i]
-                dn_left, dn_right, dn_bottom, dn_top = ff.detect_edges(img.path)
-                up_left = up_left + 5
-                up_right = up_right - 5
-                up_top = up_top - 5
-                dn_left = dn_left + 5
-                dn_right = dn_right - 5
-                dn_bottom = dn_bottom + 5
-
-                edged = True
-
-            for i, frame in enumerate(self.frames_esoreflex_backgrounds[fil]):
-                new_path = os.path.join(
-                    fil_path_back,
-                    frame.filename.replace(".fits", "_trim.fits")
-                )
-
-                print(f'Trimming {i} {frame}')
-
-                # Split the files into upper CCD and lower CCD
-                if frame.extract_chip_number() == 1:
-                    frame.trim(left=up_left, right=up_right, top=up_top, bottom=up_bottom, output_path=new_path)
-                elif frame.extract_chip_number() == 2:
-                    frame.trim(left=dn_left, right=dn_right, top=dn_top, bottom=dn_bottom, output_path=new_path)
-                else:
-                    raise ValueError('Invalid chip ID; could not trim based on upper or lower chip.')
-
-            # Repeat for science images
-
-            for i, frame in enumerate(self.frames_reduced[fil]):
-                # Split the files into upper CCD and lower CCD
-                new_file = frame.filename.replace(".fits", "_trim.fits")
-                new_path = os.path.join(fil_path_science, new_file)
-                frame.set_header_item(
-                    key='GAIN',
-                    value=frame.extract_gain())
-                frame.set_header_item(
-                    key='SATURATE',
-                    value=65535.)
-                frame.set_header_item(
-                    key='BUNIT',
-                    value="ct"
-                )
-
-                frame.write_fits_file()
-
-                if frame.extract_chip_number() == 1:
-                    print('Upper Chip:')
-                    trimmed = frame.trim(
-                        left=up_left,
-                        right=up_right,
-                        top=up_top,
-                        bottom=up_bottom,
-                        output_path=new_path)
-                    self.add_frame_trimmed(trimmed)
-
-                elif frame.extract_chip_number() == 2:
-                    print('Lower Chip:')
-                    trimmed = frame.trim(
-                        left=dn_left,
-                        right=dn_right,
-                        top=dn_top,
-                        bottom=dn_bottom,
-                        output_path=new_path)
-                    self.add_frame_trimmed(trimmed)
-
-    def proc_convert_to_cs(self, output_dir: str, **kwargs):
-        self.convert_to_cs(
-            output_dir=output_dir,
-            **kwargs
-        )
-
-    def convert_to_cs(self, output_dir: str, **kwargs):
-
-        self.frames_normalised = {}
-
-        if "upper_only" in kwargs:
-            upper_only = kwargs["upper_only"]
-        else:
-            upper_only = False
-
-        u.mkdir_check(output_dir)
-        u.mkdir_check(os.path.join(output_dir, "science"))
-        u.mkdir_check(os.path.join(output_dir, "backgrounds"))
-
-        for fil in self.filters:
-            fil_path_science = os.path.join(output_dir, "science", fil)
-            fil_path_back = os.path.join(output_dir, "backgrounds", fil)
-            u.mkdir_check(fil_path_science)
-            u.mkdir_check(fil_path_back)
-            for frame in self.frames_trimmed[fil]:
-                do = True
-                if upper_only:
-                    if frame.extract_chip_number() != 1:
-                        do = False
-
-                if do:
-                    science_destination = os.path.join(
-                        output_dir,
-                        "science",
-                        fil,
-                        frame.filename.replace("trim", "norm"))
-
-                    # Divide by exposure time to get an image in counts/second.
-                    normed = frame.convert_to_cs(output_path=science_destination)
-                    self.add_frame_normalised(normed)
-
-    def add_frame_background(self, background_frame: Union[image.ImagingImage, str]):
-        self._add_frame(
-            frame=background_frame,
-            frames_dict=self.frames_esoreflex_backgrounds,
-            frame_type="reduced")
-
-    def check_filter(self, fil: str):
-        not_none = super().check_filter(fil)
-        if not_none:
-            if fil not in self.frames_esoreflex_backgrounds:
-                self.frames_esoreflex_backgrounds[fil] = []
-            if fil not in self.frames_trimmed:
-                self.frames_trimmed[fil] = []
-        return not_none
-
-    def _output_dict(self):
-        output_dict = super()._output_dict()
-
-        output_dict.update({
-            "frames_trimmed": _output_img_dict_list(self.frames_trimmed),
-            "frames_esoreflex_backgrounds": _output_img_dict_list(self.frames_esoreflex_backgrounds)
-        })
-        return output_dict
-
-    def load_output_file(self, **kwargs):
-        outputs = super().load_output_file(**kwargs)
-        if type(outputs) is dict:
-            # cls = image.Image.select_child_class(instrument=self.instrument_name, mode='imaging')
-            if "frames_trimmed" in outputs:
-                for fil in outputs["frames_trimmed"]:
-                    if outputs["frames_trimmed"][fil] is not None:
-                        for frame in outputs["frames_trimmed"][fil]:
-                            self.add_frame_trimmed(trimmed_frame=frame)
-            if "frames_esoreflex_backgrounds" in outputs:
-                for fil in outputs["frames_esoreflex_backgrounds"]:
-                    if outputs["frames_esoreflex_backgrounds"][fil] is not None:
-                        for frame in outputs["frames_esoreflex_backgrounds"][fil]:
-                            self.add_frame_background(background_frame=frame)
-
-        return outputs
-
-    @classmethod
-    def from_file(cls, param_file: Union[str, dict], name: str = None, field: Field = None):
-
-        name, param_file, param_dict = p.params_init(param_file)
-        if param_dict is None:
-            raise FileNotFoundError(f"No parameter file found at {param_file}.")
-
-        if field is None:
-            field = param_dict.pop("field")
-        if 'target' in param_dict:
-            target = param_dict.pop('target')
-        else:
-            target = None
-
-        if "field" in param_dict:
-            param_dict.pop("field")
-        if "instrument" in param_dict:
-            param_dict.pop("instrument")
-        if "name" in param_dict:
-            param_dict.pop("name")
-        if "param_path" in param_dict:
-            param_dict.pop("param_path")
-
-        u.debug_print(2, f"ESOImagingEpoch.from_file(), cls ==", cls)
-        u.debug_print(2, 'ESOImagingEpoch.from_file(), config["top_data_dir"] == ', config["top_data_dir"])
-        u.debug_print(2, 'ESOImagingEpoch.from_file(), param_dict["data_path"] == ', param_dict["data_path"])
-
-        u.debug_print(2, "ESOImagingEpoch.from_file(): param_dict ==", param_dict)
-
-        return cls(
-            name=name,
-            field=field,
-            param_path=param_file,
-            data_path=param_dict.pop('data_path'),
-            instrument=cls.instrument_name,
-            program_id=param_dict.pop('program_id'),
-            date=param_dict.pop('date'),
-            target=target,
-            source_extractor_config=param_dict['sextractor'],
-            **param_dict
-        )
-
-
-class HAWKIImagingEpoch(ESOImagingEpoch):
-    instrument_name = "vlt-hawki"
-    # frame_class = imag
-
-
-class FORS2ImagingEpoch(ESOImagingEpoch):
-    instrument_name = "vlt-fors2"
-    frame_class = image.FORS2Image
-
-    def n_frames(self, fil: str):
-        frame_pairs = self.pair_files(self.frames_reduced[fil])
-        return len(frame_pairs)
-
-    @classmethod
-    def stages(cls):
-
-        eso_stages = super().stages()
-        ie_stages = ImagingEpoch.stages()
-
-        stages = {
-            "download": eso_stages["download"],
-            "initial_setup": eso_stages["initial_setup"],
-            "sort_reduced": eso_stages["sort_reduced"],
-            "trim_reduced": eso_stages["trim_reduced"],
-            "convert_to_cs": eso_stages["convert_to_cs"],
-            "register_frames": ie_stages["register_frames"],
-            "correct_astrometry_frames": ie_stages["correct_astrometry_frames"],
-            "frame_diagnostics": ie_stages["frame_diagnostics"],
-            "coadd": ie_stages["coadd"],
-            "correct_astrometry_coadded": ie_stages["correct_astrometry_coadded"],
-            "trim_coadded": ie_stages["trim_coadded"],
-            "source_extraction": ie_stages["source_extraction"],
-            "photometric_calibration": ie_stages["photometric_calibration"],
-            "dual_mode_source_extraction": ie_stages["dual_mode_source_extraction"],
-            "get_photometry": ie_stages["get_photometry"],
-            "get_photometry_all": ie_stages["get_photometry_all"]
-        }
-
-        u.debug_print(2, f"FORS2ImagingEpoch.stages(): stages ==", stages)
-        return stages
-
-    def _pipeline_init(self):
-        super()._pipeline_init()
-        self.frames_final = "astrometry"
-        # If told not to correct astrometry on frames:
-        if "correct_astrometry_frames" in self.do_kwargs and not self.do_kwargs["correct_astrometry_frames"]:
-            self.frames_final = "normalised"
-            # If told to register frames
-            if "register_frames" in self.do_kwargs and self.do_kwargs["register_frames"]:
-                self.frames_final = "registered"
-            if "frame_diagnostics" in self.do_kwargs and self.do_kwargs["frame_diagnostics"]:
-                self.frames_final = "diagnosed"
-
-        self.coadded_final = "coadded_trimmed"
-
-    # def _register(self, frames: dict, fil: str, tmp: image.ImagingImage, n_template: int, output_dir: str, **kwargs):
-    #     pairs = self.pair_files(images=frames[fil])
-    #     if n_template >= 0:
-    #         tmp = pairs[n_template]
-    #
-    #     for i, pair in enumerate(pairs):
-    #         if not isinstance(pair, tuple):
-    #             pair = [pair]
-    #         if i != n_template:
-    #             for j, frame in enumerate(pair):
-    #                 if isinstance(tmp, tuple):
-    #                     template = tmp[j]
-    #                 else:
-    #                     template = tmp
-    #                 u.debug_print(2, frame.filename.replace("_norm.fits", "_registered.fits"))
-    #                 registered = frame.register(
-    #                     target=template,
-    #                     output_path=os.path.join(
-    #                         output_dir,
-    #                         frame.filename.replace("_norm.fits", "_registered.fits"))
-    #                 )
-    #                 self.add_frame_registered(registered)
-    #         else:
-    #             for j, frame in enumerate(pair):
-    #                 registered = frame.copy(
-    #                     os.path.join(output_dir, frame.filename.replace("_norm.fits", "_registered.fits")))
-    #                 self.add_frame_registered(registered)
-
-    def correct_astrometry_frames(self, output_dir: str, frames: dict = None, **kwargs):
-        """
-
-        :param output_dir:
-        :param kwargs:
-            method: method with which to solve astrometry of epoch. Allowed values are:
-                individual: each frame, including separate chips in the same exposure, will be passed to astrometry.net
-                    individually. Of the options, this is the most likely to result in an error, especially if the FOV
-                    is small; it will also slightly degrade the PSF of the stacked image, as although the accuracy of
-                    the WCS of the individual frames is increased, slight errors will be introduced between frames.
-                pairwise: the upper-chip image of each pair will first be passed to astrometry.net, and its solution
-                    propagated to the bottom chip. If a solution is not found for the top chip, the reverse will be
-                    attempted. This method is not recommended, as it will incorrectly capture distortions in the
-                    unsolved chip.
-                propagate_from_single: Each upper-chip image is passed to astrometry.net until a solution is found; this
-                    solution is then propagated to all other upper-chip images. The same is repeated for the lower chip.
-        :return:
-        """
-        self.frames_astrometry = {}
-        method = "individual"
-        if "method" in kwargs:
-            method = kwargs["method"]
-        upper_only = False
-        if "upper_only" in kwargs:
-            upper_only = kwargs.pop("upper_only")
-        if upper_only and method == "pairwise":
-            method = "individual"
-        if frames is None:
-            frames = self.frames_normalised
-
-        print()
-        print(f"Solving astrometry using method '{method}'")
-        print()
-
-        if method == "individual":
-
-            if upper_only:
-                frames_upper = {}
-                for fil in frames:
-                    frames_upper[fil] = []
-                    for img in frames[fil]:
-                        if img.extract_chip_number() == 1:
-                            frames_upper[fil].append(img)
-                frames = frames_upper
-            super().correct_astrometry_frames(output_dir=output_dir, frames=frames, **kwargs)
-
-        else:
-            for fil in frames:
-                astrometry_fil_path = os.path.join(output_dir, fil)
-                if method == "pairwise":
-                    pairs = self.pair_files(frames[fil])
-                    reverse_pair = False
-                    for pair in pairs:
-                        if isinstance(pair, tuple):
-                            img_1, img_2 = pair
-                            success = False
-                            failed_first = False
-                            while not success:  # The SystemError should stop this from looping indefinitely.
-                                if not reverse_pair:
-                                    new_img_1 = img_1.correct_astrometry(
-                                        output_dir=astrometry_fil_path,
-                                        **kwargs)
-                                    # Check if the first astrometry run was successful.
-                                    # If it wasn't, we need to be running on the second image of the pair.
-                                    if new_img_1 is None:
-                                        reverse_pair = True
-                                        failed_first = True
-                                        self.astrometry_successful[fil][img_1.name] = False
-                                        print(
-                                            f"Astrometry.net failed to solve {img_1}, trying on opposite chip {img_2}.")
-                                    else:
-                                        self.add_frame_astrometry(new_img_1)
-                                        self.astrometry_successful[fil][img_1.name] = True
-                                        new_img_2 = img_2.correct_astrometry_from_other(
-                                            new_img_1,
-                                            output_dir=astrometry_fil_path,
-                                        )
-                                        self.add_frame_astrometry(new_img_2)
-
-                                        success = True
-                                # We don't use an else statement here because reverse_pair can change within the above
-                                # block, and if it does the block below needs to execute.
-                                if reverse_pair:
-                                    new_img_2 = img_2.correct_astrometry(
-                                        output_dir=astrometry_fil_path,
-                                        **kwargs)
-                                    if new_img_2 is None:
-                                        self.astrometry_successful[fil][img_2.name] = False
-                                        if failed_first:
-                                            raise SystemError(
-                                                f"Astrometry.net failed to solve both chips of this pair ({img_1}, {img_2})")
-                                        else:
-                                            reverse_pair = False
-                                    else:
-                                        self.add_frame_astrometry(new_img_2)
-                                        self.astrometry_successful[fil][img_2.name] = True
-                                        new_img_1 = img_1.correct_astrometry_from_other(
-                                            new_img_2,
-                                            output_dir=astrometry_fil_path,
-                                        )
-                                        self.add_frame_astrometry(new_img_1)
-                                        success = True
-                        else:
-                            new_img = pair.correct_astrometry(
-                                output_dir=astrometry_fil_path,
-                                **kwargs)
-                            self.add_frame_astrometry(new_img)
-
-                        self.update_output_file()
-
-                elif method == "propagate_from_single":
-                    # Sort frames by upper or lower chip.
-                    chips = self.sort_by_chip(frames[fil])
-                    upper = chips[1]
-                    lower = chips[2]
-                    if upper_only:
-                        lower = []
-                    for j, lst in enumerate((upper, lower)):
-                        successful = None
-                        i = 0
-                        while successful is None and i < len(upper):
-                            img = lst[i]
-                            i += 1
-                            new_img = img.correct_astrometry(output_dir=astrometry_fil_path,
-                                                             **kwargs)
-                            # Check if successful:
-                            if new_img is not None:
-                                lst.remove(img)
-                                self.add_frame_astrometry(new_img)
-                                successful = new_img
-                                self.astrometry_successful[fil][img.name] = True
-                            else:
-                                self.astrometry_successful[fil][img.name] = False
-
-                        # If we failed to find a solution on any frame in lst:
-                        if successful is None:
-                            print(f"Astrometry.net failed to solve any of the chip {j + 1} images. "
-                                  f"Chip 2 will not be included in the co-addition.")
-
-                        # Now correct all of the other images in the list with the successful solution.
-                        else:
-                            for img in lst:
-                                new_img = img.correct_astrometry_from_other(
-                                    successful,
-                                    output_dir=astrometry_fil_path
-                                )
-
-                                self.add_frame_astrometry(new_img)
-
-                        self.update_output_file()
-
-                else:
-                    raise ValueError(
-                        f"Astrometry method {method} not recognised. Must be individual, pairwise or propagate_from_single")
-
-    def estimate_atmospheric_extinction(self, n: int = 10, output: str = None):
-        mjd = self.date.mjd
-        fils_known = []
-        tbls_known = {}
-
-        fils_find = []
-
-        for fil_name in inst.FORS2Filter.qc1_retrievable:
-            fil = inst.Filter.from_params(fil_name, instrument_name="vlt-fors2")
-            fil.retrieve_calibration_table()
-            fils_known.append(fil)
-            tbls_known[fil_name] = fil.get_nearest_calib_rows(mjd=mjd, n=n)
-
-        fils_known.sort(key=lambda f: f.lambda_eff)
-
-        lambdas_known = list(map(lambda f: f.lambda_eff.value, fils_known))
-
-        results_tbl = {
-            "mjd": [],
-            "curve_err": [],
-        }
-
-        for fil_name in self.filters:
-            if fil_name not in inst.FORS2Filter.qc1_retrievable:
-                fil = inst.Filter.from_params(fil_name, instrument_name="vlt-fors2")
-                fils_find.append(fil)
-                results_tbl[f"ext_{fil_name}"] = []
-                # results_tbl[f"ext_err_{fil_name}"] = []
-                results_tbl[f"stat_err_{fil_name}"] = []
-
-        fils_find.sort(key=lambda f: f.lambda_eff)
-        lambdas_find = list(map(lambda f: f.lambda_eff.value, fils_find))
-
-        if output is None:
-            output = self.data_path
-
-        for i in range(n):
-            extinctions_known = []
-            extinctions_known_err = []
-            mjd = None
-            mjds = []
-            for fil in fils_known:
-                tbl = tbls_known[fil.name]
-                if mjd is None:
-                    mjd = tbl[i]["mjd_obs"]
-                mjds.append(tbl[i]["mjd_obs"])
-                extinctions_known.append(tbl[i]["extinction"].value)
-                extinctions_known_err.append(tbl[i]["extinction_err"].value)
-            results_tbl["mjd"].append(mjd)
-            extinctions_known_err = np.array(extinctions_known_err)
-            model_init = models.PowerLaw1D()
-            fitter = fitting.LevMarLSQFitter()
-            model = fitter(model_init, lambdas_known, extinctions_known, weights=1 / extinctions_known_err)
-
-            curve_err = u.root_mean_squared_error(model_values=model(lambdas_known), obs_values=extinctions_known)
-
-            results_tbl["curve_err"].append(curve_err)
-
-            extinctions_find = model(lambdas_find)
-
-            lambda_eff_fit = np.linspace(3000, 10000)
-            plt.close()
-            plt.plot(lambda_eff_fit, model(lambda_eff_fit))
-            plt.scatter(lambdas_known, extinctions_known, label="Known")
-            for j, m in enumerate(mjds):
-                plt.text(lambdas_known[j], extinctions_known[j], m)
-            plt.scatter(lambdas_find, extinctions_find, label="fitted")
-            plt.xlabel("$\lambda_{eff}$ (Ang)")
-            plt.ylabel("Extinction (mag)")
-            try:
-                plt.savefig(os.path.join(output, f"extinction_fit_mjd_{mjd}.png"))
-            except TypeError:
-                pass
-            plt.close()
-
-            for fil in fils_find:
-                results_tbl[f"ext_{fil.name}"].append(model(fil.lambda_eff.value))
-
-        for fil in fils_find:
-            results_tbl[f"stat_err_{fil.name}"] = [np.std(results_tbl[f"ext_{fil.name}"])] * n
-
-        results_tbl = table.QTable(results_tbl)
-        for fil in fils_find:
-            results_tbl[f"ext_err_{fil.name}"] = np.sqrt(
-                results_tbl[f"stat_err_{fil.name}"] ** 2 + results_tbl[f"curve_err"] ** 2) * units.mag
-            results_tbl[f"stat_err_{fil.name}"] *= units.mag
-            results_tbl[f"ext_{fil.name}"] *= units.mag
-        results_tbl[f"curve_err"] *= units.mag
-
-        i, nrst = u.find_nearest(results_tbl["mjd"], self.date.mjd)
-
-        results_tbl.write(os.path.join(output, "fitted_extinction.csv"), format="ascii.csv")
-
-        return results_tbl[i], results_tbl
-
-    def photometric_calibration(
-            self,
-            output_path: str,
-            **kwargs
-    ):
-        import craftutils.wrap.esorex as esorex
-
-        if "image_type" in kwargs and kwargs["image_type"] is not None:
-            image_type = kwargs["image_type"]
-        else:
-            image_type = "final"
-
-        suppress_select = False
-        if "suppress_select" in kwargs and kwargs["suppress_select"] is not None:
-            suppress_select = kwargs.pop("suppress_select")
-
-        ext_row, ext_tbl = self.estimate_atmospheric_extinction(output=output_path)
-        image_dict = self._get_images(image_type=image_type)
-        for fil in image_dict:
-            img = image_dict[fil]
-            if f"ext_{fil}" in ext_row.colnames:
-                img.extinction_atmospheric = ext_row[f"ext_{fil}"]
-                img.extinction_atmospheric_err = ext_row[f"ext_err_{fil}"]
-
-        # Do esorex reduction of standard images, and attempt esorex zeropoints if there are enough different
-        # observations
-        images = self._get_images(image_type)
-        # Split up bias images by chip
-        bias_sets = self.sort_by_chip(self.frames_bias)
-
-        bias_sets = (bias_sets[1], bias_sets[2])
-        flat_sets = {}
-        std_sets = {}
-        # Split up the flats and standards by filter and chip
-        for fil in self.filters:
-            flat_chips = self.sort_by_chip(self.frames_flat[fil])
-            if flat_chips:
-                flat_sets[fil] = flat_chips[1], flat_chips[2]
-            std_chips = self.sort_by_chip(self.frames_standard[fil])
-            if std_chips:
-                std_sets[fil] = std_chips[1], std_chips[2]
-
-        chips = ("up", "down")
-        for i, chip in enumerate(chips):
-            bias_set = bias_sets[i]
-            # For each chip, generate a master bias image
-            try:
-                master_bias = esorex.fors_bias(
-                    bias_frames=list(map(lambda b: b.path, bias_set)),
-                    output_dir=output_path,
-                    output_filename=f"master_bias_{chip}.fits",
-                    sof_name=f"bias_{chip}.sof"
-                )
-            except SystemError:
-                continue
-
-            for fil in images:
-                # Generate master flat per-filter, per-chip
-                if fil not in flat_sets:
-                    continue
-                img = images[fil]
-                if "calib_pipeline" in img.zeropoints:
-                    img.zeropoints.pop("calib_pipeline")
-                flat_set = list(map(lambda b: b.path, flat_sets[fil][i]))
-                fil_dir = os.path.join(output_path, fil)
-                u.mkdir_check(fil_dir)
-                try:
-                    master_sky_flat_img = esorex.fors_img_sky_flat(
-                        flat_frames=flat_set,
-                        master_bias=master_bias,
-                        output_dir=fil_dir,
-                        output_filename=f"master_sky_flat_img_{chip}.fits",
-                        sof_name=f"flat_{chip}"
-                    )
-                except SystemError:
-                    continue
-
-                aligned_phots = []
-                if fil in std_sets:
-                    for std in std_sets[fil][i]:
-                        # generate or load an appropriate StandardEpoch
-                        # (and StandardField in the background)
-                        pointing = std.extract_pointing()
-                        jname = astm.jname(pointing, 0, 0)
-                        if pointing not in self.std_pointings:
-                            self.std_pointings.append(pointing)
-                        if jname not in self.std_epochs:
-                            std_epoch = FORS2StandardEpoch(
-                                centre_coords=pointing,
-                                instrument=self.instrument,
-                                frames_flat=self.frames_flat,
-                                frames_bias=self.frames_bias,
-                                date=self.date
-                            )
-                            self.std_epochs[jname] = std_epoch
-                        else:
-                            std_epoch = self.std_epochs[jname]
-                        std_epoch.add_frame_raw(std)
-                        # For each raw standard, reduce
-                        std_dir = os.path.join(fil_dir, std.name)
-                        u.mkdir_check(std_dir)
-                        aligned_phot, std_reduced = esorex.fors_zeropoint(
-                            standard_img=std.path,
-                            master_bias=master_bias,
-                            master_sky_flat_img=master_sky_flat_img,
-                            output_dir=std_dir,
-                            chip_num=i + 1
-                        )
-                        aligned_phots.append(aligned_phot)
-                        std_epoch.add_frame_reduced(std_reduced)
-
-                    if len(aligned_phots) > 1:
-                        try:
-                            phot_coeff_table = esorex.fors_photometry(
-                                aligned_phot=aligned_phots,
-                                master_sky_flat_img=master_sky_flat_img,
-                                output_dir=fil_dir,
-                                chip_num=i + 1,
-                            )
-
-                            phot_coeff_table = fits.open(phot_coeff_table)[1].data
-
-                            print(f"Chip {chip}, zeropoint {phot_coeff_table['ZPOINT'][0] * units.mag}")
-
-                            # The intention here is that a chip 1 zeropoint override a chip 2 zeropoint, but
-                            # if chip 1 doesn't work a chip 2 one will do.
-                            if chip == 1 or "calib_pipeline" not in img.zeropoints:
-                                img.add_zeropoint(
-                                    zeropoint=phot_coeff_table["ZPOINT"][0] * units.mag,
-                                    zeropoint_err=phot_coeff_table["DZPOINT"][0] * units.mag,
-                                    airmass=img.extract_airmass(),
-                                    airmass_err=self.airmass_err[fil],
-                                    extinction=phot_coeff_table["EXT"][0] * units.mag,
-                                    extinction_err=phot_coeff_table["DEXT"][0] * units.mag,
-                                    catalogue="calib_pipeline",
-                                    n_matches=None,
-                                )
-
-                            # img.update_output_file()
-                        except SystemError:
-                            print(
-                                "System error encountered while doing esorex processing; possibly impossible value encountered. Skipping.")
-
-                    else:
-                        print(f"Insufficient standard observations to calculate esorex zeropoint for {img}")
-
-        print("Estimating zeropoints from standard observations...")
-        print(self.frames_standard)
-        print(std_sets)
-        print(self.std_epochs)
-        print(self.filters)
-        for jname in self.std_epochs:
-            std_epoch = self.std_epochs[jname]
-            std_epoch.photometric_calibration()
-            for fil in images:
-                img = images[fil]
-                if fil in std_epoch.frames_reduced:
-                    for std in std_epoch.frames_reduced[fil]:
-                        # print(std, type(std))
-                        img.add_zeropoint_from_other(std)
-
-        zeropoints = p.load_params(zeropoint_yaml)
-        if zeropoints is None:
-            zeropoints = {}
-
-        super().photometric_calibration(
-            output_path=output_path,
-            suppress_select=True,
-            **kwargs
-        )
-
-        for fil in images:
-            if "preferred_zeropoint" in kwargs and fil in kwargs["preferred_zeropoint"]:
-                preferred = kwargs["preferred_zeropoint"][fil]
-            else:
-                preferred = None
-            img = images[fil]
-
-            img.select_zeropoint(suppress_select, preferred=preferred)
-
-            if fil not in zeropoints:
-                zeropoints[fil] = {}
-            for cat in img.zeropoints:
-                if cat not in zeropoints[fil]:
-                    zeropoints[fil][cat] = {}
-                zeropoints[fil][cat][self.date_str()] = img.zeropoints[cat]
-
-            if self.coadded_unprojected[fil] is not None:
-                self.coadded_unprojected[fil].zeropoints = img.zeropoints
-                self.coadded_unprojected[fil].zeropoint_best = img.zeropoint_best
-                self.coadded_unprojected[fil].update_output_file()
-
-        p.save_params(zeropoint_yaml, zeropoints)
-
-    @classmethod
-    def pair_files(cls, images: list):
-        pairs = []
-        images.sort(key=lambda im: im.name)
-        is_paired = True
-        for i, img_1 in enumerate(images):
-            # If the images are in pairs, it's sufficient to check only the even-numbered ones.
-            # If not, is_paired=False should be triggered by the case below.
-            if i % 2 == 0 or not is_paired:
-                chip_this = img_1.extract_chip_number()
-                # If we are at the end of the list and still checking, this must be unpaired.
-                if i + 1 == len(images):
-                    pair = img_1
-                else:
-                    # Get the next image in the list.
-                    img_2 = images[i + 1]
-                    chip_other = img_2.extract_chip_number()
-                    # If we have chip
-                    if (chip_this == 1 and chip_other == 2) or (chip_this == 2 and chip_other == 1):
-                        img_1.other_chip = img_2
-                        img_1.update_output_file()
-                        img_2.other_chip = img_1
-                        img_2.update_output_file()
-                        if chip_this == 1:
-                            pair = (img_1, img_2)
-                        elif chip_this == 2:
-                            pair = (img_2, img_1)
-                        else:
-                            raise ValueError("Image is missing chip.")
-                        is_paired = True
-                    else:
-                        is_paired = False
-                        pair = img_1
-                if isinstance(pair, tuple):
-                    u.debug_print(1, str(pair[0]), ",", str(pair[1]))
-                else:
-                    u.debug_print(1, pair)
-                pairs.append(pair)
-
-        return pairs
-
-    @classmethod
-    def from_file(cls, param_file: Union[str, dict], name: str = None, old_format: bool = False, field: Field = None):
-
-        if old_format:
-            if name is None:
-                raise ValueError("name must be provided for old_format=True.")
-            param_file = cls.convert_old_params(old_epoch_name=name)
-
-        return super().from_file(param_file=param_file, name=name, field=field)
-
-    @classmethod
-    def convert_old_params(cls, old_epoch_name: str):
-        new_params = cls.new_yaml(name=old_epoch_name, path=None)
-        old_params = p.object_params_fors2(old_epoch_name)
-
-        new_epoch_name = f"FRB20{old_epoch_name[3:]}"
-
-        old_field = old_epoch_name[:old_epoch_name.find('_')]
-        new_field = new_epoch_name[:new_epoch_name.find('_')]
-
-        old_data_dir = old_params["data_dir"]
-        i = old_data_dir.find("MJD")
-        mjd = old_data_dir[i + 3:i + 8]
-        t = Time(mjd, format="mjd")
-        date = t.strftime("%Y-%m-%d")
-        new_data_dir = os.path.join(p.config['top_data_dir'], new_field, "imaging", "vlt-fors2",
-                                    f"{date}-{new_epoch_name}")
-
-        new_params["instrument"] = "vlt-fors2"
-        new_params["data_path"] = new_data_dir
-        new_params["field"] = new_field
-        new_params["name"] = new_epoch_name
-        new_params["date"] = date
-
-        new_params["sextractor"]["aperture_diameters"] = old_params["photometry_apertures"]
-        new_params["sextractor"]["dual_mode"] = old_params["do_dual_mode"]
-        new_params["sextractor"]["threshold"] = old_params["threshold"]
-        new_params["sextractor"]["kron_factor"] = old_params["sextractor_kron_radius"]
-        new_params["sextractor"]["kron_radius_min"] = old_params["sextractor_min_radius"]
-
-        filters = filter(lambda k: k.endswith("_star_class_tol"), old_params)
-        filters = list(map(lambda f: f[0], filters))
-
-        new_params["background_subtraction"]["renormalise_centre"]["dec"] = old_params["renormalise_centre_dec"]
-        new_params["background_subtraction"]["renormalise_centre"]["ra"] = old_params["renormalise_centre_ra"]
-        new_params["background_subtraction"]["test_synths"] = []
-        if old_params["test_synths"]["ra"]:
-            for i, _ in enumerate(old_params["test_synths"]):
-                synth_dict = {"position": {}}
-                synth_dict["position"]["ra"] = old_params["test_synths"]["ra"][i]
-                synth_dict["position"]["dec"] = old_params["test_synths"]["dec"][i]
-                synth_dict["mags"] = {}
-                synth_dict["mags"]["g"] = old_params["test_synths"]["g_mag"][i]
-                synth_dict["mags"]["I"] = old_params["test_synths"]["I_mag"][i]
-                new_params["background_subtraction"]["test_synths"].append(synth_dict)
-
-        new_params["skip"]["esoreflex_copy"] = old_params["skip_copy"]
-        new_params["skip"]["sextractor_individual"] = not old_params["do_sextractor_individual"]
-        new_params["skip"]["astrometry_net"] = old_params["skip_astrometry"]
-        new_params["skip"]["sextractor"] = not old_params["do_sextractor"]
-        new_params["skip"]["esorex"] = old_params["skip_esorex"]
-
-        instrument_path = os.path.join(p.param_dir, "fields", new_field, "imaging", "vlt-fors2")
-        u.mkdir_check(instrument_path)
-        output_path = os.path.join(instrument_path, new_epoch_name)
-        p.save_params(file=output_path,
-                      dictionary=new_params)
-
-        return output_path
-
-
-class SpectroscopyEpoch(Epoch):
-    instrument_name = "dummy-instrument"
-    mode = "spectrocopy"
-    grisms = {}
-    frame_class = image.Spectrum
-
-    def __init__(self,
-                 param_path: str = None,
-                 name: str = None,
-                 field: Union[str, Field] = None,
-                 data_path: str = None,
-                 instrument: str = None,
-                 date: Union[str, Time] = None,
-                 program_id: str = None,
-                 target: str = None,
-                 grism: str = None,
-                 decker: str = None
-                 ):
-        super().__init__(param_path=param_path, name=name, field=field, data_path=data_path, instrument=instrument,
-                         date=date, program_id=program_id, target=target)
-
-        self.decker = decker
-        self.decker_std = decker
-        self.grism = grism
-        if grism is None or grism not in self.grisms:
-            warnings.warn("grism not configured.")
-
-        self.obj = target
-
-        self._path_2_pypeit()
-        self.standards_raw = []
-        self._instrument_pypeit = self.instrument_name.replace('-', '_')
-
-        self._pypeit_file = None
-        self._pypeit_sorted_file = None
-        self._pypeit_coadd1d_file = None
-
-    def _path_0_raw(self):
-        if self.data_path is not None and "raw_dir" not in self.paths:
-            self.paths["raw_dir"] = os.path.join(self.data_path, epoch_stage_dirs["0-download"])
-
-    def proc_pypeit_flux(self, no_query: bool = False, **kwargs):
-        if no_query or self.query_stage("Do fluxing with PypeIt?", stage_name='4-pypeit_flux_calib'):
-            self._pypeit_flux()
-            self.stages_complete['4-pypeit_flux_calib'] = Time.now()
-            self.update_output_file()
-
-    def _pypeit_flux(self):
-        pypeit_run_dir = self.get_path("pypeit_run_dir")
-        pypeit_science_dir = os.path.join(pypeit_run_dir, "Science")
-        std_reduced_filename = filter(lambda f: "spec1d" in f and "STD,FLUX" in f and f.endswith(".fits"),
-                                      os.listdir(pypeit_science_dir)).__next__()
-        std_reduced_path = os.path.join(pypeit_science_dir, std_reduced_filename)
-        print(f"Using {std_reduced_path} for fluxing.")
-
-        sensfunc_path = os.path.join(pypeit_run_dir, "sens.fits")
-        # Generate sensitivity function from standard observation
-        spec.pypeit_sensfunc(spec1dfile=std_reduced_path, outfile=sensfunc_path)
-        # Generate flux setup file.
-        spec.pypeit_flux_setup(sci_path=pypeit_science_dir, run_dir=pypeit_run_dir)
-        flux_setup_path = os.path.join(pypeit_run_dir, self.pypeit_flux_title())
-        # Insert name of sensitivity file to flux setup file.
-        with open(flux_setup_path, "r") as flux_setup:
-            flux_lines = flux_setup.readlines()
-        file_first = flux_lines.index("flux read\n") + 1
-        flux_lines[file_first] = flux_lines[file_first][:-1] + " " + sensfunc_path + "\n"
-        # Write back to file.
-        u.write_list_to_file(path=flux_setup_path, file=flux_lines)
-        # Run pypeit_flux_calib
-        os.system(f"pypeit_flux_calib {flux_setup_path}")
-
-        self.set_path("pypeit_sensitivity_file", sensfunc_path)
-        self.set_path("pypeit_std_reduced", std_reduced_path)
-        self.set_path("pypeit_science_dir", pypeit_science_dir)
-        self.set_path("pypeit_flux_setup", flux_setup_path)
-
-    def pypeit_flux_title(self):
-        return f"{self._instrument_pypeit}.flux"
-
-    def read_pypeit_sorted_file(self):
-        if "pypeit_setup_dir" in self.paths and self.paths["pypeit_setup_dir"] is not None:
-            setup_files = self.paths["pypeit_setup_dir"]
-            sorted_path = os.path.join(setup_files,
-                                       filter(lambda f: f.endswith(".sorted"), os.listdir(setup_files)).__next__())
-            with open(sorted_path) as sorted_file:
-                self._pypeit_sorted_file = sorted_file.readlines()
-        else:
-            raise KeyError("pypeit_setup_dir has not been set.")
-
-    def setup_info(self, setup: str):
-        """
-        Pulls setup info from a pypeit .sorted file.
-        :param setup:
-        :return:
-        """
-        file = self._get_pypeit_sorted_file()
-        # Find start of setup description
-        setup_start = file.index(f"Setup {setup}\n")
-        setup_dict = {}
-        i = setup_start + 1
-        line = file[i]
-        # Assemble a dictionary of the setup parameters.
-        while line != "#---------------------------------------------------------\n":
-            while line[0] == " ":
-                line = line[1:]
-            line = line[:-1]
-            key, value = line.split(": ")
-            setup_dict[key] = value
-            i += 1
-            line = file[i]
-        return setup_dict
-
-    def _read_pypeit_file(self, filename):
-        pypeit_run_dir = os.path.join(self.paths['pypeit_dir'], filename)
-        self.set_path("pypeit_run_dir", pypeit_run_dir)
-        self.set_path("pypeit_file", os.path.join(pypeit_run_dir, f"{filename}.pypeit"))
-        # Retrieve text from .pypeit file
-        with open(self.get_path("pypeit_file"), 'r') as pypeit_file:
-            pypeit_lines = pypeit_file.readlines()
-            self._set_pypeit_file(pypeit_lines)
-        f_start = pypeit_lines.index("data read\n") + 3
-        f_end = pypeit_lines.index("data end\n")
-        for line in pypeit_lines[f_start:f_end]:
-            raw = image.SpecRaw.from_pypeit_line(line=line, pypeit_raw_path=self.paths["raw_dir"])
-            self.add_frame_raw(raw)
-        return pypeit_lines
-
-    def read_pypeit_file(self, setup: str):
-        if "pypeit_dir" in self.paths and self.paths["pypeit_dir"] is not None:
-            filename = f"{self._instrument_pypeit}_{setup}"
-            self._read_pypeit_file(filename=filename)
-            return self._pypeit_file
-        else:
-            raise KeyError("pypeit_run_dir has not been set.")
-
-    def write_pypeit_file_science(self):
-        """
-        Rewrites the stored .pypeit file to disk at its original path.
-        :return: path of .pypeit file.
-        """
-        pypeit_lines = self._get_pypeit_file()
-        if pypeit_lines is not None:
-            pypeit_file_path = self.get_path("pypeit_file")
-            u.write_list_to_file(path=pypeit_file_path, file=pypeit_lines)
-        else:
-            raise ValueError("pypeit_file has not yet been read.")
-        return pypeit_file_path
-
-    def add_pypeit_user_param(self, param: list, value: str, file_type: str = "pypeit"):
-        """
-        Inserts a parameter for the PypeIt run at the correct point in the stored .pypeit file.
-        :param param: For m
-        :param value:
-        :return:
-        """
-        if file_type == "pypeit":
-            pypeit_file = self._get_pypeit_file()
-        elif file_type == "coadd1d":
-            pypeit_file = self._get_pypeit_coadd1d_file()
-        else:
-            raise ValueError(f"file_type {file_type} not recognised.")
-
-        if pypeit_file is not None:
-            # Build the final line of the setting specially.
-            setting = "\t" * (len(param) - 1) + f"{param.pop()} = {value}\n"
-            p_start = pypeit_file.index("# User-defined execution parameters\n") + 1
-            insert_here = False
-            # For each level of the param list, look to see if it's already there.
-            for i, line in pypeit_file[p_start]:
-                if param[0] in line:
-                    p_start = i
-                    break
-
-            for i, par in enumerate(param):
-                # Encase each level of the parameter in the correct number of square brackets and tabs.
-                par = "\t" * i + "[" * (i + 1) + par + "]" * (i + 1) + "\n"
-                # First, check if param sub-headings are already there:
-                if par in pypeit_file and not insert_here:
-                    p_start = pypeit_file.index(par) + 1
-                else:
-                    # Insert the line at correct position.
-                    pypeit_file.insert(p_start, par)
-                    p_start += 1
-                    insert_here = True
-            # Insert the final line.
-            pypeit_file.insert(p_start, setting)
-
-            if file_type == "pypeit":
-                self._set_pypeit_file(lines=pypeit_file)
-            elif file_type == "coadd1d":
-                self._set_pypeit_coadd1d_file(lines=pypeit_file)
-
-        else:
-            raise ValueError("pypeit_file has not yet been read.")
-
-    def add_pypeit_file_lines(self, lines: list):
-        if self._get_pypeit_file() is not None:
-            # Remove last two lines of file ("data end")
-            pypeit_lines = self._pypeit_file[:-2]
-            # Insert desired lines
-            pypeit_lines += lines
-            # Reinsert last two lines.
-            pypeit_lines += ["data end\n", "\n"]
-            self._pypeit_file = pypeit_lines
-        else:
-            raise ValueError("pypeit_file has not yet been read.")
-
-    def _output_dict(self):
-        output_dict = super()._output_dict()
-        output_dict.update({"binning": self.binning,
-                            "decker": self.decker})
-        return output_dict
-
-    def proc_pypeit_setup(self, no_query: bool = False, **kwargs):
-        if no_query or self.query_stage("Do PypeIt setup?", stage_name='2-pypeit_setup'):
-            pass
-
-    def proc_pypeit_run(self, no_query: bool = False, do_not_reuse_masters=False, **kwargs):
-        if no_query or self.query_stage("Run PypeIt?", stage_name='3-pypeit_run'):
-            pass
-
-    def proc_pypeit_coadd(self, no_query: bool = False, **kwargs):
-        pass
-
-    def proc_convert_to_marz_format(self, no_query: bool = False, **kwargs):
-        if no_query or self.query_stage("Convert co-added 1D spectra to Marz format?", stage_name='6-marz-format'):
-            pass
-
-    def _path_2_pypeit(self):
-        if self.data_path is not None and "pypeit_dir" not in self.paths:
-            self.paths["pypeit_dir"] = os.path.join(self.data_path, epoch_stage_dirs["2-pypeit"])
-
-    def find_science_attributes(self):
-        frames = self.get_frames_science()
-        if frames:
-            frame = frames[0]
-            self.set_binning(frame.binning)
-            self.set_decker(frame.decker)
-        else:
-            raise ValueError(f"Science frames list is empty.")
-        return frame
-
-    def find_std_attributes(self):
-        frames = self.get_frames_standard()
-        if frames:
-            frame = frames[0]
-            self.set_binning_std(frame.binning)
-            self.set_decker_std(frame.decker)
-        else:
-            raise ValueError(f"Standard frames list is empty.")
-        return frame
-
-    def get_frames_science(self):
-        return self.frames_science
-
-    def get_frames_standard(self):
-        return self.frames_standard
-
-    def get_decker(self):
-        return self.decker
-
-    def set_decker(self, decker: str):
-        self.decker = decker
-        return decker
-
-    def get_decker_std(self):
-        return self.decker_std
-
-    def set_decker_std(self, decker: str):
-        self.decker_std = decker
-        return decker
-
-    def _set_pypeit_file(self, lines: list):
-        self._pypeit_file = lines
-
-    def _get_pypeit_file(self):
-        return self._pypeit_file
-
-    def _set_pypeit_coadd1d_file(self, lines: list):
-        self._pypeit_coadd1d_file = lines
-
-    def _get_pypeit_coadd1d_file(self):
-        return self._pypeit_coadd1d_file
-
-    def _get_pypeit_sorted_file(self):
-        return self._pypeit_sorted_file
-
-    @classmethod
-    def stages(cls):
-        param_dict = super().stages()
-        param_dict.update({
-            "2-pypeit_setup": None,
-            "3-pypeit_run": None,
-            "4-pypeit_flux_calib": None
-        })
-        return param_dict
-
-    @classmethod
-    def select_child_class(cls, instrument: str):
-        instrument = instrument.lower()
-        if instrument == "vlt-fors2":
-            return FORS2SpectroscopyEpoch
-        elif instrument == "vlt-xshooter":
-            return XShooterSpectroscopyEpoch
-        elif instrument in instruments_spectroscopy:
-            return SpectroscopyEpoch
-        else:
-            raise ValueError(f"Unrecognised instrument {instrument}")
-
-    @classmethod
-    def from_file(cls, param_file: Union[str, dict], field: Field = None):
-        name, param_file, param_dict = p.params_init(param_file)
-        if param_dict is None:
-            raise FileNotFoundError(f"No parameter file found at {param_file}.")
-        instrument = param_dict["instrument"].lower()
-        if field is None:
-            field = param_dict.pop("field")
-        if 'target' in param_dict:
-            target = param_dict.pop('target')
-        else:
-            target = None
-        sub_cls = cls.select_child_class(instrument=instrument)
-        # if sub_cls is SpectroscopyEpoch:
-        return sub_cls(
-            name=name,
-            field=field,
-            param_path=param_file,
-            data_path=os.path.join(config["top_data_dir"], param_dict['data_path']),
-            instrument=instrument,
-            date=param_dict["date"],
-            program_id=param_dict["program_id"],
-            target=target,
-            **param_dict
-        )
-        # else:
-        # return sub_cls.from_file(param_file=param_file, field=field)
-
-    @classmethod
-    def from_params(cls, name, field: Union[Field, str] = None, instrument: str = None):
-        if name in active_epochs:
-            return active_epochs[name]
-        print("Initializing epoch...")
-        instrument = instrument.lower()
-        field_name, field = cls._from_params_setup(name=name, field=field)
-        path = cls.build_param_path(
-            field_name=field_name,
-            instrument_name=instrument,
-            epoch_name=name)
-        return cls.from_file(param_file=path, field=field)
-
-    @classmethod
-    def build_param_path(cls, field_name: str, instrument_name: str, epoch_name: str):
-        return os.path.join(p.param_dir, "fields", field_name, "spectroscopy", instrument_name, epoch_name)
-
-
-class ESOSpectroscopyEpoch(SpectroscopyEpoch):
-    def __init__(self,
-                 param_path: str = None,
-                 name: str = None,
-                 field: Union[str, Field] = None,
-                 data_path: str = None,
-                 instrument: str = None,
-                 date: Union[str, Time] = None,
-                 program_id: str = None,
-                 grism: str = None
-                 ):
-        super().__init__(param_path=param_path,
-                         name=name,
-                         field=field,
-                         data_path=data_path,
-                         instrument=instrument,
-                         date=date,
-                         program_id=program_id,
-                         grism=grism)
-        # Data reduction paths
-
-    def pipeline(self, **kwargs):
-        super().pipeline(**kwargs)
-        if "do_not_reuse_masters" in kwargs:
-            do_not_reuse_masters = kwargs["do_not_reuse_masters"]
-        else:
-            do_not_reuse_masters = False
-        self.proc_raw()
-        self.proc_initial_setup()
-        self.proc_pypeit_setup()
-        self.proc_pypeit_run(do_not_reuse_masters=do_not_reuse_masters)
-        self.proc_pypeit_flux()
-        self.proc_pypeit_coadd()
-        self.proc_convert_to_marz_format()
-
-    def proc_raw(self, no_query: bool = False, **kwargs):
-        if no_query or self.query_stage("Download raw data from ESO archive?", stage_name='0-download'):
-            self._path_0_raw()
-            r = self.retrieve()
-            if r:
-                self.stages_complete['0-download'] = Time.now()
-                self.update_output_file()
-
-    def _initial_setup(self):
-        self._path_0_raw()
-        m_path = os.path.join(self.paths["raw_dir"], "M")
-        u.mkdir_check(m_path)
-        os.system(f"mv {os.path.join(self.paths['raw_dir'], 'M.')}* {m_path}")
-        image.fits_table_all(input_path=self.paths["raw_dir"],
-                             output_path=os.path.join(self.data_path, f"{self.name}_fits_table_science.csv"))
-        image.fits_table_all(input_path=self.paths["raw_dir"],
-                             output_path=os.path.join(self.data_path, f"{self.name}_fits_table_all.csv"),
-                             science_only=False)
-
-    def retrieve(self):
-        """
-        Check ESO archive for the epoch raw frames, and download those frames and associated files.
-        :return:
-        """
-        r = []
-        if "raw_dir" in self.paths:
-            r = _retrieve_eso_epoch(self, path=self.paths["raw_dir"])
-        else:
-            warnings.warn("raw_dir has not been set. Retrieve could not be run.")
-        return r
-
-    @classmethod
-    def stages(cls):
-        param_dict = super().stages()
-        param_dict.update({"0-download": None})
-        return param_dict
-
-
-class FORS2SpectroscopyEpoch(ESOSpectroscopyEpoch):
-    instrument_name = "vlt-fors2"
-    _instrument_pypeit = "vlt_fors2"
-    grisms = {
-        "GRIS_300I": {
-            "lambda_min": 6000 * units.angstrom,
-            "lambda_max": 11000 * units.angstrom
-        }}
-
-    def pipeline(self, **kwargs):
-        super().pipeline(**kwargs)
-
-    def proc_pypeit_setup(self, no_query: bool = False, **kwargs):
-        if no_query or self.query_stage("Do PypeIt setup?", stage_name='2-pypeit_setup'):
-            self._path_2_pypeit()
-            setup_files = os.path.join(self.paths["pypeit_dir"], 'setup_files', '')
-            self.paths["pypeit_setup_dir"] = setup_files
-            os.system(f"rm {setup_files}*")
-            # Generate .sorted file and others
-            spec.pypeit_setup(root=self.paths['raw_dir'], output_path=self.paths['pypeit_dir'],
-                              spectrograph=self._instrument_pypeit)
-            # Generate files to use for run. Set cfg_split to "A" because that corresponds to Chip 1, which is the only
-            # one we need to worry about.
-            spec.pypeit_setup(root=self.paths['raw_dir'], output_path=self.paths['pypeit_dir'],
-                              spectrograph=self._instrument_pypeit, cfg_split="A")
-            # Read .sorted file
-            self.read_pypeit_sorted_file()
-            # Retrieve bias files from .sorted file.
-            bias_lines = list(filter(lambda s: "bias" in s and "CHIP1" in s, self._pypeit_sorted_file))
-            # Find line containing information for standard observation.
-            std_line = filter(lambda s: "standard" in s and "CHIP1" in s, self._pypeit_sorted_file).__next__()
-            std_raw = image.SpecRaw.from_pypeit_line(std_line, pypeit_raw_path=self.paths['raw_dir'])
-            self.standards_raw.append(std_raw)
-            std_start_index = self._pypeit_sorted_file.index(std_line)
-            # Find last line of the std-obs configuration (encapsulating the required calibration files)
-            std_end_index = self._pypeit_sorted_file[std_start_index:].index(
-                "##########################################################\n") + std_start_index
-            std_lines = self._pypeit_sorted_file[std_start_index:std_end_index]
-            # Read in .pypeit file
-            self.read_pypeit_file(setup="A")
-            # Add lines to set slit prediction to "nearest" in .pypeit file.
-            self.add_pypeit_user_param(param=["calibrations", "slitedges", "sync_predict"], value="nearest")
-            # Insert bias lines from .sorted file
-            self.add_pypeit_file_lines(lines=bias_lines + std_lines)
-            # Write modified .pypeit file back to disk.
-            self.write_pypeit_file_science()
-
-            self.stages_complete['2-pypeit_setup'] = Time.now()
-            self.update_output_file()
-
-    def proc_pypeit_run(self, no_query: bool = False, do_not_reuse_masters: bool = False, **kwargs):
-        if no_query or self.query_stage("Run PypeIt?", stage_name='3-pypeit_run'):
-            spec.run_pypeit(pypeit_file=self.paths['pypeit_file'],
-                            redux_path=self.paths['pypeit_run_dir'],
-                            do_not_reuse_masters=do_not_reuse_masters)
-            self.stages_complete['3-pypeit_run'] = Time.now()
-            self.update_output_file()
-
-    def proc_pypeit_coadd(self, no_query: bool = False, **kwargs):
-        if no_query or self.query_stage(
-                "Do coaddition with PypeIt?\nYou should first inspect the 2D spectra to determine which objects to co-add.",
-                stage_name='5-pypeit_coadd'):
-            for file in filter(lambda f: "spec1d" in f, os.listdir(self.paths["pypeit_science_dir"])):
-                path = os.path.join(self.paths["pypeit_science_dir"], file)
-                os.system(f"pypeit_show_1dspec {path}")
-
-
-class XShooterSpectroscopyEpoch(ESOSpectroscopyEpoch):
-    _instrument_pypeit = "vlt_xshooter"
-    grisms = {'uvb': {"lambda_min": 300 * units.nm,
-                      "lambda_max": 550 * units.nm},
-              "vis": {"lambda_min": 550 * units.nm,
-                      "lambda_max": 1000 * units.nm},
-              "nir": {"lambda_min": 1000 * units.nm,
-                      "lambda_max": 2500 * units.nm}}
-
-    def __init__(self,
-                 param_path: str = None,
-                 name: str = None,
-                 field: Union[str, Field] = None,
-                 data_path: str = None,
-                 instrument: str = None,
-                 date: Union[str, Time] = None,
-                 program_id: str = None,
-                 ):
-
-        super().__init__(param_path=param_path,
-                         name=name,
-                         field=field,
-                         data_path=data_path,
-                         instrument=instrument,
-                         date=date,
-                         program_id=program_id
-                         )
-
-        self.frames_raw = {"uvb": [],
-                           "vis": [],
-                           "nir": []}
-        self.frames_bias = {"uvb": [],
-                            "vis": [],
-                            "nir": []}
-        self.frames_standard = {"uvb": [],
-                                "vis": [],
-                                "nir": []}
-        self.frames_science = {"uvb": [],
-                               "vis": [],
-                               "nir": []}
-        self.frames_dark = {"uvb": [],
-                            "vis": [],
-                            "nir": []}
-        self._pypeit_file = {"uvb": None,
-                             "vis": None,
-                             "nir": None}
-        self._pypeit_file_std = {"uvb": None,
-                                 "vis": None,
-                                 "nir": None}
-        self._pypeit_sorted_file = {"uvb": None,
-                                    "vis": None,
-                                    "nir": None}
-        self._pypeit_coadd1d_file = {"uvb": None,
-                                     "vis": None,
-                                     "nir": None}
-        self._pypeit_user_param_start = {"uvb": None,
-                                         "vis": None,
-                                         "nir": None}
-        self._pypeit_user_param_end = {"uvb": None,
-                                       "vis": None,
-                                       "nir": None}
-
-        self.binning = {"uvb": None,
-                        "vis": None,
-                        "nir": None}
-        self.binning_std = {"uvb": None,
-                            "vis": None,
-                            "nir": None}
-        self.decker = {"uvb": None,
-                       "vis": None,
-                       "nir": None}
-        self.decker_std = {"uvb": None,
-                           "vis": None,
-                           "nir": None}
-
-        self._cfg_split_letters = {"uvb": None,
-                                   "vis": None,
-                                   "nir": None}
-
-        self.load_output_file()
-        self._current_arm = None
-
-    def pipeline(self, **kwargs):
-        super().pipeline(**kwargs)
-        # self.proc_pypeit_coadd()
-
-    def proc_pypeit_setup(self, no_query: bool = False, **kwargs):
-        if no_query or self.query_stage("Do PypeIt setup?", stage_name='2-pypeit_setup'):
-            self._path_2_pypeit()
-            setup_files = os.path.join(self.paths["pypeit_dir"], 'setup_files', '')
-            self.paths["pypeit_setup_dir"] = setup_files
-            os.system(f"rm {setup_files}*")
-            for arm in self.grisms:
-                self._current_arm = arm
-                spec.pypeit_setup(root=self.paths['raw_dir'], output_path=self.paths['pypeit_dir'],
-                                  spectrograph=f"{self._instrument_pypeit}_{arm}")
-                # Read .sorted file
-                self.read_pypeit_sorted_file()
-                setup = self._cfg_split_letters[arm]
-                spec.pypeit_setup(root=self.paths['raw_dir'], output_path=self.paths['pypeit_dir'],
-                                  spectrograph=f"{self._instrument_pypeit}_{arm}", cfg_split=setup)
-                # Retrieve text from .pypeit file
-                self.read_pypeit_file(setup=setup)
-                # Add parameter to use dark frames for NIR reduction.
-                if arm == "nir":
-                    self.add_pypeit_user_param(param=["calibrations", "pixelflatframe", "process", "use_darkimage"],
-                                               value="True")
-                    self.add_pypeit_user_param(param=["calibrations", "illumflatframe", "process", "use_darkimage"],
-                                               value="True")
-                    self.add_pypeit_user_param(param=["calibrations", "traceframe", "process", "use_darkimage"],
-                                               value="True")
-                self.find_science_attributes()
-                # For X-Shooter, we need to reduce the standards separately due to the habit of observing them with
-                # different decker (who knows)
-                self.find_std_attributes()
-                # Remove incompatible binnings and frametypes
-                print(f"\nRemoving incompatible files for {arm} arm:")
-                pypeit_file = self._get_pypeit_file()
-                # pypeit_file_std = pypeit_file.copy()
-                decker = self.get_decker()
-                binning = self.get_binning()
-                decker_std = self.get_decker_std()
-                for raw_frame in self.frames_raw[arm]:
-                    # Remove all frames with frame_type "None" from both science and standard lists.
-                    if raw_frame.frame_type == "None":
-                        pypeit_file.remove(raw_frame.pypeit_line)
-                        # pypeit_file_std.remove(raw_frame.pypeit_line)
-                    else:
-                        # Remove files with incompatible binnings from science reduction list.
-                        if raw_frame.binning != binning \
-                                or raw_frame.decker not in ["Pin_row", decker, decker_std]:
-                            pypeit_file.remove(raw_frame.pypeit_line)
-                    # Special behaviour for NIR arm
-                    if arm == "nir":
-                        # For the NIR arm, PypeIt only works if you use the Science frames for the arc, tilt calib.
-                        if raw_frame.frame_type in ["arc,tilt", "tilt,arc"]:
-                            pypeit_file.remove(raw_frame.pypeit_line)
-                            # pypeit_file_std.remove(raw_frame.pypeit_line)
-                        elif raw_frame.frame_type == "science":
-                            raw_frame.frame_type = "science,arc,tilt"
-                            # Find original line in PypeIt file
-                            to_replace = pypeit_file.index(raw_frame.pypeit_line)
-                            # Rewrite pypeit line.
-                            raw_frame.pypeit_line = raw_frame.pypeit_line.replace("science", "science,arc,tilt")
-                            pypeit_file[to_replace] = raw_frame.pypeit_line
-                        elif raw_frame.frame_type == "standard":
-                            raw_frame.frame_type = "standard,arc,tilt"
-                            # Find original line in PypeIt file
-                            to_replace = pypeit_file.index(raw_frame.pypeit_line)
-                            # Rewrite pypeit line.
-                            raw_frame.pypeit_line = raw_frame.pypeit_line.replace("standard", "standard,arc,tilt")
-                            pypeit_file[to_replace] = raw_frame.pypeit_line
-                self._set_pypeit_file(pypeit_file)
-                # self._set_pypeit_file_std(pypeit_file_std)
-                self.write_pypeit_file_science()
-                # std_path = os.path.join(self.paths["pypeit_dir"], self.get_path("pypeit_run_dir"), "Flux_Standards")
-                # u.mkdir_check(std_path)
-                # self.set_path("pypeit_dir_std", std_path)
-                # self.set_path("pypeit_file_std",
-                #              os.path.join(self.get_path("pypeit_run_dir"), f"vlt_xshooter_{arm}_std.pypeit"))
-                # self.write_pypeit_file_std()
-            self._current_arm = None
-            self.stages_complete['2-pypeit_setup'] = Time.now()
-            self.update_output_file()
-
-    def proc_pypeit_run(self, no_query: bool = False, do_not_reuse_masters: bool = False, **kwargs):
-        for i, arm in enumerate(self.grisms):
-            # UVB not yet implemented in PypeIt, so we skip.
-            if arm == "uvb":
-                continue
-            self._current_arm = arm
-            if no_query or self.query_stage(f"Run PypeIt for {arm.upper()} arm?",
-                                            stage_name=f'3.{i + 1}-pypeit_run_{arm}'):
-                spec.run_pypeit(pypeit_file=self.get_path('pypeit_file'),
-                                redux_path=self.get_path('pypeit_run_dir'),
-                                do_not_reuse_masters=do_not_reuse_masters)
-                self.stages_complete[f'3.{i + 1}-pypeit_run_{arm}'] = Time.now()
-                self.update_output_file()
-            # if arm != "nir" and self.query_stage(f"Run PypeIt on flux standards for {arm.upper()} arm?",
-            #                                      stage=f'3.{i + 1}-pypeit_run_{arm}_std'):
-            #     print(self.get_path('pypeit_file_std'))
-            #     spec.run_pypeit(pypeit_file=self.get_path('pypeit_file_std'),
-            #                     redux_path=self.get_path('pypeit_dir_std'),
-            #                     do_not_reuse_masters=do_not_reuse_masters)
-            #     self.stages_complete[f'3.{i + 1}-pypeit_run_{arm}'] = Time.now()
-            #     self.update_output_file()
-        self._current_arm = None
-
-    def proc_pypeit_flux(self, no_query: bool = False, **kwargs):
-        for i, arm in enumerate(self.grisms):
-            # UVB not yet implemented in PypeIt, so we skip.
-            if arm == "uvb":
-                continue
-            self._current_arm = arm
-            if no_query or self.query_stage(f"Do PypeIt fluxing for {arm.upper()} arm?",
-                                            stage_name=f'4.{i + 1}-pypeit_flux_calib_{arm}'):
-                self._current_arm = arm
-                self._pypeit_flux()
-            self.stages_complete[f'4.{i + 1}-pypeit_flux_calib_{arm}'] = Time.now()
-        self._current_arm = None
-        self.update_output_file()
-
-    def proc_pypeit_coadd(self, no_query: bool = False, **kwargs):
-        for i, arm in enumerate(self.grisms):
-            # UVB not yet implemented in PypeIt, so we skip.
-            if arm == "uvb":
-                continue
-            self._current_arm = arm
-            if no_query or self.query_stage(f"Do PypeIt coaddition for {arm.upper()} arm?",
-                                            stage_name=f'5.{i + 1}-pypeit_coadd_{arm}'):
-                run_dir = self.get_path("pypeit_run_dir")
-                coadd_file_path = os.path.join(run_dir, f"{self._instrument_pypeit}_{arm}.coadd1d")
-                self.set_path("pypeit_coadd1d_file", coadd_file_path)
-                with open(coadd_file_path) as file:
-                    coadd_file_lines = file.readlines()
-                output_path = os.path.join(run_dir, f"{self.name}_{arm}_coadded.fits")
-                sensfunc_path = self.get_path("pypeit_sensitivity_file")
-                # Remove non-science files
-                for line in coadd_file_lines[coadd_file_lines.index("coadd1d read\n"):]:
-                    if "STD,FLUX" in line or "STD,TELLURIC" in line:
-                        coadd_file_lines.remove(line)
-
-                self._set_pypeit_coadd1d_file(coadd_file_lines)
-                # Re-insert parameter lines
-                self.add_pypeit_user_param(param=["coadd1d", "coaddfile"], value=output_path, file_type="coadd1d")
-                self.add_pypeit_user_param(param=["coadd1d", "sensfuncfile"], value=sensfunc_path, file_type="coadd1d")
-                self.add_pypeit_user_param(param=["coadd1d", "wave_method"], value="velocity", file_type="coadd1d")
-                u.write_list_to_file(coadd_file_path, self._get_pypeit_coadd1d_file())
-                spec.pypeit_coadd_1dspec(coadd1d_file=coadd_file_path)
-                self.add_coadded_image(coadd_file_path, key=arm)
-
-            self.stages_complete[f'5.{i + 1}-pypeit_coadd_{arm}'] = Time.now()
-
-        self._current_arm = None
-
-    def proc_convert_to_marz_format(self, no_query: bool = False, **kwargs):
-        if no_query or self.query_stage("Convert co-added 1D spectra to Marz format?",
-                                        stage_name='6-convert_to_marz_format'):
-            for arm in self.coadded:
-                self.coadded[arm].convert_to_marz_format()
-            self.stages_complete[f'6-convert_to_marz_format'] = Time.now()
-
-    def add_coadded_image(self, img: Union[str, image.Spec1DCoadded], **kwargs):
-        arm = kwargs["key"]
-        if isinstance(img, str):
-            img = image.Spec1DCoadded(path=img, grism=arm)
-        img.epoch = self
-        self.coadded[arm] = img
-        return img
-
-    def add_frame_raw(self, raw_frame: image.Image):
-        arm = self._get_current_arm()
-        self.frames_raw[arm].append(raw_frame)
-        self.sort_frame(raw_frame)
-
-    def sort_frame(self, frame: image.Image):
-        arm = self._get_current_arm()
-        if frame.frame_type == "bias":
-            self.frames_bias[arm].append(frame)
-        elif frame.frame_type == "science":
-            self.frames_science[arm].append(frame)
-        elif frame.frame_type == "standard":
-            self.frames_standard[arm].append(frame)
-        elif frame.frame_type == "dark":
-            self.frames_dark[arm].append(frame)
-
-    def read_pypeit_sorted_file(self):
-        arm = self._get_current_arm()
-        if "pypeit_setup_dir" in self.paths and self.paths["pypeit_setup_dir"] is not None:
-            setup_files = self.paths["pypeit_setup_dir"]
-            sorted_path = os.path.join(setup_files,
-                                       filter(lambda f: f"vlt_xshooter_{arm}" in f and f.endswith(".sorted"),
-                                              os.listdir(setup_files)).__next__())
-            with open(sorted_path) as sorted_file:
-                file = sorted_file.readlines()
-            self._pypeit_sorted_file[arm] = file
-            for setup in ["A", "B", "C"]:
-                info = self.setup_info(setup=setup)
-                arm_this = info["arm"].lower()
-                self._cfg_split_letters[arm_this] = setup
-        else:
-            raise KeyError("pypeit_setup_dir has not been set.")
-
-    def read_pypeit_file(self, setup: str):
-        if "pypeit_dir" in self.paths and self.paths["pypeit_dir"] is not None:
-            arm = self._get_current_arm()
-            filename = f"{self._instrument_pypeit}_{arm}_{setup}"
-            self._read_pypeit_file(filename=filename)
-            return self._pypeit_file[arm]
-        else:
-            raise KeyError("pypeit_run_dir has not been set.")
-
-    def pypeit_flux_title(self):
-        return f"{self._instrument_pypeit}_{self._get_current_arm()}.flux"
-
-    def get_path(self, key):
-        key = self._get_key_arm(key)
-        return self.paths[key]
-
-    def set_path(self, key: str, value: str):
-        key = self._get_key_arm(key)
-        self.paths[key] = value
-
-    def get_frames_science(self):
-        return self.frames_science[self._get_current_arm()]
-
-    def get_frames_standard(self):
-        return self.frames_standard[self._get_current_arm()]
-
-    def get_binning(self):
-        return self.binning[self._get_current_arm()]
-
-    def set_binning(self, binning: str):
-        self.binning[self._get_current_arm()] = binning
-        return binning
-
-    def get_binning_std(self):
-        return self.binning_std[self._get_current_arm()]
-
-    def set_binning_std(self, binning: str):
-        self.binning_std[self._get_current_arm()] = binning
-        return binning
-
-    def get_decker(self):
-        return self.decker[self._get_current_arm()]
-
-    def set_decker(self, decker: str):
-        self.decker[self._get_current_arm()] = decker
-        return decker
-
-    def get_decker_std(self):
-        return self.decker_std[self._get_current_arm()]
-
-    def set_decker_std(self, decker: str):
-        self.decker_std[self._get_current_arm()] = decker
-        return decker
-
-    def _get_current_arm(self):
-        if self._current_arm is not None:
-            return self._current_arm
-        else:
-            raise ValueError("self._current_arm is not set (no arm currently active).")
-
-    def _set_pypeit_file(self, lines: list):
-        self._pypeit_file[self._get_current_arm()] = lines
-
-    def _get_pypeit_file(self):
-        return self._pypeit_file[self._get_current_arm()]
-
-    def _get_pypeit_sorted_file(self):
-        return self._pypeit_sorted_file[self._get_current_arm()]
-
-    def _set_pypeit_file_std(self, lines: list):
-        self._pypeit_file_std[self._get_current_arm()] = lines
-
-    def _get_pypeit_file_std(self):
-        return self._pypeit_file_std[self._get_current_arm()]
-
-    def _set_pypeit_coadd1d_file(self, lines: list):
-        self._pypeit_coadd1d_file[self._get_current_arm()] = lines
-
-    def _get_pypeit_coadd1d_file(self):
-        return self._pypeit_coadd1d_file[self._get_current_arm()]
-
-    def _get_key_arm(self, key):
-        arm = self._get_current_arm()
-        key = f"{arm}_{key}"
-        return key
-
-    @classmethod
-    def stages(cls):
-        param_dict = super().stages()
-        param_dict.update({
-            "2-pypeit_setup": None,
-            "3.1-pypeit_run_uvb": None,
-            "3.2-pypeit_run_vis": None,
-            "3.3-pypeit_run_nir": None,
-            "4.1-pypeit_flux_calib_uvb": None,
-            "4.2-pypeit_flux_calib_vis": None,
-            "4.3-pypeit_flux_calib_nir": None,
-            "5.1-pypeit_coadd_uvb": None,
-            "5.2-pypeit_coadd_vis": None,
-            "5.3-pypeit_coadd_nir": None,
-            "6-convert_to_marz_format": None
-        })
-        return param_dict
-
-    def _output_dict(self):
-        return {
-            "stages": self.stages_complete,
-            "paths": self.paths,
-        }
-
-    def load_output_file(self, **kwargs):
-        outputs = super().load_output_file(mode="spectroscopy", **kwargs)
-        if outputs not in [None, True, False]:
-            self.stages_complete.update(outputs["stages"])
-            if "paths" in outputs:
-                self.paths.update(outputs[f"paths"])
-        return outputs
-
-    def write_pypeit_file_std(self):
-        """
-        Rewrites the stored .pypeit file to disk.
-        :return: path of .pypeit file.
-        """
-        pypeit_lines = self._get_pypeit_file_std()
-        if pypeit_lines is not None:
-            pypeit_file_path = os.path.join(self.get_path("pypeit_file_std"), )
-            u.write_list_to_file(path=pypeit_file_path, file=pypeit_lines)
-        else:
-            raise ValueError("pypeit_file_std has not yet been read.")
-        return pypeit_file_path
-
-# def test_frbfield_from_params():
-#     frb_field = FRBField.from_file("FRB181112")
-#     assert frb_field.frb.position_err.a_stat ==
-=======
-        return epochs
->>>>>>> 8c7ceb02
+        return epochs