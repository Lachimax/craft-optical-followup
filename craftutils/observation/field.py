import os
import warnings
from typing import Union, List
import shutil

import numpy as np

from astropy.time import Time
from astropy.coordinates import SkyCoord
import astropy.units as units
import astropy.table as table

import craftutils.astrometry as a
import craftutils.utils as u
import craftutils.params as p
import craftutils.retrieve as retrieve
import craftutils.spectroscopy as spec
import craftutils.observation.objects as objects
import craftutils.observation.image as image
import craftutils.fits_files as ff

config = p.config

instruments_imaging = p.instruments_imaging
instruments_spectroscopy = p.instruments_spectroscopy
surveys = p.surveys


def select_instrument(mode: str):
    if mode == "imaging":
        options = instruments_imaging
    elif mode == "spectroscopy":
        options = instruments_spectroscopy
    else:
        raise ValueError("Mode must be 'imaging' or 'spectroscopy'.")
    _, instrument = u.select_option("Select an instrument:", options=options)
    return instrument


def list_fields():
    print("Searching for field param files...")
    param_path = os.path.join(config['param_dir'], 'fields')
    print(param_path)
    fields = list(filter(lambda d: os.path.isdir(os.path.join(param_path, d)) and os.path.isfile(
        os.path.join(param_path, d, f"{d}.yaml")), os.listdir(param_path)))
    fields.sort()
    return fields


def list_fields_old():
    print("Searching for old-format field param files...")
    param_path = os.path.join(config['param_dir'], 'FRBs')
    fields = filter(lambda d: os.path.isfile(os.path.join(param_path, d)) and d.endswith('.yaml'),
                    os.listdir(param_path))
    fields = list(map(lambda f: f.split(".")[0], fields))
    fields.sort()
    return fields


def _retrieve_eso_epoch(epoch: Union['ESOImagingEpoch', 'ESOSpectroscopyEpoch'], path: str):
    if epoch.program_id is None:
        epoch.set_program_id(input("A program ID is required to retrieve ESO data. Enter here:\n"))
    if epoch.date is None:
        epoch.set_date(Time(
            input("An observation date is required to retrieve ESO data. Enter here, in iso or isot format:\n")))
    if isinstance(epoch, ESOImagingEpoch):
        mode = "imaging"
    elif isinstance(epoch, ESOSpectroscopyEpoch):
        mode = "spectroscopy"
    else:
        raise TypeError("epoch must be either an ESOImagingEpoch or an ESOSpectroscopyEpoch.")
    if epoch.target is None:
        obj = u.user_input(
            "Specifying an object might help find the correct observation. Enter here, as it appears in the archive "
            "OBJECT field, or leave blank:\n")
        if obj not in ["", " "]:
            epoch.set_target(obj)

    u.mkdir_check(path)
    instrument = epoch.instrument.split('-')[-1]
    r = retrieve.save_eso_raw_data_and_calibs(output=path, date_obs=epoch.date,
                                              program_id=epoch.program_id, instrument=instrument, mode=mode,
                                              obj=epoch.target)
    if r:
        os.system(f"uncompress {path}/*.Z -f")
    return r


def _check_do_list(do: Union[list, str]):
    if type(do) is str:
        try:
            do = [int(do)]
        except ValueError:
            if " " in do:
                char = " "
            elif "," in do:
                char = ","
            else:
                raise ValueError("do string is not correctly formatted.")
            do = list(map(int, do.split(char)))
    return do


class Field:
    def __init__(self,
                 name: str = None,
                 centre_coords: Union[SkyCoord, str] = None,
                 param_path: str = None,
                 data_path: str = None,
                 objs: Union[List[objects.Object], dict] = None,
                 extent: units.Quantity = None
                 ):
        """

        :param centre_coords:
        :param name:
        :param param_path:
        :param data_path:
        :param objs: a list of objects of interest in the field. The primary object of interest should be first in
        the list.
        """

        # Input attributes

        if type(objs) is dict:
            obj_list = []
            for name in objs:
                if name != "<name>":
                    obj = objects.Object.from_dict(objs[name])
                    self.add_object(obj)
            objs = obj_list
        elif objs is None:
            objs = []

        self.objects = objs

        if centre_coords is None:
            if objs is not None:
                centre_coords = objs[0].coords
        if centre_coords is not None:
            self.centre_coords = a.attempt_skycoord(centre_coords)

        self.name = name
        self.param_path = param_path
        self.param_dir = None
        if self.param_path is not None:
            self.param_dir = os.path.split(self.param_path)[0]
        self.mkdir_params()
        self.data_path = data_path
        self.mkdir()
        self.output_file = None

        # Derived attributes

        self.epochs_spectroscopy = {}
        self.epochs_spectroscopy_loaded = {}
        self.epochs_imaging = {}
        self.epochs_imaging_loaded = {}

        self.paths = {}

        self.cats = {}
        self.cat_gaia = None

        self.load_output_file()

        self.extent = extent

    def __str__(self):
        return f"{self.name}"

    def __repr__(self):
        return self.__str__()

    def mkdir(self):
        if self.data_path is not None:
            u.mkdir_check(self.data_path)
            u.mkdir_check(os.path.join(self.data_path, "objects"))

    def mkdir_params(self):
        if self.param_dir is not None:
            u.mkdir_check(os.path.join(self.param_dir, "spectroscopy"))
            u.mkdir_check(os.path.join(self.param_dir, "imaging"))
            u.mkdir_check(os.path.join(self.param_dir, "objects"))
        else:
            warnings.warn(f"param_dir is not set for this {type(self)}.")

    def _gather_epochs(self, mode: str = "imaging"):
        print(f"Searching for {mode} epoch param files...")
        epochs = {}
        if self.param_dir is not None:
            mode_path = os.path.join(self.param_dir, mode)
            print(f"Looking in {mode_path}")
            for instrument in filter(lambda d: os.path.isdir(os.path.join(mode_path, d)), os.listdir(mode_path)):
                instrument_path = os.path.join(mode_path, instrument)
                print(f"Looking in {instrument_path}")
                for epoch_param in filter(lambda f: f.endswith(".yaml"), os.listdir(instrument_path)):
                    epoch_name = epoch_param[:epoch_param.find(".yaml")]
                    param_path = os.path.join(instrument_path, epoch_param)
                    epoch = p.load_params(file=param_path)
                    epoch["format"] = "current"
                    epoch["param_path"] = param_path
                    epochs[epoch_name] = epoch

        return epochs

    def gather_epochs_spectroscopy(self):
        epochs = self._gather_epochs(mode="spectroscopy")
        self.epochs_spectroscopy.update(epochs)
        return epochs

    def gather_epochs_imaging(self):
        epochs = self._gather_epochs(mode="imaging")
        self.epochs_imaging.update(epochs)
        return epochs

    def epoch_from_params(self, epoch_name: str, instrument: str, old_format: bool = False):
        epoch = ImagingEpoch.from_params(name=epoch_name, field=self, instrument=instrument, old_format=old_format)
        self.epochs_imaging[epoch_name] = epoch
        return epoch

    def select_epoch_imaging(self):
        options = {}
        for epoch in self.epochs_imaging:
            epoch = self.epochs_imaging[epoch]
            date_string = ""
            if epoch["format"] == 'old':
                date_string = " (old format)           "
            elif "date" in epoch and epoch["date"] is not None:
                date_string = f" {epoch['date'].to_datetime().date()}"
            options[f'{epoch["name"]}\t{date_string}\t{epoch["instrument"]}'] = epoch
        for epoch in self.epochs_imaging_loaded:
            # If epoch is already instantiated.
            epoch = self.epochs_spectroscopy_loaded[epoch]
            options[f'*{epoch.name}\t{epoch.date.isot}\t{epoch.instrument}'] = epoch
        options["New epoch"] = "new"
        j, epoch = u.select_option(message="Select epoch.", options=options)
        if epoch == "new":
            epoch = self.new_epoch_imaging()
        elif not isinstance(epoch, Epoch):
            old_format = False
            if epoch["format"] == "old":
                old_format = True
            epoch = ImagingEpoch.from_file(epoch, old_format=old_format, field=self)
            self.epochs_imaging_loaded[epoch.name] = epoch
        return epoch

    def select_epoch_spectroscopy(self):
        options = {}
        for epoch in self.epochs_spectroscopy:
            epoch = self.epochs_spectroscopy[epoch]
            options[f"{epoch['name']}\t{epoch['date'].to_datetime().date()}\t{epoch['instrument']}"] = epoch
        for epoch in self.epochs_spectroscopy_loaded:
            epoch = self.epochs_spectroscopy_loaded[epoch]
            options[f'*{epoch.name}\t{epoch.date.isot}\t{epoch.instrument}'] = epoch
        options["New epoch"] = "new"
        j, epoch = u.select_option(message="Select epoch.", options=options)
        if epoch == "new":
            epoch = self.new_epoch_spectroscopy()
        elif not isinstance(epoch, Epoch):
            epoch = SpectroscopyEpoch.from_file(epoch, field=self)
            self.epochs_spectroscopy_loaded[epoch.name] = epoch
        return epoch

    def new_epoch_imaging(self):
        return self._new_epoch(mode="imaging")

    def new_epoch_spectroscopy(self):
        return self._new_epoch(mode="spectroscopy")

    def _new_epoch(self, mode: str):
        """
        Helper method for generating a new epoch.
        :param mode:
        :return:
        """
        instrument = select_instrument(mode=mode)
        if mode == "imaging":
            cls = ImagingEpoch.select_child_class(instrument=instrument)
        elif mode == "spectroscopy":
            cls = SpectroscopyEpoch.select_child_class(instrument=instrument)
        else:
            raise ValueError("mode must be 'imaging' or 'spectroscopy'.")
        new_params = cls.default_params()
        if instrument in surveys:
            new_params["name"] = instrument.upper()
            new_params["date"] = None
            new_params["program_id"] = None
            survey = True
        else:
            survey = False
            new_params["name"] = u.user_input("Please enter a name for the epoch.")
            new_params["date"] = u.enter_time(message="Enter UTC observation date, in iso or isot format:")
            new_params["program_id"] = input("Enter the programmme ID for the observation:\n")
        new_params["instrument"] = instrument
        new_params["data_path"] = self._epoch_data_path(mode=mode, instrument=instrument, date=new_params["date"],
                                                        epoch_name=new_params["name"], survey=survey)
        param_path = self._epoch_param_path(mode=mode, instrument=instrument, epoch_name=new_params["name"])

        p.save_params(file=param_path, dictionary=new_params)
        epoch = cls.from_file(param_file=param_path, field=self)

        return epoch

    def _mode_param_path(self, mode: str):
        if self.param_dir is not None:
            path = os.path.join(self.param_dir, mode)
            u.mkdir_check(path)
            return path
        else:
            raise ValueError(f"param_dir is not set for {self}.")

    def _mode_data_path(self, mode: str):
        if self.data_path is not None:
            path = os.path.join(self.data_path, mode)
            u.mkdir_check(path)
            return path
        else:
            raise ValueError(f"data_path is not set for {self}.")

    def _cat_data_path(self, cat: str):
        if self.data_path is not None:
            filename = f"{cat}_{self.name}.csv"
            path = os.path.join(self.data_path, filename)
            return path
        else:
            raise ValueError(f"data_path is not set for {self}.")

    def _instrument_param_path(self, mode: str, instrument: str):
        path = os.path.join(self._mode_param_path(mode=mode), instrument)
        u.mkdir_check(path)
        return path

    def _instrument_data_path(self, mode: str, instrument: str):
        path = os.path.join(self._mode_data_path(mode=mode), instrument)
        u.mkdir_check(path)
        return path

    def _epoch_param_path(self, mode: str, instrument: str, epoch_name: str):
        return os.path.join(self._instrument_param_path(mode=mode, instrument=instrument), f"{epoch_name}.yaml")

    def _epoch_data_path(self, mode: str, instrument: str, date: Time, epoch_name: str, survey: bool = False):
        if survey:
            path = self._instrument_data_path(mode=mode, instrument=instrument)
        else:
            path = os.path.join(self._instrument_data_path(mode=mode, instrument=instrument),
                                f"{date.to_datetime().date()}-{epoch_name}")
        u.mkdir_check(path)
        return path

    def retrieve_catalogues(self, force_update: bool = False):
        for cat in retrieve.photometry_catalogues:
            print(f"Checking for photometry in {cat}")
            self.retrieve_catalogue(cat_name=cat, force_update=force_update)

    def retrieve_catalogue(self, cat_name: str, force_update: bool = False):
        if isinstance(self.extent, units.Quantity):
            radius = self.extent
        else:
            radius = 0.2 * units.deg
        output = self._cat_data_path(cat=cat_name)
        ra = self.centre_coords.ra.value
        dec = self.centre_coords.dec.value
        if force_update or f"in_{cat_name}" not in self.cats:
            response = retrieve.save_catalogue(ra=ra, dec=dec, output=output, cat=cat_name.lower(),
                                               radius=radius)
            # Check if a valid response was received; if not, we don't want to erroneously report that
            # the field doesn't exist in the catalogue.
            if response != "ERROR":
                if response is not None:
                    self.cats[f"in_{cat_name}"] = True
                    self.set_path(f"cat_csv_{cat_name}", output)
                else:
                    self.cats[f"in_{cat_name}"] = False
                self.update_output_file()
            return response
        elif self.cats[f"in_{cat_name}"] is True:
            print(f"There is already {cat_name} data present for this field.")
            return True
        else:
            print(f"This field is not present in {cat_name}.")

    def load_catalogue(self, cat_name: str):
        if self.retrieve_catalogue(cat_name):
            return retrieve.load_catalogue(cat_name=cat_name, cat=self.get_path(f"cat_csv_{cat_name}"))
        else:
            print("Could not load catalogue; field is outside footprint.")

    def generate_astrometry_indices(self, cat_name: str = "gaia"):
        self.retrieve_catalogue(cat_name=cat_name)
        if not self.check_cat(cat_name=cat_name):
            print(f"Field is not in {cat_name}; index file could not be created.")
        else:
            cat_path = self.get_path(f"cat_csv_{cat_name}")
            index_path = os.path.join(config["top_data_dir"], "astrometry_index_files")
            u.mkdir_check(index_path)
            cat_index_path = os.path.join(index_path, cat_name)
            prefix = f"{cat_name}_index_{self.name}"
            a.generate_astrometry_indices(cat_name=cat_name,
                                          cat=cat_path,
                                          fits_cat_output=cat_path.replace(".csv", ".fits"),
                                          unique_id_prefix=prefix,
                                          index_output_dir=cat_index_path
                                          )

    def get_path(self, key):
        if key in self.paths:
            return self.paths[key]
        else:
            raise KeyError(f"{key} has not been set.")

    def check_cat(self, cat_name: str):
        if f"in_{cat_name}" in self.cats:
            return self.cats[f"in_{cat_name}"]
        else:
            return None

    def set_path(self, key, value):
        self.paths[key] = value

    def load_output_file(self, **kwargs):
        outputs = p.load_output_file(self)
        if outputs is not None:
            if "cats" in outputs:
                self.cats.update(outputs["cats"])
        return outputs

    def _output_dict(self):
        return {
            "paths": self.paths,
            "cats": self.cats,
        }

    def update_output_file(self):
        p.update_output_file(self)

    def add_object(self, obj: objects.Object):
        self.objects.append(obj)
        obj.field = self

    @classmethod
    def default_params(cls):
        default_params = {"name": None,
                          "type": "Field",
                          "centre": objects.position_dictionary.copy(),
                          "objects": {"<name>": objects.Object.default_params()
                                      },
                          "extent": 0.2 * units.deg
                          }
        return default_params

    @classmethod
    def from_file(cls, param_file: Union[str, dict]):
        name, param_file, param_dict = p.params_init(param_file)
        if param_file is None:
            return None
        # Check data_dir path for relevant .yamls (output_values, etc.)

        field_type = param_dict["type"]
        centre_ra, centre_dec = p.select_coords(param_dict["centre"])

        if "extent" in param_dict:
            extent = param_dict["extent"]
        else:
            extent = None

        if field_type == "Field":
            return cls(name=name,
                       centre_coords=f"{centre_ra} {centre_dec}",
                       param_path=param_file,
                       data_path=param_dict["data_path"],
                       objs=param_dict["objects"],
                       extent=extent
                       )
        elif field_type == "FRBField":
            return FRBField.from_file(param_file)

    @classmethod
    def from_params(cls, name):
        path = os.path.join(p.param_path, "fields", name, name)
        return cls.from_file(param_file=path)

    @classmethod
    def new_yaml(cls, name: str, path: str = None, quiet: bool = False):
        param_dict = cls.default_params()
        param_dict["name"] = name
        param_dict["data_path"] = os.path.join(config["top_data_dir"], name, "")
        if path is not None:
            path = os.path.join(path, name)
            p.save_params(file=path, dictionary=param_dict, quiet=quiet)
        return param_dict


class StandardField(Field):
    a = 0.0


class FRBField(Field):
    def __init__(self,
                 name: str = None,
                 centre_coords: Union[SkyCoord, str] = None,
                 param_path: str = None,
                 data_path: str = None,
                 objs: List[objects.Object] = None,
                 frb: objects.FRB = None,
                 extent: units.Quantity = None):
        if centre_coords is None:
            if frb is not None:
                centre_coords = frb.position

        # Input attributes

        super().__init__(name=name,
                         centre_coords=centre_coords,
                         param_path=param_path,
                         data_path=data_path,
                         objs=objs,
                         extent=extent
                         )

        self.frb = frb
        if self.frb is not None:
            self.frb.field = self
            if self.frb.host_galaxy is not None:
                self.add_object(self.frb.host_galaxy)
        self.epochs_imaging_old = {}

    @classmethod
    def default_params(cls):
        default_params = super().default_params()

        default_params.update({
            "type": "FRBField",
            "frb": objects.FRB.default_params(),
            "subtraction":
                {"template_epochs":
                     {"des": None,
                      "fors2": None,
                      "xshooter": None,
                      "sdss": None
                      }
                 }
        })

        return default_params

    @classmethod
    def new_yaml(cls, name: str, path: str = None, quiet: bool = False):
        param_dict = super().new_yaml(name=name, path=None)
        param_dict["frb"]["name"] = name
        param_dict["frb"]["host_galaxy"]["name"] = name.replace("FRB", "HG")
        if path is not None:
            path = os.path.join(path, name)
            p.save_params(file=path, dictionary=param_dict, quiet=quiet)
        return param_dict

    @classmethod
    def from_file(cls, param_file: Union[str, dict]):
        name, param_file, param_dict = p.params_init(param_file)

        # Check data_dir path for relevant .yamls (output_values, etc.)

        centre_ra, centre_dec = p.select_coords(param_dict["centre"])
        frb = objects.FRB.from_dict(param_dict["frb"])
        if "extent" in param_dict:
            extent = param_dict["extent"]
        else:
            extent = None
        return cls(name=name,
                   centre_coords=f"{centre_ra} {centre_dec}",
                   param_path=param_file,
                   data_path=param_dict["data_path"],
                   objs=param_dict["objects"],
                   frb=frb,
                   extent=extent
                   )

    @classmethod
    def convert_old_param(cls, frb: str):
        new_params = cls.new_yaml(name=frb, path=None)
        old_params = p.object_params_frb(frb)

        new_params["centre"]["dec"]["decimal"] = old_params["burst_dec"]
        new_params["centre"]["dec"]["dms"] = old_params["burst_dec_str"]

        new_params["centre"]["ra"]["decimal"] = old_params["burst_ra"]
        new_params["centre"]["ra"]["hms"] = old_params["burst_ra_str"]

        new_params["data_path"] = old_params["data_dir"]

        new_params["frb"]["host_galaxy"]["position"]["dec"]["decimal"] = old_params["hg_dec"]
        new_params["frb"]["host_galaxy"]["position"]["ra"]["decimal"] = old_params["hg_ra"]

        new_params["frb"]["host_galaxy"]["position_err"]["dec"]["stat"] = old_params["hg_err_y"]
        new_params["frb"]["host_galaxy"]["position_err"]["ra"]["stat"] = old_params["hg_err_x"]

        new_params["frb"]["host_galaxy"]["z"] = old_params["z"]

        new_params["frb"]["mjd"] = old_params["mjd_burst"]

        new_params["frb"]["position"]["dec"]["decimal"] = old_params["burst_dec"]
        new_params["frb"]["position"]["dec"]["dms"] = old_params["burst_dec_str"]

        new_params["frb"]["position"]["ra"]["decimal"] = old_params["burst_ra"]
        new_params["frb"]["position"]["ra"]["hms"] = old_params["burst_ra_str"]

        new_params["frb"]["position_err"]["a"]["stat"] = old_params["burst_err_stat_a"]
        new_params["frb"]["position_err"]["a"]["sys"] = old_params["burst_err_sys_a"]

        new_params["frb"]["position_err"]["b"]["stat"] = old_params["burst_err_stat_b"]
        new_params["frb"]["position_err"]["b"]["sys"] = old_params["burst_err_sys_b"]

        new_params["frb"]["position_err"]["dec"]["stat"] = old_params["burst_err_stat_dec"]
        new_params["frb"]["position_err"]["dec"]["sys"] = old_params["burst_err_sys_dec"]

        new_params["frb"]["position_err"]["ra"]["stat"] = old_params["burst_err_stat_ra"]
        new_params["frb"]["position_err"]["ra"]["sys"] = old_params["burst_err_sys_ra"]

        new_params["frb"]["position_err"]["theta"] = old_params["burst_err_theta"]

        if "other_objects" in old_params and type(old_params["other_objects"]) is dict:
            for obj in old_params["other_objects"]:
                new_params["objects"][obj] = objects.position_dictionary
                new_params["objects"][obj]["dec"]["decimal"] = old_params["other_objects"][obj]["dec"]
                new_params["objects"][obj]["ra"]["decimal"] = old_params["other_objects"][obj]["ra"]
        del new_params["objects"]["<name>"]

        new_params["subtraction"]["template_epochs"]["des"] = old_params["template_epoch_des"]
        new_params["subtraction"]["template_epochs"]["fors2"] = old_params["template_epoch_fors2"]
        new_params["subtraction"]["template_epochs"]["sdss"] = old_params["template_epoch_sdss"]
        new_params["subtraction"]["template_epochs"]["xshooter"] = old_params["template_epoch_xshooter"]

        p.save_params(file=os.path.join(p.param_path, "fields", frb, f"{frb}.yaml"), dictionary=new_params, quiet=False)

    def gather_epochs_old(self):
        print("Searching for old-format imaging epoch param files...")
        epochs = {}
        param_dir = p.param_path
        for instrument_path in filter(lambda d: d.startswith("epochs_"), os.listdir(param_dir)):
            instrument = instrument_path.split("_")[-1]
            instrument_path = os.path.join(param_dir, instrument_path)
            for epoch_param in filter(lambda f: f.startswith(self.name) and f.endswith(".yaml"),
                                      os.listdir(instrument_path)):
                epoch_name = epoch_param[:epoch_param.find('.yaml')]
                param_path = os.path.join(instrument_path, epoch_param)
                epoch = p.load_params(file=param_path)
                epoch["format"] = "old"
                epoch["name"] = epoch_name
                epoch["instrument"] = instrument
                epoch["param_path"] = param_path
                epochs[epoch_name] = epoch
        self.epochs_imaging.update(epochs)
        return epochs


epoch_stage_dirs = {"0-download": "0-data_with_raw_calibs",
                    "2-pypeit": "2-pypeit",
                    }


class Epoch:
    def __init__(self,
                 param_path: str = None,
                 name: str = None,
                 field: Union[str, Field] = None,
                 data_path: str = None,
                 instrument: str = None,
                 date: Union[str, Time] = None,
                 program_id: str = None,
                 target: str = None,
                 do: Union[list, str] = None
                 ):

        # Input attributes
        self.param_path = param_path
        self.name = name
        self.field = field
        self.data_path = data_path
        if data_path is not None:
            u.mkdir_check_nested(data_path)
        self.instrument = instrument
        self.date = date
        if type(self.date) is str:
            self.date = Time(date)
        self.program_id = program_id
        self.target = target

        self.do = do

        # Written attributes
        self.output_file = None
        self.stages_complete = self.stages()
        self.log = {}

        self.binning = None
        self.binning_std = None

        # Data reduction paths
        self.paths = {}
        self._path_0_raw()

        # Frames
        self.frames_raw = []
        self.frames_bias = []
        self.frames_standard = []
        self.frames_science = []
        self.frames_dark = []
        self.coadded = {}

    def pipeline(self, **kwargs):
        self._pipeline_init()

    def _pipeline_init(self, ):
        if self.data_path is not None:
            u.mkdir_check(self.data_path)
        else:
            raise ValueError(f"data_path has not been set for {self}")
        self.do = _check_do_list(self.do)

    def proc_1_initial_setup(self, **kwargs):
        if self.query_stage("Do initial setup of files?", stage='1-initial_setup'):
            self._initial_setup()
            self.stages_complete['1-initial_setup'] = Time.now()
            self.update_output_file()

    def _initial_setup(self):
        pass

    def _path_0_raw(self):
        if self.data_path is not None and "raw_dir" not in self.paths:
            self.paths["raw_dir"] = os.path.join(self.data_path, epoch_stage_dirs["0-download"])

    def add_coadded_image(self, img: Union[str, image.Spec1DCoadded], key: str, **kwargs):
        cls = image.Image.select_child_class(instrument=self.instrument, frame_type="coadded", **kwargs)
        if isinstance(img, str):
            img = cls(path=img)
        img.epoch = self
        self.coadded[key] = img
        return img

    def load_output_file(self, **kwargs):
        outputs = p.load_output_file(self)
        if type(outputs) is dict:
            self.stages_complete.update(outputs["stages"])
            if "frames_science" in outputs:
                cls = image.Image.select_child_class(instrument=self.instrument, frame_type="raw", **kwargs)
                for frame in outputs["frames_science"]:
                    self.frames_science.append(cls(path=frame))
            if "coadded" in outputs:

                for fil in outputs["coadded"]:
                    if outputs["coadded"][fil] is not None:
                        self.add_coadded_image(img=outputs["coadded"][fil], key=fil, **kwargs)
        return outputs

    def _output_dict(self):
        science_frame_paths = list(map(lambda f: f.path, self.frames_science))
        return {
            "stages": self.stages_complete,
            "paths": self.paths,
            "frames_science": science_frame_paths,
            "coadded": {k: v.path for k, v in self.coadded.items()}
        }

    def update_output_file(self):
        p.update_output_file(self)

    def check_done(self, stage: str):
        if stage not in self.stages_complete:
            raise ValueError(f"{stage} is not a valid stage for this Epoch.")
        return self.stages_complete[stage]

    def query_stage(self, message: str, stage: str):
        n = float(stage[:stage.find("-")])
        # Check if n is an integer, and if so cast to int.
        if n == int(n):
            n = int(n)
        if self.do is not None:
            if n in self.do:
                return True
        else:
            message = f"{n}. {message}"
            done = self.check_done(stage=stage)
            if done is not None:
                time_since = (Time.now() - done).sec * units.second
                time_since = u.relevant_timescale(time_since)
                message += f" (last performed at {done.isot}, {time_since.round(1)} ago)"
            options = ["No", "Yes", "Exit"]
            opt, _ = u.select_option(message=message, options=options)
            if opt == 0:
                return False
            if opt == 1:
                return True
            if opt == 2:
                exit(0)

    def set_program_id(self, program_id: str):
        self.program_id = program_id
        self.update_param_file("program_id")

    def set_date(self, date: Union[str, Time]):
        self.date = date
        self.update_param_file("date")

    def set_target(self, target: str):
        self.target = target
        self.update_param_file("target")

    def get_binning(self):
        return self.binning

    def set_binning(self, binning: str):
        self.binning = binning
        return binning

    def get_binning_std(self):
        return self.binning_std

    def set_binning_std(self, binning: str):
        self.binning_std = binning
        return binning

    def get_path(self, key):
        if key in self.paths:
            return self.paths[key]
        else:
            raise KeyError(f"{key} has not been set.")

    def set_path(self, key, value):
        self.paths[key] = value

    def update_param_file(self, param: str):
        p_dict = {"program_id": self.program_id,
                  "date": self.date,
                  "target": self.target}
        if param not in p_dict:
            raise ValueError(f"Either {param} is not a valid parameter, or it has not been configured.")
        if self.param_path is None:
            raise ValueError("param_path has not been set.")
        else:
            params = p.load_params(self.param_path)
        params[param] = p_dict[param]
        p.save_params(file=self.param_path, dictionary=params)

    def add_raw_frame(self, raw_frame: image.Image):
        self.frames_raw.append(raw_frame)
        self.sort_frame(raw_frame)

    def sort_frame(self, frame: image.Image):
        if frame.frame_type == "bias":
            self.frames_bias.append(frame)
        elif frame.frame_type == "science":
            self.frames_science.append(frame)
        elif frame.frame_type == "standard":
            self.frames_standard.append(frame)
        elif frame.frame_type == "dark":
            self.frames_dark.append(frame)

    @classmethod
    def stages(cls):
        return {"1-initial_setup": None}

    @classmethod
    def default_params(cls):
        default_params = {
            "name": None,
            "field": None,
            "data_path": None,
            "instrument": None,
            "date": None,
            "target": None,
            "program_id": None
        }
        return default_params

    @classmethod
    def new_yaml(cls, name: str, path: str = None, quiet: bool = False):
        param_dict = cls.default_params()
        param_dict["name"] = name
        if path is not None:
            path = os.path.join(path, name)
            p.save_params(file=path, dictionary=param_dict, quiet=quiet)
        return param_dict

    @classmethod
    def _from_params_setup(cls, name: str, field: Union[Field, str] = None):
        field_name = None
        if isinstance(field, Field):
            field_name = field.name
        elif isinstance(field, str):
            field_name = field
            field = None
        elif field is not None:
            raise TypeError(f"field must be str or Field, not {type(field)}")
        if field_name is None:
            field_name = name.split("_")[0]
        return field_name, field


class ImagingEpoch(Epoch):
    def __init__(self,
                 name: str = None,
                 field: Union[str, Field] = None,
                 param_path: str = None,
                 data_path: str = None,
                 instrument: str = None,
                 date: Union[str, Time] = None,
                 program_id: str = None,
                 target: str = None,
                 source_extractor_config: dict = None,
                 standard_epochs: list = None):
        super().__init__(name=name, field=field, param_path=param_path, data_path=data_path, instrument=instrument,
                         date=date, program_id=program_id, target=target)
        self.guess_data_path()
        self.source_extractor_config = source_extractor_config

        self.filters = []
        self.deepest = None
        self.deepest_filter = None

    def _initial_setup(self):
        data_dir = self.data_path
        raw_dir = epoch_stage_dirs["0-download"]
        data_title = self.name

        # Write tables of fits files to main directory; firstly, science images only:
        table = ff.fits_table(input_path=raw_dir,
                              output_path=os.path.join(data_dir, data_title + "_fits_table_science.csv"),
                              science_only=True)
        # Then including all calibration files
        table_full = ff.fits_table(input_path=raw_dir,
                                   output_path=data_dir + data_title + "_fits_table_all.csv",
                                   science_only=False)

        ff.fits_table_all(input_path=raw_dir,
                          output_path=data_dir + data_title + "_fits_table_detailled.csv",
                          science_only=False)

        # Clear output files for fresh start.
        u.rm_check(data_dir + '/output_values.yaml')
        u.rm_check(data_dir + '/output_values.json')

        # Collect list of filters used:
        filters = []
        columns = []

        for j in [1, 2, 3, 4, 5]:
            column = 'filter' + str(j)
            for name in table[column]:
                if name != 'free':
                    if name not in filters:
                        filters.append(name)
                        columns.append(column)

        # Collect pointings of standard-star observations.
        std_ras = []
        std_decs = []
        std_pointings = []
        for ra in table_full[table_full['object'] == 'STD']['ref_ra']:
            if ra not in std_ras:
                std_ras.append(ra)
        for dec in table_full[table_full['object'] == 'STD']['ref_dec']:
            if dec not in std_decs:
                std_decs.append(dec)

        for i, ra in enumerate(std_ras):
            std_pointings.append(f'RA{ra}_DEC{std_decs[i]}')

        print(std_ras)
        print(std_decs)
        print(std_pointings)

        # Collect and save some stats on those filters:
        param_dict = {}
        exp_times = []
        ns_exposures = []

        param_dict['filters'] = filters
        param_dict['object'] = table['object'][0]
        param_dict['obs_name'] = table['obs_name'][0]
        mjd = param_dict['mjd_obs'] = float(table['mjd_obs'][0])

        for i, f in enumerate(filters):
            f_0 = f[0]
            exp_time = table['exp_time'][table[columns[i]] == f]
            exp_times.append(exp_time)

            airmass_col = table['airmass'][table[columns[i]] == f]
            n_frames = sum(table[columns[i]] == f)
            n_exposures = n_frames / 2
            ns_exposures.append(n_exposures)

            airmass = float(np.nanmean(airmass_col))

            param_dict[f_0 + '_exp_time_mean'] = float(np.nanmean(exp_time))
            param_dict[f_0 + '_exp_time_err'] = float(2 * np.nanstd(exp_time))
            param_dict[f_0 + '_airmass_mean'] = airmass
            param_dict[f_0 + '_airmass_err'] = float(
                max(np.nanmax(airmass_col) - airmass, airmass - np.nanmin(airmass_col)))
            param_dict[f_0 + '_n_frames'] = float(n_frames)
            param_dict[f_0 + '_n_exposures'] = float(n_exposures)
            param_dict[f_0 + '_mjd_obs'] = float(np.nanmean(table['mjd_obs'][table[columns[i]] == f]))

            std_filter_dir = f'{data_dir}calibration/std_star/{f}/'
            u.mkdir_check(std_filter_dir)
            print(f'Copying {f} calibration data to std_star folder...')

            # Sort the STD files by filter, and within that by pointing.
            for j, ra in enumerate(std_ras):
                at_pointing = False
                pointing = std_pointings[j]
                pointing_dir = std_filter_dir + pointing + '/'
                for file in \
                        table_full[
                            (table_full['object'] == 'STD') &
                            (table_full['ref_ra'] == ra) &
                            (table_full[columns[i]] == f)]['identifier']:
                    at_pointing = True
                    u.mkdir_check(pointing_dir)
                    shutil.copyfile(raw_dir + file, pointing_dir + file)
                if at_pointing:
                    for file in table_full[table_full['object'] == 'BIAS']['identifier']:
                        shutil.copyfile(raw_dir + file, pointing_dir + file)
                    for file in table_full[(table_full['object'] == 'FLAT,SKY') & (table_full[columns[i]] == f)][
                        'identifier']:
                        shutil.copyfile(raw_dir + file, pointing_dir + file)

        p.add_output_values(obj=data_title, params=param_dict)
        if "new_epoch" in data_dir:
            mjd = f"MJD{int(float(mjd))}"
            new_data_dir = data_dir.replace("new_epoch", mjd)
            p.add_epoch_param(obj=data_title, params={"data_dir": new_data_dir})

    def guess_data_path(self):
        if self.data_path is None and self.field is not None and self.field.data_path is not None and \
                self.instrument is not None and self.date is not None:
            self.data_path = os.path.join(self.field.data_path, "imaging", self.instrument,
                                          f"{self.date.isot}-{self.name}")
        return self.data_path

    def _output_dict(self):
        output_dict = super()._output_dict()
        if self.deepest is not None:
            deepest = self.deepest.path
        else:
            deepest = None
        output_dict.update({"filters": self.filters,
                            "deepest": deepest,
                            "deepest_filter": self.deepest_filter,
                            })
        return output_dict

    def load_output_file(self, **kwargs):
        outputs = super().load_output_file(mode="imaging", **kwargs)
        if type(outputs) is dict:
            cls = image.Image.select_child_class(instrument=self.instrument, mode='imaging')
            if "filters" in outputs:
                self.filters = outputs["filters"]
            if "deepest" in outputs and outputs["deepest"] is not None:
                self.deepest = cls(path=outputs["deepest"])
            if "deepest_filter" in outputs:
                self.deepest_filter = outputs["deepest_filter"]
        return outputs

    def generate_gaia_astrometry_indices(self):
        if not isinstance(self.field, Field):
            raise ValueError("field has not been set for this observation.")
        self.field.retrieve_catalogue(cat_name="gaia")
        gaia_cat = self.field.load_catalogue(cat_name="gaia")
        index_path = os.path.join(config["top_data_dir"], "astrometry_index_files")
        u.mkdir_check(index_path)
        cat_index_path = os.path.join(index_path, "gaia")
        gaia_cat_corrected = a.correct_gaia_to_epoch(gaia_cat=gaia_cat,
                                                     new_epoch=self.date)
        a.generate_astrometry_indices(cat_name="gaia",
                                      cat=gaia_cat_corrected,
                                      unique_id_prefix=f"gaia_index_{self.field.name}",
                                      index_output_dir=cat_index_path)


    @classmethod
    def stages(cls):
        stages = super().stages()
        stages.update({})
        return stages

    @classmethod
    def from_params(cls, name: str, field: Union[Field, str] = None, instrument: str = None, old_format: bool = False):
        instrument = instrument.lower()
        field_name, field = cls._from_params_setup(name=name, field=field)
        if old_format:
            instrument = instrument.split("-")[-1]
            path = os.path.join(p.param_path, f"epochs_{instrument}", name)
        else:
            path = os.path.join(p.param_path, "fields", field_name, "imaging", instrument, name)
        return cls.from_file(param_file=path, field=field)

    @classmethod
    def from_file(cls, param_file: Union[str, dict], old_format: bool = False, field: Field = None):

        name, param_file, param_dict = p.params_init(param_file)

        if old_format:
            instrument = "vlt-fors2"
        else:
            instrument = param_dict["instrument"].lower()

        if field is None:
            field = param_dict["field"]

        sub_cls = cls.select_child_class(instrument=instrument)
        if sub_cls is ImagingEpoch:
            return cls(name=name,
                       field=field,
                       param_path=param_file,
                       data_path=param_dict['data_path'],
                       instrument=instrument,
                       date=param_dict['date'],
                       program_id=param_dict["program_id"],
                       target=param_dict["target"],
                       source_extractor_config=param_dict['sextractor'],
                       )
        elif sub_cls is FORS2ImagingEpoch:
            return sub_cls.from_file(param_dict, name=name, old_format=old_format, field=field)
        else:
            return sub_cls.from_file(param_dict, name=name, field=field)

    @classmethod
    def default_params(cls):
        default_params = super().default_params()
        default_params.update({
            "sextractor":
                {"aperture_diameters": [7.72],
                 "dual_mode": True,
                 "threshold": 1.5,
                 "kron_factor": 3.5,
                 "kron_radius_min": 1.0
                 },
            "background_subtraction":
                {"renormalise_centre": objects.position_dictionary.copy(),
                 "test_synths":
                     [{"position": objects.position_dictionary.copy(),
                       "mags": {}
                       }]

                 },
            "skip":
                {"esoreflex_copy": False,
                 "sextractor_individual": False,
                 "astrometry_net": False,
                 "sextractor": False,
                 "esorex": False,
                 },
        })
        return default_params

    @classmethod
    def select_child_class(cls, instrument: str):
        instrument = instrument.lower()
        if instrument == "vlt-fors2":
            return FORS2ImagingEpoch
        if instrument == "panstarrs":
            return PanSTARRS1ImagingEpoch
        elif instrument in instruments_imaging:
            return ImagingEpoch
        else:
            raise ValueError(f"Unrecognised instrument {instrument}")


class PanSTARRS1ImagingEpoch(ImagingEpoch):

    def __init__(self,
                 name: str = None,
                 field: Union[str, Field] = None,
                 param_path: str = None,
                 data_path: str = None,
                 source_extractor_config: dict = None
                 ):
        super().__init__(name=name,
                         field=field,
                         param_path=param_path,
                         data_path=data_path,
                         source_extractor_config=source_extractor_config
                         )
        self.instrument = "panstarrs"
        self.load_output_file()
        if isinstance(field, Field):
            self.field.retrieve_catalogue(cat_name="panstarrs1")

    # TODO: Automatic cutout download; don't worry for now.

    def pipeline(self, **kwargs):
        super().pipeline(**kwargs)
        self.proc_0_download(**kwargs)
        self.proc_1_initial_setup(**kwargs)
        self.proc_2_source_extraction(**kwargs)
        self.proc_3_photometric_calibration(**kwargs)
        self.proc_4_dual_mode_source_extraction(**kwargs)
        self.proc_5_get_photometry(**kwargs)

    def proc_2_source_extraction(self, **kwargs):
        if self.query_stage("Do source extraction?", stage='2-source_extraction'):
            source_extraction_path = os.path.join(self.data_path, "2-source_extraction")
            u.mkdir_check(source_extraction_path)
            for img in self.frames_science:
                self.set_path("source_extraction_dir", source_extraction_path)
                configs = self.source_extractor_config
                img.source_extraction_psf(output_dir=source_extraction_path,
                                          phot_autoparams=f"{configs['kron_factor']},{configs['kron_radius_min']}")
            self.stages_complete['2-source_extraction'] = Time.now()
            self.update_output_file()

    def proc_3_photometric_calibration(self, **kwargs):
        if self.query_stage("Do photometric calibration?", stage="3-photometric_calibration"):
            calib_dir = os.path.join(self.data_path, "3-photometric_calibration")
            u.mkdir_check(calib_dir)
            deepest = self.frames_science[0]
            for img in self.frames_science:
                img.zeropoint(cat_path=self.field.get_path("cat_csv_panstarrs1"),
                              output_path=os.path.join(calib_dir, img.name),
                              cat_name="PanSTARRS1",
                              image_name="PanSTARRS Cutout",
                              )
                img.estimate_depth(zeropoint_name="panstarrs1")

                if img.depth > deepest.depth:
                    deepest = img

            for img in self.frames_science:
                print(img.filter, img.depth)
            self.deepest_filter = deepest.filter
            self.deepest = deepest
            print("DEEPEST FILTER:", self.deepest_filter, self.deepest.depth)
            self.stages_complete['3-photometric_calibration'] = Time.now()
            self.update_output_file()

    def proc_4_dual_mode_source_extraction(self, **kwargs):
        if self.query_stage("Do source extraction in dual-mode, using deepest image as footprint?",
                            stage="4-dual_mode_source_extraction"):
            source_extraction_path = os.path.join(self.data_path, "4-dual_mode_source_extraction")
            u.mkdir_check(source_extraction_path)
            for img in self.frames_science:
                self.set_path("source_extraction_dual_dir", source_extraction_path)
                configs = self.source_extractor_config
                img.source_extraction_psf(output_dir=source_extraction_path,
                                          phot_autoparams=f"{configs['kron_factor']},{configs['kron_radius_min']}",
                                          template=self.deepest)

            self.stages_complete["4-dual_mode_source_extraction"] = Time.now()
            self.update_output_file()

    def proc_5_get_photometry(self, **kwargs):
        if self.query_stage("Get photometry?",
                            stage="5-get_photometry"):
            object_property_path = os.path.join(self.data_path, "5-object_properties")
            u.mkdir_check(object_property_path)
            for fil in self.coadded:
                fil_output_path = os.path.join(object_property_path, fil)
                u.mkdir_check(fil_output_path)
                img = self.coadded[fil]
                img.calibrate_magnitudes(zeropoint_name="panstarrs1", dual=True)
                rows = []
                for obj in self.field.objects:
                    nearest = img.find_object(obj.position)
                    rows.append(nearest)
                    err = nearest['MAGERR_AUTO_ZP_panstarrs1']
                    print("FILTER:", fil)
                    print(f"MAG_AUTO = {nearest['MAG_AUTO_ZP_panstarrs1']} +/- {err}")
                    print(f"A = {nearest['A_WORLD'].to(units.arcsec)}; B = {nearest['B_WORLD'].to(units.arcsec)}")
                    img.plot_object(nearest, output=os.path.join(fil_output_path, f"{obj.name}.png"), show=False,
                                    title=f"{obj.name}, {fil}-band, {nearest['MAG_AUTO_ZP_panstarrs1'].round(3).value} ± {err.round(3)}")
                    obj.cat_row = nearest
                    obj.photometry[f"{fil}_panstarrs1_custom"] = {"mag": nearest['MAG_AUTO_ZP_panstarrs1'],
                                                                  "mag_err": err,
                                                                  "a": nearest['A_WORLD'],
                                                                  "b": nearest['B_WORLD'],
                                                                  "ra": nearest['ALPHA_SKY'],
                                                                  "ra_err": np.sqrt(nearest["ERRX2_WORLD"]),
                                                                  "dec": nearest['DELTA_SKY'],
                                                                  "dec_err": np.sqrt(nearest["ERRY2_WORLD"]),
                                                                  "kron_radius": nearest["KRON_RADIUS"]}
                    obj.update_output_file()
                tbl = table.hstack(rows)
                tbl.write(os.path.join(fil_output_path, f"{self.field.name}_{self.name}_{fil}.ecsv"),
                          format="ascii.ecsv")
            self.stages_complete["5-get_photometry"] = Time.now()
            self.update_output_file()

    def _initial_setup(self):
        imaging_dir = os.path.join(self.data_path, "0-imaging")
        self.set_path("imaging_dir", imaging_dir)
        # Write a table of fits files from the 0-imaging directory.
        table_path_all = os.path.join(self.data_path, f"{self.name}_fits_table_all.csv")
        self.set_path("fits_table", table_path_all)
        ff.fits_table_all(input_path=imaging_dir, output_path=table_path_all, science_only=False)
        for file in filter(lambda f: f.endswith(".fits"), os.listdir(imaging_dir)):
            path = os.path.join(imaging_dir, file)
            img = image.PanSTARRS1Cutout(path=path)
            img.extract_filter()
            if img not in self.frames_science:
                self.frames_science.append(img)
            if img.filter not in self.filters:
                self.filters.append(img.filter)
            self.coadded[img.filter] = img

    def guess_data_path(self):
        if self.data_path is None and self.field is not None and self.field.data_path is not None:
            self.data_path = os.path.join(self.field.data_path, "imaging", "panstarrs1")
        return self.data_path

    @classmethod
    def stages(cls):
        param_dict = super().stages()
        param_dict.update({"0-download": None,
                           "2-source_extraction": None,
                           "3-photometric_calibration": None,
                           "4-dual_mode_source_extraction": None,
                           "5-get_photometry": None
                           })
        return param_dict

    @classmethod
    def from_file(cls, param_file: Union[str, dict], name: str = None, field: Field = None):
        name, param_file, param_dict = p.params_init(param_file)
        if param_dict is None:
            raise FileNotFoundError(f"No parameter file found at {param_file}.")

        if field is None:
            field = param_dict["field"]

        return cls(name=name,
                   field=field,
                   param_path=param_file,
                   data_path=param_dict['data_path'],
                   source_extractor_config=param_dict['sextractor'])


class ESOImagingEpoch(ImagingEpoch):

    def __init__(self,
                 name: str = None,
                 field: Field = None,
                 param_path: str = None,
                 data_path: str = None,
                 instrument: str = None,
                 program_id: str = None,
                 date: Union[str, Time] = None,
                 target: str = None,
                 standard_epochs: list = None):
        super().__init__(name=name, field=field, param_path=param_path, data_path=data_path, instrument=instrument,
<<<<<<< HEAD
                         date=date, program_id=program_id,
                         standard_epochs=standard_epochs, target=target)
=======
                         date=date, program_id=program_id, target=target,
                         standard_epochs=standard_epochs)
>>>>>>> bee8a753

    def pipeline(self, **kwargs):
        super().pipeline(**kwargs)
        self.proc_0_raw()
        self.proc_1_initial_setup()

    def proc_0_raw(self, do: list = None):
        if self.query_stage("Download raw data from ESO archive?", stage='0-download'):
            r = self.retrieve()
            if r:
                self.stages_complete['0-download'] = Time.now()
                self.update_output_file()

    def retrieve(self):
        """
        Check ESO archive for the epoch raw frames, and download those frames and associated files.
        :return:
        """
        r = []
        if "raw_dir" in self.paths:
            r = _retrieve_eso_epoch(self, path=self.paths["raw_dir"])
        else:
            warnings.warn("raw_dir has not been set. Retrieve could not be run.")
        return r

    @classmethod
    def stages(cls):
        param_dict = super().stages()
        param_dict.update({"0-download": None,
                           })
        return param_dict


class FORS2ImagingEpoch(ESOImagingEpoch):

    @classmethod
    def from_file(cls, param_file: Union[str, dict], name: str = None, old_format: bool = False, field: Field = None):

        if old_format:
            if name is None:
                raise ValueError("name must be provided for old_format=True.")
            param_file = cls.convert_old_params(epoch_name=name)
        name, param_file, param_dict = p.params_init(param_file)
        if param_dict is None:
            raise FileNotFoundError(f"No parameter file found at {param_file}.")

        if field is None:
            field = param_dict["field"]
        if 'target' in param_dict:
            target = param_dict['target']
        else:
            target=None

        return cls(name=name,
                   field=field,
                   param_path=param_file,
                   data_path=param_dict['data_path'],
                   instrument='vlt-fors2',
                   program_id=param_dict['program_id'],
                   date=param_dict['date'],
<<<<<<< HEAD
                   target=target)
=======
                   target=param_dict['target'])
>>>>>>> bee8a753

    @classmethod
    def convert_old_params(cls, epoch_name: str):
        new_params = cls.new_yaml(name=epoch_name, path=None)
        old_params = p.object_params_fors2(epoch_name)

        field = epoch_name[:epoch_name.find("_")]

        new_params["instrument"] = "vlt-fors2"
        new_params["data_path"] = old_params["data_dir"]
        new_params["field"] = field

        new_params["sextractor"]["aperture_diameters"] = old_params["photometry_apertures"]
        new_params["sextractor"]["dual_mode"] = old_params["do_dual_mode"]
        new_params["sextractor"]["threshold"] = old_params["threshold"]
        new_params["sextractor"]["kron_factor"] = old_params["sextractor_kron_radius"]
        new_params["sextractor"]["kron_radius_min"] = old_params["sextractor_min_radius"]

        filters = filter(lambda k: k.endswith("_star_class_tol"), old_params)
        filters = list(map(lambda f: f[0], filters))

        new_params["background_subtraction"]["renormalise_centre"]["dec"] = old_params["renormalise_centre_dec"]
        new_params["background_subtraction"]["renormalise_centre"]["ra"] = old_params["renormalise_centre_ra"]
        new_params["background_subtraction"]["test_synths"] = []
        if old_params["test_synths"]["ra"]:
            for i, _ in enumerate(old_params["test_synths"]):
                synth_dict = {}
                synth_dict["position"]["ra"] = old_params["test_synths"]["ra"][i]
                synth_dict["position"]["dec"] = old_params["test_synths"]["dec"][i]
                synth_dict["mags"]["g"] = old_params["test_synths"]["g_mag"][i]
                synth_dict["mags"]["I"] = old_params["test_synths"]["I_mag"][i]
                new_params["background_subtraction"]["test_synths"].append(synth_dict)

        new_params["skip"]["esoreflex_copy"] = old_params["skip_copy"]
        new_params["skip"]["sextractor_individual"] = not old_params["do_sextractor_individual"]
        new_params["skip"]["astrometry_net"] = old_params["skip_astrometry"]
        new_params["skip"]["sextractor"] = not old_params["do_sextractor"]
        new_params["skip"]["esorex"] = old_params["skip_esorex"]

        instrument_path = os.path.join(p.param_path, "fields", field, "imaging", "vlt-fors2")
        u.mkdir_check(instrument_path)
        output_path = os.path.join(instrument_path, epoch_name)
        p.save_params(file=output_path,
                      dictionary=new_params, quiet=False)

        return output_path


class SpectroscopyEpoch(Epoch):
    grisms = {}

    def __init__(self,
                 param_path: str = None,
                 name: str = None,
                 field: Union[str, Field] = None,
                 data_path: str = None,
                 instrument: str = None,
                 date: Union[str, Time] = None,
                 program_id: str = None,
                 target: str = None,
                 grism: str = None,
                 decker: str = None
                 ):
        super().__init__(param_path=param_path, name=name, field=field, data_path=data_path, instrument=instrument,
                         date=date, program_id=program_id, target=target)

        self.decker = decker
        self.decker_std = decker
        self.grism = grism
        if grism is None or grism not in self.grisms:
            warnings.warn("grism not configured.")

        self.obj = target

        self._path_2_pypeit()
        self.standards_raw = []
        self._instrument_pypeit = self.instrument.replace('-', '_')

        self._pypeit_file = None
        self._pypeit_sorted_file = None
        self._pypeit_coadd1d_file = None

    def proc_4_pypeit_flux(self):
        if self.query_stage("Do fluxing with PypeIt?", stage='4-pypeit_flux_calib'):
            self._pypeit_flux()
            self.stages_complete['4-pypeit_flux_calib'] = Time.now()
            self.update_output_file()

    def _pypeit_flux(self):
        pypeit_run_dir = self.get_path("pypeit_run_dir")
        pypeit_science_dir = os.path.join(pypeit_run_dir, "Science")
        std_reduced_filename = filter(lambda f: "spec1d" in f and "STD,FLUX" in f and f.endswith(".fits"),
                                      os.listdir(pypeit_science_dir)).__next__()
        std_reduced_path = os.path.join(pypeit_science_dir, std_reduced_filename)
        print(f"Using {std_reduced_path} for fluxing.")

        sensfunc_path = os.path.join(pypeit_run_dir, "sens.fits")
        # Generate sensitivity function from standard observation
        spec.pypeit_sensfunc(spec1dfile=std_reduced_path, outfile=sensfunc_path)
        # Generate flux setup file.
        spec.pypeit_flux_setup(sci_path=pypeit_science_dir, run_dir=pypeit_run_dir)
        flux_setup_path = os.path.join(pypeit_run_dir, self.pypeit_flux_title())
        # Insert name of sensitivity file to flux setup file.
        with open(flux_setup_path, "r") as flux_setup:
            flux_lines = flux_setup.readlines()
        file_first = flux_lines.index("flux read\n") + 1
        flux_lines[file_first] = flux_lines[file_first][:-1] + " " + sensfunc_path + "\n"
        # Write back to file.
        u.write_list_to_file(path=flux_setup_path, file=flux_lines)
        # Run pypeit_flux_calib
        os.system(f"pypeit_flux_calib {flux_setup_path}")

        self.set_path("pypeit_sensitivity_file", sensfunc_path)
        self.set_path("pypeit_std_reduced", std_reduced_path)
        self.set_path("pypeit_science_dir", pypeit_science_dir)
        self.set_path("pypeit_flux_setup", flux_setup_path)

    def pypeit_flux_title(self):
        return f"{self._instrument_pypeit}.flux"

    def read_pypeit_sorted_file(self):
        if "pypeit_setup_dir" in self.paths and self.paths["pypeit_setup_dir"] is not None:
            setup_files = self.paths["pypeit_setup_dir"]
            sorted_path = os.path.join(setup_files,
                                       filter(lambda f: f.endswith(".sorted"), os.listdir(setup_files)).__next__())
            with open(sorted_path) as sorted_file:
                self._pypeit_sorted_file = sorted_file.readlines()
        else:
            raise KeyError("pypeit_setup_dir has not been set.")

    def setup_info(self, setup: str):
        """
        Pulls setup info from a pypeit .sorted file.
        :param setup:
        :return:
        """
        file = self._get_pypeit_sorted_file()
        # Find start of setup description
        setup_start = file.index(f"Setup {setup}\n")
        setup_dict = {}
        i = setup_start + 1
        line = file[i]
        # Assemble a dictionary of the setup parameters.
        while line != "#---------------------------------------------------------\n":
            while line[0] == " ":
                line = line[1:]
            line = line[:-1]
            key, value = line.split(": ")
            setup_dict[key] = value
            i += 1
            line = file[i]
        return setup_dict

    def _read_pypeit_file(self, filename):
        pypeit_run_dir = os.path.join(self.paths['pypeit_dir'], filename)
        self.set_path("pypeit_run_dir", pypeit_run_dir)
        self.set_path("pypeit_file", os.path.join(pypeit_run_dir, f"{filename}.pypeit"))
        # Retrieve text from .pypeit file
        with open(self.get_path("pypeit_file"), 'r') as pypeit_file:
            pypeit_lines = pypeit_file.readlines()
            self._set_pypeit_file(pypeit_lines)
        f_start = pypeit_lines.index("data read\n") + 3
        f_end = pypeit_lines.index("data end\n")
        for line in pypeit_lines[f_start:f_end]:
            raw = image.SpecRaw.from_pypeit_line(line=line, pypeit_raw_path=self.paths["raw_dir"])
            self.add_raw_frame(raw)
        return pypeit_lines

    def read_pypeit_file(self, setup: str):
        if "pypeit_dir" in self.paths and self.paths["pypeit_dir"] is not None:
            filename = f"{self._instrument_pypeit}_{setup}"
            self._read_pypeit_file(filename=filename)
            return self._pypeit_file
        else:
            raise KeyError("pypeit_run_dir has not been set.")

    def write_pypeit_file_science(self):
        """
        Rewrites the stored .pypeit file to disk at its original path.
        :return: path of .pypeit file.
        """
        pypeit_lines = self._get_pypeit_file()
        if pypeit_lines is not None:
            pypeit_file_path = self.get_path("pypeit_file")
            u.write_list_to_file(path=pypeit_file_path, file=pypeit_lines)
        else:
            raise ValueError("pypeit_file has not yet been read.")
        return pypeit_file_path

    def add_pypeit_user_param(self, param: list, value: str, file_type: str = "pypeit"):
        """
        Inserts a parameter for the PypeIt run at the correct point in the stored .pypeit file.
        :param param: For m
        :param value:
        :return:
        """
        if file_type == "pypeit":
            pypeit_file = self._get_pypeit_file()
        elif file_type == "coadd1d":
            pypeit_file = self._get_pypeit_coadd1d_file()
        else:
            raise ValueError(f"file_type {file_type} not recognised.")

        if pypeit_file is not None:
            # Build the final line of the setting specially.
            setting = "\t" * (len(param) - 1) + f"{param.pop()} = {value}\n"
            p_start = pypeit_file.index("# User-defined execution parameters\n") + 1
            insert_here = False
            # For each level of the param list, look to see if it's already there.
            for i, line in pypeit_file[p_start]:
                if param[0] in line:
                    p_start = i
                    break

            for i, par in enumerate(param):
                # Encase each level of the parameter in the correct number of square brackets and tabs.
                par = "\t" * i + "[" * (i + 1) + par + "]" * (i + 1) + "\n"
                # First, check if param sub-headings are already there:
                if par in pypeit_file and not insert_here:
                    p_start = pypeit_file.index(par) + 1
                else:
                    # Insert the line at correct position.
                    pypeit_file.insert(p_start, par)
                    p_start += 1
                    insert_here = True
            # Insert the final line.
            pypeit_file.insert(p_start, setting)

            if file_type == "pypeit":
                self._set_pypeit_file(lines=pypeit_file)
            elif file_type == "coadd1d":
                self._set_pypeit_coadd1d_file(lines=pypeit_file)

        else:
            raise ValueError("pypeit_file has not yet been read.")

    def add_pypeit_file_lines(self, lines: list):
        if self._get_pypeit_file() is not None:
            # Remove last two lines of file ("data end")
            pypeit_lines = self._pypeit_file[:-2]
            # Insert desired lines
            pypeit_lines += lines
            # Reinsert last two lines.
            pypeit_lines += ["data end\n", "\n"]
            self._pypeit_file = pypeit_lines
        else:
            raise ValueError("pypeit_file has not yet been read.")

    def _output_dict(self):
        output_dict = super()._output_dict()
        output_dict.update({"binning": self.binning,
                            "decker": self.decker})
        return output_dict

    def proc_2_pypeit_setup(self):
        return self.query_stage("Do PypeIt setup?", stage='2-pypeit_setup')

    def proc_3_pypeit_run(self, do_not_reuse_masters=False):
        return self.query_stage("Run PypeIt?", stage='3-pypeit_run')

    def proc_5_pypeit_coadd(self):
        pass

    def proc_6_convert_to_marz_format(self):
        if self.query_stage("Convert co-added 1D spectra to Marz format?", stage='6-marz-format'):
            pass

    def _path_2_pypeit(self):
        if self.data_path is not None and "pypeit_dir" not in self.paths:
            self.paths["pypeit_dir"] = os.path.join(self.data_path, epoch_stage_dirs["2-pypeit"])

    def find_science_attributes(self):
        frames = self.get_frames_science()
        if frames:
            frame = frames[0]
            self.set_binning(frame.binning)
            self.set_decker(frame.decker)
        else:
            raise ValueError(f"Science frames list is empty.")
        return frame

    def find_std_attributes(self):
        frames = self.get_frames_standard()
        if frames:
            frame = frames[0]
            self.set_binning_std(frame.binning)
            self.set_decker_std(frame.decker)
        else:
            raise ValueError(f"Standard frames list is empty.")
        return frame

    def get_frames_science(self):
        return self.frames_science

    def get_frames_standard(self):
        return self.frames_standard

    def get_decker(self):
        return self.decker

    def set_decker(self, decker: str):
        self.decker = decker
        return decker

    def get_decker_std(self):
        return self.decker_std

    def set_decker_std(self, decker: str):
        self.decker_std = decker
        return decker

    def _set_pypeit_file(self, lines: list):
        self._pypeit_file = lines

    def _get_pypeit_file(self):
        return self._pypeit_file

    def _set_pypeit_coadd1d_file(self, lines: list):
        self._pypeit_coadd1d_file = lines

    def _get_pypeit_coadd1d_file(self):
        return self._pypeit_coadd1d_file

    def _get_pypeit_sorted_file(self):
        return self._pypeit_sorted_file

    @classmethod
    def stages(cls):
        param_dict = super().stages()
        param_dict.update({"2-pypeit_setup": None,
                           "3-pypeit_run": None,
                           "4-pypeit_flux_calib": None})
        return param_dict

    @classmethod
    def select_child_class(cls, instrument: str):
        instrument = instrument.lower()
        if instrument == "vlt-fors2":
            return FORS2SpectroscopyEpoch
        elif instrument == "vlt-xshooter":
            return XShooterSpectroscopyEpoch
        elif instrument in instruments_spectroscopy:
            return SpectroscopyEpoch
        else:
            raise ValueError(f"Unrecognised instrument {instrument}")

    @classmethod
    def from_file(cls, param_file: Union[str, dict], field: Field = None):
        name, param_file, param_dict = p.params_init(param_file)
        if param_dict is None:
            raise FileNotFoundError(f"No parameter file found at {param_file}.")
        instrument = param_dict["instrument"].lower()
        if field is None:
            field = param_dict["field"]
        if 'target' in param_dict:
            target = param_dict['target']
        else:
            target=None
        sub_cls = cls.select_child_class(instrument=instrument)
        # if sub_cls is SpectroscopyEpoch:
        return sub_cls(name=name,
                       field=field,
                       param_path=param_file,
                       data_path=param_dict["data_path"],
                       instrument=instrument,
                       date=param_dict["date"],
                       program_id=param_dict["program_id"],
                       target=target
                       )
        # else:
        # return sub_cls.from_file(param_file=param_file, field=field)

    @classmethod
    def from_params(cls, name, field: Union[Field, str] = None, instrument: str = None):
        instrument = instrument.lower()
        field_name, field = cls._from_params_setup(name=name, field=field)
        path = os.path.join(p.param_path, "fields", field_name, "spectroscopy", instrument, name)
        return cls.from_file(param_file=path, field=field)


class ESOSpectroscopyEpoch(SpectroscopyEpoch):
    def __init__(self,
                 param_path: str = None,
                 name: str = None,
                 field: Union[str, Field] = None,
                 data_path: str = None,
                 instrument: str = None,
                 date: Union[str, Time] = None,
                 program_id: str = None,
                 grism: str = None
                 ):
        super().__init__(param_path=param_path,
                         name=name,
                         field=field,
                         data_path=data_path,
                         instrument=instrument,
                         date=date,
                         program_id=program_id,
                         grism=grism)
        # Data reduction paths

    def pipeline(self, **kwargs):
        super().pipeline(**kwargs)
        if "do_not_reuse_masters" in kwargs:
            do_not_reuse_masters = kwargs["do_not_reuse_masters"]
        else:
            do_not_reuse_masters = False
        self.proc_0_raw()
        self.proc_1_initial_setup()
        self.proc_2_pypeit_setup()
        self.proc_3_pypeit_run(do_not_reuse_masters=do_not_reuse_masters)
        self.proc_4_pypeit_flux()
        self.proc_5_pypeit_coadd()
        self.proc_6_convert_to_marz_format()

    def proc_0_raw(self):
        if self.query_stage("Download raw data from ESO archive?", stage='0-download'):
            self._path_0_raw()
            r = self.retrieve()
            if r:
                self.stages_complete['0-download'] = Time.now()
                self.update_output_file()

    def _initial_setup(self):
        self._path_0_raw()
        m_path = os.path.join(self.paths["raw_dir"], "M")
        u.mkdir_check(m_path)
        os.system(f"mv {os.path.join(self.paths['raw_dir'], 'M.')}* {m_path}")
        ff.fits_table_all(input_path=self.paths["raw_dir"],
                          output_path=os.path.join(self.data_path, f"{self.name}_fits_table_science.csv"))
        ff.fits_table_all(input_path=self.paths["raw_dir"],
                          output_path=os.path.join(self.data_path, f"{self.name}_fits_table_all.csv"),
                          science_only=False)

    def retrieve(self):
        """
        Check ESO archive for the epoch raw frames, and download those frames and associated files.
        :return:
        """
        r = []
        if "raw_dir" in self.paths:
            r = _retrieve_eso_epoch(self, path=self.paths["raw_dir"])
        else:
            warnings.warn("raw_dir has not been set. Retrieve could not be run.")
        return r

    @classmethod
    def stages(cls):
        param_dict = super().stages()
        param_dict.update({"0-download": None})
        return param_dict


class FORS2SpectroscopyEpoch(ESOSpectroscopyEpoch):
    _instrument_pypeit = "vlt_fors2"
    grisms = {
        "GRIS_300I": {
            "lambda_min": 6000 * units.angstrom,
            "lambda_max": 11000 * units.angstrom
        }}

    def pipeline(self, **kwargs):
        super().pipeline(**kwargs)

    def proc_2_pypeit_setup(self):
        if self.query_stage("Do PypeIt setup?", stage='2-pypeit_setup'):
            self._path_2_pypeit()
            setup_files = os.path.join(self.paths["pypeit_dir"], 'setup_files', '')
            self.paths["pypeit_setup_dir"] = setup_files
            os.system(f"rm {setup_files}*")
            # Generate .sorted file and others
            spec.pypeit_setup(root=self.paths['raw_dir'], output_path=self.paths['pypeit_dir'],
                              spectrograph=self._instrument_pypeit)
            # Generate files to use for run. Set cfg_split to "A" because that corresponds to Chip 1, which is the only
            # one we need to worry about.
            spec.pypeit_setup(root=self.paths['raw_dir'], output_path=self.paths['pypeit_dir'],
                              spectrograph=self._instrument_pypeit, cfg_split="A")
            # Read .sorted file
            self.read_pypeit_sorted_file()
            # Retrieve bias files from .sorted file.
            bias_lines = list(filter(lambda s: "bias" in s and "CHIP1" in s, self._pypeit_sorted_file))
            # Find line containing information for standard observation.
            std_line = filter(lambda s: "standard" in s and "CHIP1" in s, self._pypeit_sorted_file).__next__()
            std_raw = image.SpecRaw.from_pypeit_line(std_line, pypeit_raw_path=self.paths['raw_dir'])
            self.standards_raw.append(std_raw)
            std_start_index = self._pypeit_sorted_file.index(std_line)
            # Find last line of the std-obs configuration (encapsulating the required calibration files)
            std_end_index = self._pypeit_sorted_file[std_start_index:].index(
                "##########################################################\n") + std_start_index
            std_lines = self._pypeit_sorted_file[std_start_index:std_end_index]
            # Read in .pypeit file
            self.read_pypeit_file(setup="A")
            # Add lines to set slit prediction to "nearest" in .pypeit file.
            self.add_pypeit_user_param(param=["calibrations", "slitedges", "sync_predict"], value="nearest")
            # Insert bias lines from .sorted file
            self.add_pypeit_file_lines(lines=bias_lines + std_lines)
            # Write modified .pypeit file back to disk.
            self.write_pypeit_file_science()

            self.stages_complete['2-pypeit_setup'] = Time.now()
            self.update_output_file()

    def proc_3_pypeit_run(self, do_not_reuse_masters=False):
        if self.query_stage("Run PypeIt?", stage='3-pypeit_run'):
            spec.run_pypeit(pypeit_file=self.paths['pypeit_file'],
                            redux_path=self.paths['pypeit_run_dir'],
                            do_not_reuse_masters=do_not_reuse_masters)
            self.stages_complete['3-pypeit_run'] = Time.now()
            self.update_output_file()

    def proc_5_pypeit_coadd(self):
        if self.query_stage(
                "Do coaddition with PypeIt?\nYou should first inspect the 2D spectra to determine which objects to co-add.",
                stage='5-pypeit_coadd'):
            for file in filter(lambda f: "spec1d" in f, os.listdir(self.paths["pypeit_science_dir"])):
                path = os.path.join(self.paths["pypeit_science_dir"], file)
                os.system(f"pypeit_show_1dspec {path}")


class XShooterSpectroscopyEpoch(ESOSpectroscopyEpoch):
    _instrument_pypeit = "vlt_xshooter"
    grisms = {'uvb': {"lambda_min": 300 * units.nm,
                      "lambda_max": 550 * units.nm},
              "vis": {"lambda_min": 550 * units.nm,
                      "lambda_max": 1000 * units.nm},
              "nir": {"lambda_min": 1000 * units.nm,
                      "lambda_max": 2500 * units.nm}}

    def __init__(self,
                 param_path: str = None,
                 name: str = None,
                 field: Union[str, Field] = None,
                 data_path: str = None,
                 instrument: str = None,
                 date: Union[str, Time] = None,
                 program_id: str = None,
                 ):

        super().__init__(param_path=param_path,
                         name=name,
                         field=field,
                         data_path=data_path,
                         instrument=instrument,
                         date=date,
                         program_id=program_id
                         )

        self.frames_raw = {"uvb": [],
                           "vis": [],
                           "nir": []}
        self.frames_bias = {"uvb": [],
                            "vis": [],
                            "nir": []}
        self.frames_standard = {"uvb": [],
                                "vis": [],
                                "nir": []}
        self.frames_science = {"uvb": [],
                               "vis": [],
                               "nir": []}
        self.frames_dark = {"uvb": [],
                            "vis": [],
                            "nir": []}
        self._pypeit_file = {"uvb": None,
                             "vis": None,
                             "nir": None}
        self._pypeit_file_std = {"uvb": None,
                                 "vis": None,
                                 "nir": None}
        self._pypeit_sorted_file = {"uvb": None,
                                    "vis": None,
                                    "nir": None}
        self._pypeit_coadd1d_file = {"uvb": None,
                                     "vis": None,
                                     "nir": None}
        self._pypeit_user_param_start = {"uvb": None,
                                         "vis": None,
                                         "nir": None}
        self._pypeit_user_param_end = {"uvb": None,
                                       "vis": None,
                                       "nir": None}

        self.binning = {"uvb": None,
                        "vis": None,
                        "nir": None}
        self.binning_std = {"uvb": None,
                            "vis": None,
                            "nir": None}
        self.decker = {"uvb": None,
                       "vis": None,
                       "nir": None}
        self.decker_std = {"uvb": None,
                           "vis": None,
                           "nir": None}

        self._cfg_split_letters = {"uvb": None,
                                   "vis": None,
                                   "nir": None}

        self.load_output_file()
        self._current_arm = None

    def pipeline(self, **kwargs):
        super().pipeline(**kwargs)
        # self.proc_5_pypeit_coadd()

    def proc_2_pypeit_setup(self):
        if self.query_stage("Do PypeIt setup?", stage='2-pypeit_setup'):
            self._path_2_pypeit()
            setup_files = os.path.join(self.paths["pypeit_dir"], 'setup_files', '')
            self.paths["pypeit_setup_dir"] = setup_files
            os.system(f"rm {setup_files}*")
            for arm in self.grisms:
                self._current_arm = arm
                spec.pypeit_setup(root=self.paths['raw_dir'], output_path=self.paths['pypeit_dir'],
                                  spectrograph=f"{self._instrument_pypeit}_{arm}")
                # Read .sorted file
                self.read_pypeit_sorted_file()
                print(self._cfg_split_letters)
                setup = self._cfg_split_letters[arm]
                spec.pypeit_setup(root=self.paths['raw_dir'], output_path=self.paths['pypeit_dir'],
                                  spectrograph=f"{self._instrument_pypeit}_{arm}", cfg_split=setup)
                # Retrieve text from .pypeit file
                self.read_pypeit_file(setup=setup)
                # Add parameter to use dark frames for NIR reduction.
                if arm == "nir":
                    self.add_pypeit_user_param(param=["calibrations", "pixelflatframe", "process", "use_darkimage"],
                                               value="True")
                    self.add_pypeit_user_param(param=["calibrations", "illumflatframe", "process", "use_darkimage"],
                                               value="True")
                    self.add_pypeit_user_param(param=["calibrations", "traceframe", "process", "use_darkimage"],
                                               value="True")
                self.find_science_attributes()
                # For X-Shooter, we need to reduce the standards separately due to the habit of observing them with
                # different decker (who knows)
                self.find_std_attributes()
                # Remove incompatible binnings and frametypes
                print(f"\nRemoving incompatible files for {arm} arm:")
                pypeit_file = self._get_pypeit_file()
                # pypeit_file_std = pypeit_file.copy()
                decker = self.get_decker()
                binning = self.get_binning()
                decker_std = self.get_decker_std()
                for raw_frame in self.frames_raw[arm]:
                    # Remove all frames with frame_type "None" from both science and standard lists.
                    if raw_frame.frame_type == "None":
                        pypeit_file.remove(raw_frame.pypeit_line)
                        # pypeit_file_std.remove(raw_frame.pypeit_line)
                    else:
                        # Remove files with incompatible binnings from science reduction list.
                        if raw_frame.binning != binning \
                                or raw_frame.decker not in ["Pin_row", decker, decker_std]:
                            pypeit_file.remove(raw_frame.pypeit_line)
                    # Special behaviour for NIR arm
                    if arm == "nir":
                        # For the NIR arm, PypeIt only works if you use the Science frames for the arc, tilt calib.
                        if raw_frame.frame_type in ["arc,tilt", "tilt,arc"]:
                            pypeit_file.remove(raw_frame.pypeit_line)
                            # pypeit_file_std.remove(raw_frame.pypeit_line)
                        elif raw_frame.frame_type == "science":
                            raw_frame.frame_type = "science,arc,tilt"
                            # Find original line in PypeIt file
                            to_replace = pypeit_file.index(raw_frame.pypeit_line)
                            # Rewrite pypeit line.
                            raw_frame.pypeit_line = raw_frame.pypeit_line.replace("science", "science,arc,tilt")
                            pypeit_file[to_replace] = raw_frame.pypeit_line
                        elif raw_frame.frame_type == "standard":
                            raw_frame.frame_type = "standard,arc,tilt"
                            # Find original line in PypeIt file
                            to_replace = pypeit_file.index(raw_frame.pypeit_line)
                            # Rewrite pypeit line.
                            raw_frame.pypeit_line = raw_frame.pypeit_line.replace("standard", "standard,arc,tilt")
                            pypeit_file[to_replace] = raw_frame.pypeit_line
                self._set_pypeit_file(pypeit_file)
                # self._set_pypeit_file_std(pypeit_file_std)
                self.write_pypeit_file_science()
                # std_path = os.path.join(self.paths["pypeit_dir"], self.get_path("pypeit_run_dir"), "Flux_Standards")
                # u.mkdir_check(std_path)
                # self.set_path("pypeit_dir_std", std_path)
                # self.set_path("pypeit_file_std",
                #              os.path.join(self.get_path("pypeit_run_dir"), f"vlt_xshooter_{arm}_std.pypeit"))
                # self.write_pypeit_file_std()
            self._current_arm = None
            self.stages_complete['2-pypeit_setup'] = Time.now()
            self.update_output_file()

    def proc_3_pypeit_run(self, do_not_reuse_masters=False):
        for i, arm in enumerate(self.grisms):
            # UVB not yet implemented in PypeIt, so we skip.
            if arm == "uvb":
                continue
            self._current_arm = arm
            if self.query_stage(f"Run PypeIt for {arm.upper()} arm?", stage=f'3.{i + 1}-pypeit_run_{arm}'):
                spec.run_pypeit(pypeit_file=self.get_path('pypeit_file'),
                                redux_path=self.get_path('pypeit_run_dir'),
                                do_not_reuse_masters=do_not_reuse_masters)
                self.stages_complete[f'3.{i + 1}-pypeit_run_{arm}'] = Time.now()
                self.update_output_file()
            # if arm != "nir" and self.query_stage(f"Run PypeIt on flux standards for {arm.upper()} arm?",
            #                                      stage=f'3.{i + 1}-pypeit_run_{arm}_std'):
            #     print(self.get_path('pypeit_file_std'))
            #     spec.run_pypeit(pypeit_file=self.get_path('pypeit_file_std'),
            #                     redux_path=self.get_path('pypeit_dir_std'),
            #                     do_not_reuse_masters=do_not_reuse_masters)
            #     self.stages_complete[f'3.{i + 1}-pypeit_run_{arm}'] = Time.now()
            #     self.update_output_file()
        self._current_arm = None

    def proc_4_pypeit_flux(self):
        for i, arm in enumerate(self.grisms):
            # UVB not yet implemented in PypeIt, so we skip.
            if arm == "uvb":
                continue
            self._current_arm = arm
            if self.query_stage(f"Do PypeIt fluxing for {arm.upper()} arm?",
                                stage=f'4.{i + 1}-pypeit_flux_calib_{arm}'):
                self._current_arm = arm
                self._pypeit_flux()
            self.stages_complete[f'4.{i + 1}-pypeit_flux_calib_{arm}'] = Time.now()
        self._current_arm = None
        self.update_output_file()

    def proc_5_pypeit_coadd(self):
        for i, arm in enumerate(self.grisms):
            # UVB not yet implemented in PypeIt, so we skip.
            if arm == "uvb":
                continue
            self._current_arm = arm
            if self.query_stage(f"Do PypeIt coaddition for {arm.upper()} arm?",
                                stage=f'5.{i + 1}-pypeit_coadd_{arm}'):
                run_dir = self.get_path("pypeit_run_dir")
                coadd_file_path = os.path.join(run_dir, f"{self._instrument_pypeit}_{arm}.coadd1d")
                self.set_path("pypeit_coadd1d_file", coadd_file_path)
                with open(coadd_file_path) as file:
                    coadd_file_lines = file.readlines()
                output_path = os.path.join(run_dir, f"{self.name}_{arm}_coadded.fits")
                sensfunc_path = self.get_path("pypeit_sensitivity_file")
                # Remove non-science files
                for line in coadd_file_lines[coadd_file_lines.index("coadd1d read\n"):]:
                    if "STD,FLUX" in line or "STD,TELLURIC" in line:
                        coadd_file_lines.remove(line)

                self._set_pypeit_coadd1d_file(coadd_file_lines)
                # Re-insert parameter lines
                self.add_pypeit_user_param(param=["coadd1d", "coaddfile"], value=output_path, file_type="coadd1d")
                self.add_pypeit_user_param(param=["coadd1d", "sensfuncfile"], value=sensfunc_path, file_type="coadd1d")
                self.add_pypeit_user_param(param=["coadd1d", "wave_method"], value="velocity", file_type="coadd1d")
                u.write_list_to_file(coadd_file_path, self._get_pypeit_coadd1d_file())
                spec.pypeit_coadd_1dspec(coadd1d_file=coadd_file_path)
                self.add_coadded_image(coadd_file_path, key=arm)

            self.stages_complete[f'5.{i + 1}-pypeit_coadd_{arm}'] = Time.now()

        self._current_arm = None

    def proc_6_convert_to_marz_format(self):
        if self.query_stage("Convert co-added 1D spectra to Marz format?", stage='6-convert_to_marz_format'):
            for arm in self.coadded:
                self.coadded[arm].convert_to_marz_format()
            self.stages_complete[f'6-convert_to_marz_format'] = Time.now()

    def add_coadded_image(self, img: Union[str, image.Spec1DCoadded], **kwargs):
        arm = kwargs["key"]
        if isinstance(img, str):
            img = image.Spec1DCoadded(path=img, grism=arm)
        img.epoch = self
        self.coadded[arm] = img
        return img

    def add_raw_frame(self, raw_frame: image.Image):
        arm = self._get_current_arm()
        self.frames_raw[arm].append(raw_frame)
        self.sort_frame(raw_frame)

    def sort_frame(self, frame: image.Image):
        arm = self._get_current_arm()
        if frame.frame_type == "bias":
            self.frames_bias[arm].append(frame)
        elif frame.frame_type == "science":
            self.frames_science[arm].append(frame)
        elif frame.frame_type == "standard":
            self.frames_standard[arm].append(frame)
        elif frame.frame_type == "dark":
            self.frames_dark[arm].append(frame)

    def read_pypeit_sorted_file(self):
        arm = self._get_current_arm()
        if "pypeit_setup_dir" in self.paths and self.paths["pypeit_setup_dir"] is not None:
            setup_files = self.paths["pypeit_setup_dir"]
            sorted_path = os.path.join(setup_files,
                                       filter(lambda f: f"vlt_xshooter_{arm}" in f and f.endswith(".sorted"),
                                              os.listdir(setup_files)).__next__())
            with open(sorted_path) as sorted_file:
                file = sorted_file.readlines()
            self._pypeit_sorted_file[arm] = file
            for setup in ["A", "B", "C"]:
                info = self.setup_info(setup=setup)
                arm_this = info["arm"].lower()
                self._cfg_split_letters[arm_this] = setup
        else:
            raise KeyError("pypeit_setup_dir has not been set.")

    def read_pypeit_file(self, setup: str):
        if "pypeit_dir" in self.paths and self.paths["pypeit_dir"] is not None:
            arm = self._get_current_arm()
            filename = f"{self._instrument_pypeit}_{arm}_{setup}"
            self._read_pypeit_file(filename=filename)
            return self._pypeit_file[arm]
        else:
            raise KeyError("pypeit_run_dir has not been set.")

    def pypeit_flux_title(self):
        return f"{self._instrument_pypeit}_{self._get_current_arm()}.flux"

    def get_path(self, key):
        key = self._get_key_arm(key)
        return self.paths[key]

    def set_path(self, key: str, value: str):
        key = self._get_key_arm(key)
        self.paths[key] = value

    def get_frames_science(self):
        return self.frames_science[self._get_current_arm()]

    def get_frames_standard(self):
        return self.frames_standard[self._get_current_arm()]

    def get_binning(self):
        return self.binning[self._get_current_arm()]

    def set_binning(self, binning: str):
        self.binning[self._get_current_arm()] = binning
        return binning

    def get_binning_std(self):
        return self.binning_std[self._get_current_arm()]

    def set_binning_std(self, binning: str):
        self.binning_std[self._get_current_arm()] = binning
        return binning

    def get_decker(self):
        return self.decker[self._get_current_arm()]

    def set_decker(self, decker: str):
        self.decker[self._get_current_arm()] = decker
        return decker

    def get_decker_std(self):
        return self.decker_std[self._get_current_arm()]

    def set_decker_std(self, decker: str):
        self.decker_std[self._get_current_arm()] = decker
        return decker

    def _get_current_arm(self):
        if self._current_arm is not None:
            return self._current_arm
        else:
            raise ValueError("self._current_arm is not set (no arm currently active).")

    def _set_pypeit_file(self, lines: list):
        self._pypeit_file[self._get_current_arm()] = lines

    def _get_pypeit_file(self):
        return self._pypeit_file[self._get_current_arm()]

    def _get_pypeit_sorted_file(self):
        return self._pypeit_sorted_file[self._get_current_arm()]

    def _set_pypeit_file_std(self, lines: list):
        self._pypeit_file_std[self._get_current_arm()] = lines

    def _get_pypeit_file_std(self):
        return self._pypeit_file_std[self._get_current_arm()]

    def _set_pypeit_coadd1d_file(self, lines: list):
        self._pypeit_coadd1d_file[self._get_current_arm()] = lines

    def _get_pypeit_coadd1d_file(self):
        return self._pypeit_coadd1d_file[self._get_current_arm()]

    def _get_key_arm(self, key):
        arm = self._get_current_arm()
        key = f"{arm}_{key}"
        return key

    @classmethod
    def stages(cls):
        param_dict = super().stages()
        param_dict.update({"2-pypeit_setup": None,
                           "3.1-pypeit_run_uvb": None,
                           "3.2-pypeit_run_vis": None,
                           "3.3-pypeit_run_nir": None,
                           "4.1-pypeit_flux_calib_uvb": None,
                           "4.2-pypeit_flux_calib_vis": None,
                           "4.3-pypeit_flux_calib_nir": None,
                           "5.1-pypeit_coadd_uvb": None,
                           "5.2-pypeit_coadd_vis": None,
                           "5.3-pypeit_coadd_nir": None,
                           "6-convert_to_marz_format": None
                           })
        return param_dict

    def _output_dict(self):
        return {
            "stages": self.stages_complete,
            "paths": self.paths,
        }

    def load_output_file(self, **kwargs):
        outputs = super().load_output_file(mode="spectroscopy", **kwargs)
        if outputs not in [None, True, False]:
            self.stages_complete.update(outputs["stages"])
            if "paths" in outputs:
                self.paths.update(outputs[f"paths"])
        return outputs

    def write_pypeit_file_std(self):
        """
        Rewrites the stored .pypeit file to disk.
        :return: path of .pypeit file.
        """
        pypeit_lines = self._get_pypeit_file_std()
        if pypeit_lines is not None:
            pypeit_file_path = os.path.join(self.get_path("pypeit_file_std"), )
            u.write_list_to_file(path=pypeit_file_path, file=pypeit_lines)
        else:
            raise ValueError("pypeit_file_std has not yet been read.")
        return pypeit_file_path

# def test_frbfield_from_params():
#     frb_field = FRBField.from_file("FRB181112")
#     assert frb_field.frb.position_err.a_stat ==<|MERGE_RESOLUTION|>--- conflicted
+++ resolved
@@ -1348,13 +1348,8 @@
                  target: str = None,
                  standard_epochs: list = None):
         super().__init__(name=name, field=field, param_path=param_path, data_path=data_path, instrument=instrument,
-<<<<<<< HEAD
-                         date=date, program_id=program_id,
-                         standard_epochs=standard_epochs, target=target)
-=======
                          date=date, program_id=program_id, target=target,
                          standard_epochs=standard_epochs)
->>>>>>> bee8a753
 
     def pipeline(self, **kwargs):
         super().pipeline(**kwargs)
@@ -1415,11 +1410,7 @@
                    instrument='vlt-fors2',
                    program_id=param_dict['program_id'],
                    date=param_dict['date'],
-<<<<<<< HEAD
-                   target=target)
-=======
                    target=param_dict['target'])
->>>>>>> bee8a753
 
     @classmethod
     def convert_old_params(cls, epoch_name: str):
