--- conflicted
+++ resolved
@@ -9,14 +9,10 @@
 
 from astropy.modeling import Fittable2DModel, Parameter
 
-<<<<<<< HEAD
+from scipy.ndimage import shift
+
 import craftutils.fits_files as ff
 from craftutils.utils import system_command, check_iterable
-=======
-from scipy.ndimage import shift
-
-from craftutils.utils import system_command
->>>>>>> ff63b86b
 
 
 class PSFExModel(Fittable2DModel):
