--- conflicted
+++ resolved
@@ -4,11 +4,7 @@
 import time
 from datetime import date, datetime
 from json.decoder import JSONDecodeError
-<<<<<<< HEAD
-from typing import Union
-=======
 from typing import Union, Iterable
->>>>>>> 69b2a274
 
 import cgi
 import requests
@@ -16,12 +12,6 @@
 
 import astropy.units as units
 from astropy.coordinates import SkyCoord
-<<<<<<< HEAD
-from astropy.table import Table
-from astropy.time import Time
-
-from pyvo import dal
-=======
 from astropy.table import Table, QTable
 from astropy.time import Time
 
@@ -39,19 +29,10 @@
     from pyvo import dal
 except ModuleNotFoundError:
     print("Pyvo not installed. Functions using pyvo will not be available.")
->>>>>>> 69b2a274
 
 from craftutils import params as p
 from craftutils import utils as u
 
-<<<<<<< HEAD
-keys = p.keys()
-fors2_filters_retrievable = ["I_BESS", "R_SPEC", "b_HIGH", "v_HIGH"]
-photometry_catalogues = ['DES', 'SDSS', 'SkyMapper', 'PANSTARRS1']
-mast_catalogues = ['panstarrs1']
-
-=======
->>>>>>> 69b2a274
 
 def cat_columns(cat, f: str = None):
     cat = cat.lower()
@@ -107,30 +88,6 @@
             'class_star': f"psfLikelihood"}
     elif cat == 'sdss':
         f = f.lower()
-<<<<<<< HEAD
-        return {'mag_psf': f"psfMag_{f}",
-                'mag_psf_err': f"psfMagErr_{f}",
-                'ra': f"ra",
-                'dec': f"dec",
-                'class_star': f"probPSF_{f}"}
-    elif cat == 'skymapper':
-        f = f.lower()
-        return {'mag_psf': f"{f}_psf",
-                'mag_psf_err': f"e_{f}_psf",
-                'ra': f"raj2000",
-                'dec': f"dej2000",
-                'class_star': f"class_star_SkyMapper"}
-    elif cat == 'panstarrs1':
-        f = f.lower()
-        return {'mag_psf': f"{f}PSFMag",
-                'mag_psf_err': f"{f}PSFMagErr",
-                'ra': f"raStack",
-                'dec': f"decStack",
-                'class_star': f"psfLikelihood"}
-    elif cat == 'gaia':
-        return {'ra': f"ra",
-                'dec': f"dec"}
-=======
         return {
             'mag_psf': f"psfMag_{f}",
             'mag_psf_err': f"psfMagErr_{f}",
@@ -145,7 +102,6 @@
             'ra': f"raj2000",
             'dec': f"dej2000",
             'class_star': f"class_star_SkyMapper"}
->>>>>>> 69b2a274
     else:
         raise ValueError(f"Catalogue {cat} not recognised.")
 
@@ -237,8 +193,6 @@
         raise ValueError("Catalogue name not recognised.")
 
 
-<<<<<<< HEAD
-=======
 def save_catalogue(ra: float, dec: float, output: str, cat: str, radius: units.Quantity = 0.3 * units.deg):
     cat = cat.lower()
     if cat not in photometry_catalogues:
@@ -251,7 +205,6 @@
         return func(ra=ra, dec=dec, output=output, radius=radius)
 
 
->>>>>>> 69b2a274
 # ESO retrieval code based on the script at
 # http://archive.eso.org/programmatic/scripts/eso_authenticated_download_raw_and_calibs.py
 # authored by A.Micol, Archive Science Group, ESO
@@ -370,29 +323,19 @@
     return alert, mode_warning, certified_warning
 
 
-<<<<<<< HEAD
-def save_eso_raw_data_and_calibs(output: str, program_id: str, date_obs: Union[str, Time],
-                                 instrument: str, mode: str, obj: str = None):
-=======
 def save_eso_raw_data_and_calibs(
         output: str, program_id: str, date_obs: Union[str, Time],
         instrument: str, mode: str,
         obj: str = None,
         coord_tol: units.Quantity = 1.0 * units.arcmin
 ):
->>>>>>> 69b2a274
     u.mkdir_check(output)
     instrument = instrument.lower()
     login_eso()
     print(f"Querying the ESO TAP service at {eso_tap_url}")
-<<<<<<< HEAD
-    query = query_eso_raw(program_id=program_id, date_obs=date_obs, obj=obj, instrument=instrument, mode=mode)
-    print(query)
-=======
     query = query_eso_raw(
         program_id=program_id, date_obs=date_obs, obj=obj, instrument=instrument, mode=mode, coord_tol=coord_tol
     )
->>>>>>> 69b2a274
     raw_frames = get_eso_raw_frame_list(query=query)
     calib_urls = get_eso_calib_associations_all(raw_frames=raw_frames)
     urls = list(raw_frames['url']) + calib_urls
@@ -403,8 +346,6 @@
     return urls
 
 
-<<<<<<< HEAD
-=======
 def count_epochs(dates: Iterable):
     epochs = []
     for d in dates:
@@ -419,36 +360,22 @@
     return epochs
 
 
->>>>>>> 69b2a274
 def get_eso_raw_frame_list(query: str):
     login_eso()
     tap_obs = dal.tap.TAPService(eso_tap_url)
     again = True
     raw_frames = Table()
     while again:
-<<<<<<< HEAD
-        try:
-            raw_frames = tap_obs.search(query=query)
-            raw_frames = raw_frames.to_table()
-            again = False
-        except dal.exceptions.DALQueryError:
-            again = u.select_yn("The request timed out. Try again?")
-=======
         # try:
         raw_frames = tap_obs.search(query=query)
         raw_frames = raw_frames.to_table()
         again = False
         # except dal.exceptions.DALQueryError:
         #     again = u.select_yn("The request timed out. Try again?")
->>>>>>> 69b2a274
     raw_frames['url'] = list(map(lambda r: f"https://dataportal.eso.org/dataportal_new/file/{r}", raw_frames['dp_id']))
     return raw_frames
 
 
-<<<<<<< HEAD
-def query_eso_raw(program_id: str, date_obs: Union[str, Time], obj: str = None, instrument: str = "fors2",
-                  mode: str = "imaging"):
-=======
 def query_eso_raw(
         select: str = "dp_id,date_obs",
         program_id: str = None,
@@ -457,22 +384,11 @@
         coord_tol: units.Quantity = 1.0 * units.arcmin,
         instrument: str = "fors2",
         mode: str = "imaging"):
->>>>>>> 69b2a274
     instrument = instrument.lower()
     mode = mode.lower()
     if mode not in ["imaging", "spectroscopy"]:
         raise ValueError("Mode must be 'imaging' or 'spectroscopy'")
     mode_str = ""
-<<<<<<< HEAD
-    if instrument == "fors2":
-        if mode == "imaging":
-            mode_str = "dp_tech like 'IMA%'"
-        elif mode == "spectroscopy":
-            mode_str = "dp_tech = 'SPECTRUM'"
-    if instrument == "xshooter":
-        if mode == "imaging":
-            mode_str = "dp_tech like 'IMA%'"
-=======
     if instrument in ["fors2", "hawki"]:
         if mode == "imaging":
             mode_str = "dp_tech='IMAGE'"
@@ -481,26 +397,11 @@
     if instrument == "xshooter":
         if mode == "imaging":
             mode_str = "dp_tech='IMAGE'"
->>>>>>> 69b2a274
         elif mode == "spectroscopy":
             mode_str = "dp_tech like 'ECHELLE%'"
 
     if type(date_obs) is str:
         date_obs = Time(date_obs)
-<<<<<<< HEAD
-    query = \
-        f"""SELECT dp_id
-FROM dbo.raw
-WHERE prog_id='{program_id}'
-AND dp_cat='SCIENCE'
-AND instrument='{instrument}'
-AND {mode_str}
-AND date_obs>'{date_obs.to_datetime().date()}'
-AND date_obs<'{(date_obs + 1).to_datetime().date()}'
-"""
-    if obj is not None:
-        query += f"AND target='{obj}'"
-=======
     query = f"""SELECT {select}
 FROM dbo.raw
 WHERE dp_cat='SCIENCE'
@@ -541,7 +442,6 @@
             raise TypeError(f"obj must be str or SkyCoord, not {type(obj)}")
     u.debug_print(1, "Query for ESO Archive:\n")
     u.debug_print(1, query)
->>>>>>> 69b2a274
     return query
 
 
@@ -912,14 +812,10 @@
     )
     # Store the JWT auth token
     try:
-<<<<<<< HEAD
-        keys['des_auth_token'] = r.json()['token']
-=======
         js = r.json()
         if js['status'] == 'error':
             raise PermissionError(js['message'])
         keys['des_auth_token'] = js['token']
->>>>>>> 69b2a274
     except JSONDecodeError:
         print("Login failed; either credentials are invalid, or there was a server-side error; skipping DES tasks.")
         return 'ERROR'
@@ -1079,11 +975,8 @@
     error = login_des()
     if error == "ERROR":
         return error
-<<<<<<< HEAD
-=======
 
     radius = u.dequantify(radius, unit=units.deg)
->>>>>>> 69b2a274
     query = f"SELECT * " \
             f"FROM DR2_MAIN " \
             f"WHERE " \
@@ -1111,11 +1004,7 @@
     :param output: The location on disk to which to write the file.
     :return: Retrieved photometry table, as a Bytes object, if successful; None if not.
     """
-<<<<<<< HEAD
-    data = retrieve_des_photometry(ra=ra, dec=dec)
-=======
     data = retrieve_des_photometry(ra=ra, dec=dec, radius=radius)
->>>>>>> 69b2a274
     if data is not None and data != "ERROR":
         u.mkdir_check_nested(path=output)
         print("Saving DES photometry to" + output)
@@ -1418,13 +1307,6 @@
 
 
 def retrieve_mast_photometry(ra: float, dec: float, cat: str = "panstarrs1", release="dr2", table="stack",
-<<<<<<< HEAD
-                             radius: float = 0.1):
-    if cat == "panstarrs1":
-        cat_str = "panstarrs"
-    else:
-        cat_str = cat
-=======
                              radius: units.Quantity = 0.2 * units.deg):
     if cat.lower() == "panstarrs1":
         cat_str = "panstarrs"
@@ -1432,7 +1314,6 @@
         cat_str = cat.lower()
 
     radius = u.dequantify(radius, unit=units.deg)
->>>>>>> 69b2a274
     print(f"\nQuerying {cat} {release} archive for field centring on RA={ra}, DEC={dec}")
     cat = cat.lower()
     url = f"{mast_url}{cat_str}/{release}/{table}.csv"
@@ -1446,13 +1327,6 @@
         return text
 
 
-<<<<<<< HEAD
-def save_mast_photometry(ra: float, dec: float, output: str, cat: str = "panstarrs1", radius: float = 0.1):
-    response = retrieve_mast_photometry(ra=ra, dec=dec, cat=cat, radius=radius)
-    print(response)
-    if response == "ERROR":
-        return response
-=======
 def save_mast_photometry(ra: float, dec: float, output: str, cat: str = "panstarrs1",
                          radius: units.Quantity = 0.2 * units.deg):
     response = retrieve_mast_photometry(ra=ra, dec=dec, cat=cat, radius=radius)
@@ -1460,17 +1334,11 @@
         return response
     elif isinstance(response, str) and "404 Not Found" in response:
         return "ERROR"
->>>>>>> 69b2a274
     elif response is not None:
         u.mkdir_check_nested(path=output)
         print(f"Saving {cat} photometry to {output}")
         with open(output, "w") as file:
             file.write(response)
-<<<<<<< HEAD
-    elif "404 Not Found" in response:
-        return "ERROR"
-=======
->>>>>>> 69b2a274
     else:
         print(f'No data retrieved from {cat}.')
     return response
@@ -1535,40 +1403,23 @@
         print(f"This field is not present in {cat}.")
 
 
-<<<<<<< HEAD
-def retrieve_gaia(ra: float, dec: float):
-    from astroquery.gaia import Gaia
-    print(f"\nQuerying Gaia DR2 archive for field centring on RA={ra}, DEC={dec}")
-    coord = SkyCoord(ra=ra, dec=dec, unit=(units.degree, units.degree), frame='icrs')
-    radius = units.Quantity(0.1, units.deg)
-=======
 def retrieve_gaia(ra: float, dec: float, radius: units.Quantity = 0.5 * units.deg):
     from astroquery.gaia import Gaia
     Gaia.ROW_LIMIT = -1
     print(f"\nQuerying Gaia DR2 archive for field centring on RA={ra}, DEC={dec}")
     coord = SkyCoord(ra=ra, dec=dec, unit=(units.degree, units.degree), frame='icrs')
->>>>>>> 69b2a274
     j = Gaia.cone_search_async(coordinate=coord, radius=radius)
     r = j.get_results()
     return r
 
 
-<<<<<<< HEAD
-def save_gaia(ra: float, dec: float, output: str):
-    table = retrieve_gaia(ra=ra, dec=dec)
-=======
 def save_gaia(ra: float, dec: float, output: str, radius: units.Quantity = 0.5 * units.deg):
     table = retrieve_gaia(ra=ra, dec=dec, radius=radius)
->>>>>>> 69b2a274
     if len(table) > 0:
         u.mkdir_check_nested(path=output)
         print(f"Saving GAIA catalogue to {output}")
         table.write(output, format="ascii.csv")
-<<<<<<< HEAD
-        return table
-=======
         return str(table)
->>>>>>> 69b2a274
     else:
         print("No data retrieved from Gaia DR2")
         return None
@@ -1591,9 +1442,6 @@
         print(f"There is already Gaia data present for this field.")
         return True
     else:
-<<<<<<< HEAD
-        print(f"This field is not present in Gaia.")
-=======
         print(f"This field is not present in Gaia.")
 
 
@@ -1739,5 +1587,4 @@
     'sdss': save_sdss_photometry,
     'skymapper': save_skymapper_photometry,
     'panstarrs1': save_mast_photometry,
-    'gaia': save_gaia}
->>>>>>> 69b2a274
+    'gaia': save_gaia}