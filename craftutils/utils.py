# Code by Lachlan Marnoch, 2019-2022
import datetime
import math
import os
import shutil
import sys
from typing import List, Union, Tuple, Iterable
from datetime import datetime as dt
import subprocess

import numpy as np

import astropy.table as table
import astropy.io.fits as fits
import astropy.units as units
from astropy.coordinates import SkyCoord
from astropy.time import Time

# TODO: Arrange these into some kind of logical order.
# TODO: Also comment.

debug_level = 0


def export(obj):
    """
    A function used for decorating those objects which may be exported from a file.
    Taken from `a solution posted by mhostetter <https://github.com/jbms/sphinx-immaterial/issues/152>`_

    :param obj: The object to be added to __all__
    :return:
    """
    # Determine the private module that defined the object
    module = sys.modules[obj.__module__]

    # Set the object's module to the package name. This way the REPL will display the object
    # as craftutils.obj and not craftutils._private_module.obj
    obj.__module__ = "craftutils"

    # Append this object to the private module's "all" list
    public_members = getattr(module, "__all__", [])
    public_members.append(obj.__name__)
    setattr(module, "__all__", public_members)

    return obj


@export
def pad_zeroes(n: int, length: int = 2):
    """

    :param n:
    :param length:
    :return:
    """
    n_str = str(n)
    while len(n_str) < length:
        n_str = "0" + n_str
    return n_str


def check_time(time, fmt: str = None):
    if isinstance(time, datetime.date):
        time = str(time)
    time = Time(time, format=fmt)
    return time


def get_git_hash(directory: str, short: bool = False):
    """
    Gets the git version hash.
    Special thanks to: https://stackoverflow.com/questions/14989858/get-the-current-git-hash-in-a-python-script
    :return:
    """
    current_dir = os.getcwd()
    os.chdir(directory)
    args = ['git', 'rev-parse', 'HEAD']
    if short:
        args.insert(2, "--short")
    try:
        githash = subprocess.check_output(args).decode('ascii').strip()
    except (subprocess.CalledProcessError, FileNotFoundError):
        githash = None
    os.chdir(current_dir)
    return githash


def frame_from_centre(frame, x, y, data):
    """
    Given the coordinates for a centre and the padding around that centre, generates the x coordinate for the left and
    right and the y coordinate for the bottom and top of the described rectangular cutout of the data.
    :param frame:
    :param x:
    :param y:
    :param data:
    :return: (x_left, x_right, y_bottom, y_top)
    """

    if x is None:
        n_y, n_x = data.shape
        x = int(dequantify(n_x / 2))
    if y is None:
        n_y, n_x = data.shape
        y = int(dequantify(n_y / 2))

    left = x - frame
    right = x + frame
    bottom = y - frame
    top = y + frame
    return check_margins(data=data, left=left, right=right, bottom=bottom, top=top)


def check_margins(data, left=None, right=None, bottom=None, top=None, margins: tuple = None):
    """

    :param data:
    :param left:
    :param right:
    :param bottom:
    :param top:
    :param margins: In the order x_left, x_right, y_bottom, y_top
    :return: (x_left, x_right, y_bottom, y_top)
    """
    shape = data.shape

    if margins is not None:
        left, right, bottom, top = margins

    if left is None or left < 0.:
        left = 0
    else:
        left = int(dequantify(left))

    if right is None or right < 0.:
        right = shape[1]
    else:
        right = int(dequantify(right))

    if bottom is None or bottom < 0.:
        bottom = 0
    else:
        bottom = int(dequantify(bottom))

    if top is None or top < 0.:
        top = shape[0]
    else:
        top = int(dequantify(top))

    if right < left:
        raise ValueError('Improper inputs; right is smaller than left.')
    if top < bottom:
        raise ValueError('Improper inputs; top is smaller than bottom.')

    return left, right, bottom, top


def trim_image(
        data,
        left=None,
        right=None,
        bottom=None,
        top=None,
        margins: tuple = None,
        return_margins: bool = False
):
    """

    :param data:
    :param left:
    :param right:
    :param bottom:
    :param top:
    :param margins:
    :return:
    """
    left, right, bottom, top = margins = check_margins(
        data=data,
        left=left, right=right, bottom=bottom, top=top,
        margins=margins
    )
    debug_print(2, "fits_files.trim(): left ==", left, "right ==", right, "bottom ==", bottom, "top ==", top)
    trimmed = data[bottom:top + 1, left:right + 1]
    if return_margins:
        return trimmed, margins
    else:
        return trimmed


def check_iterable(obj):
    if not is_iterable(obj):
        obj = [obj]
    return obj


def is_iterable(obj):
    try:
        len(obj)
        return True
    except TypeError:
        return False


def theta_range(theta: units.Quantity):
    theta = check_iterable(theta.copy())
    theta = units.Quantity(theta)

    theta[theta > 90 * units.deg] -= 180 * units.deg
    theta[theta < -90 * units.deg] += 180 * units.deg

    return theta


def sanitise_endianness(array: np.ndarray):
    """
    If the data is big endian, swap the byte order to make it little endian. Special thanks to this link:
    https://stackoverflow.com/questions/60161759/valueerror-big-endian-buffer-not-supported-on-little-endian-compiler
    :return: A little-endian version of the input array.
    """
    if array.dtype.byteorder == '>':
        array = array.byteswap().newbyteorder()
    return array


def debug_print(level: int = 1, *args):
    if debug_level >= level:
        print(*args)


def path_or_table(tbl: Union[str, table.QTable, table.Table], load_qtable: bool = True, fmt: str = "ascii.ecsv"):
    if isinstance(tbl, str):
        if load_qtable:
            tbl = table.QTable.read(tbl, format=fmt)
        else:
            tbl = table.Table.read(tbl, format=fmt)
    elif not isinstance(tbl, table.Table):
        raise TypeError(f"tbl must be a string or an astropy Table, not {type(tbl)}")
    return tbl


def write_list_to_file(path: str, file: list):
    # Delete file, to be rewritten.
    rm_check(path)
    # Write file to disk.
    print(f"Writing file to {path}")
    with open(path, 'w') as file_stream:
        file_stream.writelines(file)


def relevant_timescale(time: units.Quantity):
    if not time.unit.is_equivalent(units.second):
        raise ValueError(f"{time} is not a time.")
    microseconds = time.to(units.us)
    if microseconds < 1000 * units.us:
        return microseconds
    milliseconds = time.to(units.ms)
    if milliseconds < 1000 * units.ms:
        return milliseconds
    seconds = time.to(units.second)
    if seconds < 60 * units.second:
        return seconds
    minutes = time.to(units.minute)
    if minutes < 60 * units.minute:
        return minutes
    hours = time.to(units.hour)
    if hours < 24 * units.hour:
        return hours
    days = time.to(units.day)
    if days < 7 * units.day:
        return days
    weeks = time.to(units.week)
    if weeks < 52.2 * units.week:
        return weeks
    years = time.to(units.year)
    return years


def traverse_dict(dictionary: dict, function, keys: list = None):
    if keys is None:
        keys = []
    for key in dictionary:
        keys_this = keys.copy()
        keys_this.append(key)
        value = dictionary[key]
        if type(value) is dict:
            traverse_dict(value, function=function, keys=keys_this)
        else:
            function(keys_this, value)


def get_filename(path: str, include_ext: True):
    # Split the path into file and path.
    filename = os.path.split(path)[-1]
    if not include_ext:
        # Remove file extension.
        filename = os.path.splitext(filename)[0]
    return filename


def check_key(key: str, dictionary: dict, na_values: Union[tuple, list] = (None)):
    """
    Returns true if a key is present in a dictionary AND the value of the key is not in na_values (just None by default)
    :param key: The key to check for.
    :param dictionary: The dictionary to check the key for.
    :param na_values: Values not allowed.
    :return: bool
    """
    return key in dictionary and dictionary[key] not in na_values


def check_dict(
        key: str,
        dictionary: dict,
        na_values: Union[tuple, list] = (None),
        fail_val=None
):
    """

    :param key:
    :param dictionary:
    :param na_values:
    :param fail_val: The value to return if the key is not
    :return:
    """
    if check_key(key=key, dictionary=dictionary, na_values=na_values):
        return dictionary[key]


def check_quantity(
        number: Union[float, int, units.Quantity],
        unit: Union[str, units.Unit],
        allow_mismatch: bool = True,
        enforce_equivalency: bool = True,
        convert: bool = False,
        equivalencies: Union[List[Tuple], units.Equivalency] = (),
):
    """
    If the passed number is not a Quantity, turns it into one with the passed unit. If it is already a Quantity,
    checks the unit; if the unit is compatible with the passed unit, the quantity is returned unchanged (unless convert
    is True).

    :param number: value (or not) to check.
    :param unit: Unit to check for.
<<<<<<< HEAD
    :param allow_mismatch: If False, even compatible but mismatched units will not be allowed; ie, the unit of the
        quantity must match the one specified in the "unit" parameter.
    :param enforce_equivalency: If True, an error will be raised if the unit is incompatible; otherwise, we let it
        slide.
    :param convert: If True, convert compatible Quantity to units unit.
    :param equivalencies: List of Equivalency objects to pass to to() function if convert is True.
    :return: number as Quantity with specified unit.
=======
    :param allow_mismatch: If `False`, even compatible units will not be allowed.
    :param enforce_equivalency: If `True`, and if `allow_mismatch` is True, a `units.UnitsError` will be raised if the
        `number` has units that are not equivalent to `unit`.
        That is, set this (and `allow_mismatch`) to `True` if you want to ensure `number` has the same
        dimensionality as `unit`, but not necessarily the same units. Savvy?
    :param convert: If `True`, convert compatible `Quantity` to units `unit`.
    :return:
>>>>>>> 2f812583
    """
    if number is None:
        return None
    if not isinstance(number, units.Quantity):  # and number is not None:
        number *= unit
    elif number.unit != unit:
        if not allow_mismatch:
            raise units.UnitsError(
                f"This is already a Quantity, but with units {number.unit}; units {unit} were specified.")
        elif enforce_equivalency and not (number.unit.is_equivalent(unit)):
            raise units.UnitsError(
                f"This number is already a Quantity, but with incompatible units ({number.unit}); units {unit} were specified.")
        elif convert:
            number = number.to(unit, equivalencies=equivalencies)
    return number


def dequantify(
        number: Union[float, int, units.Quantity],
        unit: units.Unit = None,
        equivalencies: Union[List[Tuple], units.Equivalency] = (),
) -> float:
    """
    Removes the unit from an astropy Quantity, or returns the number unchanged if it is not a Quantity.
    If a unit is provided, and number is a Quantity, an attempt will be made to convert the number to that unit before
    returning the value.
    :param number: value to strip.
    :param unit: unit to check for.
    :param equivalencies: List of Equivalency objects to pass to to() function for conversion.
    :return: number that has been stripped of its units, if present.
    """
    if isinstance(number, units.Quantity):
        if unit is not None:
            number = check_quantity(number=number, unit=unit, convert=True, equivalencies=equivalencies)
        return number.value
    else:
        return number


def sort_dict_by_value(dictionary: dict):
    sorted_keys = sorted(dictionary, key=dictionary.get)
    sorted_dict = {}
    for f in sorted_keys:
        sorted_dict[f] = dictionary[f]
    return sorted_dict


def is_path_absolute(path: str):
    """
    Returns True if path begins with / and False otherwise.
    :param path:
    :return:
    """
    return path[0] == "/"


def make_absolute_path(higher_path: str, path: str):
    """
    If a path is not absolute, makes it into one within higher_path. Higher_path should be absolute.
    :param path:
    :param higher_path:
    :return:
    """
    if not is_path_absolute(higher_path):
        raise ValueError(f"higher_path {higher_path} is not absolute.")
    if not is_path_absolute(path):
        path = os.path.join(higher_path, path)
    return path


def check_trailing_slash(path: str):
    """
    Adds a slash to the end of a string if it is missing.
    :param path:
    :return:
    """

    if not path.endswith("/"):
        path += "/"
    return path


def remove_trailing_slash(path: str):
    """
    Adds a slash to the end of a string if it is missing.
    :param path:
    :return:
    """

    if path.endswith("/"):
        path = path[:-1]
    return path


def world_angle_se_to_pu(
        theta: Union[units.Quantity, float],
        rot_angle: Union[units.Quantity, float] = 0 * units.deg
):
    """
    Converts a Source Extractor world angle to a photutils (relative to image) angle.
    :param theta: world angle, in degrees.
    :param rot_angle: rotation angle of the image.
    :return:
    """
    theta = check_quantity(theta, units.deg)
    rot_angle = check_quantity(rot_angle, units.deg)
    return theta.to(units.radian).value + rot_angle.to(units.radian).value


def size_from_ang_size_distance(theta: float, ang_size_distance: float):
    """
    Simply calculates the projected distance scale in an image from a given angular size distance (might I recommend
    the calculator at http://www.astro.ucla.edu/~wright/CosmoCalc.html) and sky angle.
    :param theta: In degrees.
    :param ang_size_distance: In parsecs.
    :return: Projected distance in parsecs.
    """
    # Convert to radians
    theta *= np.pi / 180
    # Project.
    projected_distance = theta * ang_size_distance

    return projected_distance


def latex_sanitise(string: str):
    """
    Special thanks to https://stackoverflow.com/questions/2627135/how-do-i-sanitize-latex-input

    :param string:
    :return:
    """
    string = string.replace('\\', r'\textbackslash{}')
    string = string.replace(r'_', r'\_')
    return string


def rm_check(path):
    """
    Checks if a file exists; if so, deletes it.
    :param path:
    :return:
    """
    if os.path.isfile(path):
        os.remove(path)


def rmtree_check(path):
    """
    Checks if a directory exists, and removes it if so. USE WITH CAUTION; WILL DELETE ENTIRE TREE WITHOUT WARNING.
    :param path:
    :return:
    """
    if os.path.isdir(path):
        shutil.rmtree(path)


def mkdir_check(*paths: str):
    """
    Checks if a directory exists; if not, creates it.
    :param paths: each argument is a path to check and create.
    """
    for path in paths:
        os.makedirs(path, exist_ok=True)


def mkdir_check_nested(
        path: str,
        remove_last: bool = True
) -> str:
    """
    Does mkdir_check, but for all parent directories of the given path.
    That is, for all of the levels of the given path, a directory will be created if it doesn't exist.
    :param path: path to check and create
    :param remove_last: If True, does not create the given path itself, only its parent directories.
        Useful if the path will in fact be that of a file that you just want to create a directory for.
    :return:
    """

    if remove_last:
        path, end = os.path.split(path)
    os.makedirs(path, exist_ok=True)
    return path


def move_check(origin: str, destination: str):
    if os.path.exists(origin):
        mkdir_check_nested(destination)
        shutil.move(origin, destination)


def mkdir_check_args(*args: str):
    path = ""
    for arg in args:
        path = os.path.join(path, arg)
        mkdir_check(path)
    return path


def fwhm_to_std(fwhm: float):
    return fwhm / 2.355


def std_to_fwhm(std: float):
    return std * 2.355


def directory_of(path: str):
    """
    Given the path to a file, removes the file and returns the directory containing it.
    :param path:
    :return:
    """
    file = ''
    while len(path) > 0 and path[-1] != '/':
        file = path[-1] + file
        path = path[:-1]

    return path, file


def uncertainty_product(value, *args: tuple):
    """
    Each arg should be a tuple, in which the first entry is the measurement and the second entry is the uncertainty in
    that measurement. These may be in the form of numpy arrays or table columns.
    """
    if None in args:
        raise TypeError("A 'None' has been passed as an arg.")
    if value is None:
        raise TypeError("value is None.")
    variance_pre = 0.
    for measurement, uncertainty in args:
        if hasattr(measurement, "__len__"):
            if isinstance(measurement, units.Quantity):
                measurement[measurement == 0.0] = sys.float_info.min * measurement.unit
            else:
                measurement[measurement == 0.0] = sys.float_info.min
        elif measurement == 0.0:
            measurement = sys.float_info.min

        debug_print(2, "uncertainty_product(): uncertainty, measurement ==", uncertainty, measurement)
        try:
            variance_pre += (uncertainty / measurement) ** 2
        except units.UnitConversionError:
            raise units.UnitConversionError(
                f"uncertainty {uncertainty} and measurement {measurement} have units that do not match.")
    sigma_pre = np.sqrt(variance_pre)
    sigma = np.abs(value) * sigma_pre
    return sigma


def uncertainty_sum(*args):
    variance = 0.
    for uncertainty in args:
        variance += uncertainty ** 2
    sigma = np.sqrt(variance)
    return sigma


def uncertainty_log10(arg: float, uncertainty_arg: float, a: float = 1.):
    """
    Calculates standard uncertainty for function of the form a * log10(arg)
    :return:
    """
    return np.abs(a * uncertainty_arg / (arg * np.log(10)))


def uncertainty_func(arg, err, func=lambda x: np.log10(x), absolute=False):
    """

    :param arg:
    :param err: The error in the argument of the function.
    :param func:
    :param absolute:
    :return:
    """
    measurement = func(arg)
    # One of these should come out negative - that becomes the minus error, and the positive the plus error.
    error_plus = func(arg + err) - measurement
    error_minus = func(arg - err) - measurement

    error_plus_actual = []
    error_minus_actual = []
    try:
        for i, _ in enumerate(error_plus):
            error_plus_actual.append(np.max([error_plus[i], error_minus[i]]))
            error_minus_actual.append(np.min([error_plus[i], error_minus[i]]))
    except TypeError:
        error_plus_actual.append(np.max([error_plus, error_minus]))
        error_minus_actual.append(np.min([error_plus, error_minus]))

    if absolute:
        return measurement + np.array([0., error_plus_actual, error_minus_actual])
    else:
        return np.array([measurement, error_plus_actual, error_minus_actual])


def uncertainty_func_percent(arg, err, func=lambda x: np.log10(x)):
    measurement, error_plus, error_minus = uncertainty_func(arg=arg, err=err, func=func, absolute=False)
    return np.array([error_plus / measurement, error_minus / measurement])


def get_column_names(path, delimiter=','):
    with open(path) as f:
        names = f.readline().split(delimiter)
    return names


def get_column_names_sextractor(path):
    columns = []
    with open(path) as f:
        line = f.readline()
        while line[0] == '#':
            line_list = line.split(" ")
            while "" in line_list:
                line_list.remove("")
            columns.append(line_list[2])
            line = f.readline()
    return columns


def std_err_slope(
        y_model: np.ndarray,
        y_obs: np.ndarray,
        x_obs: np.ndarray,
        y_weights: np.ndarray = None,
        x_weights: np.ndarray = None,
        dof_correction: int = 2,
):
    """
    https://sites.chem.utoronto.ca/chemistry/coursenotes/analsci/stats/ErrRegr.html
    https://www.statology.org/standard-error-of-regression-slope/
    :param y_model:
    :param y_obs:
    :param y_weights:
    :return:
    """

    s_regression = root_mean_squared_error(
        model_values=y_model,
        obs_values=y_obs,
        weights=y_weights,
        dof_correction=dof_correction
    )

    if x_weights is None:
        x_weights = 1
    else:
        x_weights = x_weights / np.linalg.norm(x_weights, ord=1)
        n = 1

    x_mean = np.nanmean(x_obs)
    s = s_regression / np.sqrt(np.nansum(x_weights * (x_obs - x_mean)) ** 2)
    return s


def std_err_intercept(
        y_model: np.ndarray,
        y_obs: np.ndarray,
        x_obs: np.ndarray,
        y_weights: np.ndarray = None,
        x_weights: np.ndarray = None,
        dof_correction: int = 2,
):
    """
    https://sites.chem.utoronto.ca/chemistry/coursenotes/analsci/stats/ErrRegr.html
    :return:
    """
    s_regression = root_mean_squared_error(
        model_values=y_model,
        obs_values=y_obs,
        weights=y_weights,
        dof_correction=dof_correction
    )

    n = len(x_obs)
    x_mean = np.nanmean(x_obs)

    if x_weights is None:
        x_weights = 1
    else:
        x_weights = x_weights / np.linalg.norm(x_weights, ord=1)
        n = 1

    s = s_regression * np.sqrt(np.nansum(x_weights * x_obs ** 2) / (n * np.nansum((x_obs - x_mean) ** 2)))
    return s


def mean_squared_error(model_values, obs_values, weights=None, dof_correction: int = 2):
    """
    Weighting from https://stats.stackexchange.com/questions/230517/weighted-root-mean-square-error
    :param model_values:
    :param obs_values:
    :param weights:
    :param quiet:
    :param dof_correction: see https://sites.chem.utoronto.ca/chemistry/coursenotes/analsci/stats/ErrRegr.html
    :return:
    """
    if len(model_values) != len(obs_values):
        raise ValueError("Arrays must be the same length.")
    n = len(model_values)
    if weights is None:
        weights = 1
    else:
        weights = weights / np.linalg.norm(weights, ord=1)
        n = 1
        dof_correction = 0

    return (1 / (n - dof_correction)) * np.nansum(weights * (obs_values - model_values) ** 2)


def root_mean_squared_error(
        model_values: np.ndarray,
        obs_values: np.ndarray,
        weights: np.ndarray = None,
        dof_correction: int = 2
):
    mse = mean_squared_error(
        model_values=model_values,
        obs_values=obs_values,
        weights=weights,
        dof_correction=dof_correction
    )
    return np.sqrt(mse)


def detect_problem_row(
        tbl: table.Table,
        fmt: str = "ascii.ecsv",
        remove_output: bool = True
) -> Tuple[int, table.Row]:
    """
    This function iterates through the rows of an astropy Table and attempts to write each one to disk;
    if it fails on one, the row's index and the row itself are returned.

    :param tbl: The Table (or subclass) to check.
    :param fmt: The format to attempt to write; different formats may have trouble with different data types.
    :param remove_output: auto-delete output tables.
    :return: index, row
    """
    i = None
    row = None
    for i, row in enumerate(tbl):
        print(f"Writing up to row {i}")
        tbl_this = tbl[:i + 1]
        try:
            writepath = os.path.join(os.path.expanduser("~"), f"test.{fmt}")
            tbl_this.write(writepath, overwrite=True, format=fmt)
            if remove_output:
                os.remove(writepath)
        except NotImplementedError:
            print("Problem column (NotImplementedError):")
            print(i, row)
            _problem_row(i, row, tbl)
            return i, row
        except ValueError:
            print("Problem column (ValueError):")
            print(i, row)
            _problem_row(i, row, tbl)
            return i, row


def _problem_row(i, row, tbl):
    problem_values = {}
    j = i - 1
    other_row = tbl[j]
    print(tbl[[i, j]])
    for col in tbl.colnames:
        if type(other_row[col]) is not type(row[col]):
            problem_values[col] = (row[col], other_row[col])
    print(len(problem_values))
    for name, (val, other_val) in problem_values.items():
        print(name, val, type(val), other_val, type(other_val))

def detect_problem_column(
        tbl: table.Table,
        fmt: str = "ascii.ecsv",
        remove_output: bool = True
):
    print(type(tbl))
    colnames = tbl.colnames
    for i, col in enumerate(colnames):
        colnames_trunc = colnames[:i]
        tbl_this = tbl[colnames_trunc]
        try:
            writepath = os.path.join(os.path.expanduser("~"), f"test.{fmt}")
            tbl_this.write(writepath, overwrite=True, format=fmt)
            if remove_output:
                os.remove(writepath)
        except NotImplementedError:
            print(tbl_this)
            print("Problem column (NotImplementedError):")
            print(col, tbl[col])
            return col, tbl[col]
        except ValueError:
            print(tbl_this)
            print("Problem column (ValueError):")
            print(col, tbl[col])
            return col, tbl[col]



def mode(lst: list):
    return max(set(lst), key=list.count)


def write_params(path: 'str', params: 'dict'):
    with open(path, 'a') as file:
        for param in params:
            file.writelines(param + "=" + str(params[param]) + '\n')


def write_log(path: str, action: str, date: str = None):
    """
    Writes a line to a log file.
    :param path: Path to the log file. The file will be created if it does not exist.
    :param action: Line to write to log file, written below the date.
    :param date: String to write as date. If left empty, present date will be written automatically.
    :return:
    """
    if date is None:
        date = dt.now().strftime('%Y-%m-%dT%H:%M:%S')
    try:
        with open(path, 'a') as log:
            log.write('\n' + date)
            log.write('\n' + action + '\n')
    except ValueError:
        print('Log writing failed - skipping.')


def first_file(path: "str", ext: 'str' = None):
    if path[-1] != "/":
        path = path + "/"
    files = os.listdir(path)
    files.sort()
    # TODO: only return files with desired extension
    return path + files[0]


def find_object(x, y, x_search, y_search, world=False):
    """
    Returns closest match to given coordinates from the given search space.
    :param x: x-coordinate to find
    :param y: y-coordinate to find
    :param x_search: array to search for x-coordinate
    :param y_search: array to search for y-coordinate
    :return: id (int), distance (float)
    """
    if len(x_search) != len(y_search):
        raise ValueError('x_search and y_search must be the same length.')
    if world:
        distances = np.sqrt(((x_search - x) * np.cos(y)) ** 2 + (y_search - y) ** 2)
    else:
        distances = np.sqrt((x_search - x) ** 2 + (y_search - y) ** 2)

    match_id = np.argmin(distances)

    return match_id, distances[match_id]


def match_cat(x_match, y_match, x_cat, y_cat, tolerance=np.inf, world=False, return_dist=False):
    """
    Matches a set of objects against a catalogue using their positions.
    Provides a list of matching ids

    :param x_match: Array of x-coordinates to find in the catalogue. Can be pixel coordinates or RA/DEC.
    :param y_match: Array of y-coordinates to find in the catalogue. Can be pixel coordinates or RA/DEC.
    :param x_cat: Array of catalogue x-coordinates. Can be pixel coordinates or RA/DEC.
    :param y_cat: Array of catalogue y-coordinates. Can be pixel coordinates or RA/DEC.
    :param tolerance: Matches are discarded if the distance is greater than tolerance. If tolerance is None, finds
    nearest match no matter how far away it is.
    :return: tuple of arrays containing: 0. the match indices in the search array and 1. the match indices in the
    catalogue.
    """

    matches_search = []
    matches_cat = []
    match_dists = []
    print(len(x_match), len(x_cat))
    for i in range(len(x_match)):

        match_id, match_dist = find_object(x=x_match[i], y=y_match[i], x_search=x_cat, y_search=y_cat, world=world)
        if match_dist < tolerance:
            matches_cat.append(match_id)
            matches_search.append(i)
            if return_dist:
                match_dists.append(match_dist)

    if return_dist:
        return matches_search, matches_cat, match_dists
    else:
        return matches_search, matches_cat


def match_both(table_1, table_2, cat, table_name_1: 'str' = '1', table_name_2: 'str' = '2', cat_name: 'str' = 'cat',
               x_col: 'str' = 'ra',
               y_col: 'str' = 'dec', x_cat_col='ra', y_cat_col='dec',
               tolerance=(1. / 3600.)):
    """
    For when you want to match multiple sets of objects against the same catalogue and get a list of objects that appear
    in all of them.
    :param table_list:
    :param cat:
    :param table_names:
    :param cat_names:
    :param x_col:
    :param y_col:
    :param x_cat_col:
    :param y_cat_col:
    :param tolerance:
    :return:
    """

    # Find matches, in each table, against the catalogue.
    match_ids_1, match_ids_cat_1 = match_cat(x_match=table_1[x_col], y_match=table_1[y_col], x_cat=cat[x_cat_col],
                                             y_cat=cat[y_cat_col], tolerance=tolerance)
    match_ids_2, match_ids_cat_2 = match_cat(x_match=table_2[x_col], y_match=table_2[y_col], x_cat=cat[x_cat_col],
                                             y_cat=cat[y_cat_col], tolerance=tolerance)

    # Keep only matches that are in both tables.

    match_ids_both_1 = []
    match_ids_both_2 = []
    match_ids_both_cat = []

    for i, n in enumerate(match_ids_cat_1):
        if n in match_ids_cat_2:
            match_ids_both_cat.append(n)
            match_ids_both_1.append(match_ids_1[i])
            match_ids_both_2.append(match_ids_2[match_ids_cat_2.index(n)])

    matches_both_cat = cat[match_ids_both_cat]
    matches_both_1 = table_1[match_ids_both_1]
    matches_both_2 = table_2[match_ids_both_2]

    # Consolidate tables.

    return table.hstack([matches_both_cat, matches_both_1, matches_both_2],
                        table_names=[cat_name, table_name_1, table_name_2])


def in_all(item, list_of_lists: 'list'):
    """
    Returns a list of indices if the given item is in all of the lists in list_of_lists; False if not.
    :param item: The item to check for.
    :param list_of_lists: a list of lists through which to check.
    :return:
    """
    indices = []
    for l in list_of_lists:
        if item not in l:
            return False
        else:
            indices.append(l.index(item))

    return indices


def numpy_to_list(arr):
    ls = []
    for i in arr:
        ls.append(float(i))
    return ls


def find_nearest(array, value):
    """
    :param array:
    :param value:
    :return:
    """
    idx = np.nanargmin(np.abs(array - value))
    return idx, array[idx]


def round_to_sig_fig(x: float, n: int) -> float:
    """
    https://stackoverflow.com/questions/3410976/how-to-round-a-number-to-significant-figures-in-python
    :param x: Number to round.
    :param n: Number of significant figures to round to.
    :return: Rounded number
    """
    print(x, type(x))
    return round(x, (n - 1) - int(np.floor(np.log10(abs(x)))))


def round_decimals_up(number: float, decimals: int = 2):
    """
    Returns a value rounded up to a specific number of decimal places.
    Taken from https://kodify.net/python/math/round-decimals/#round-decimal-places-up-in-python
    """

    if decimals < 0:
        raise ValueError(f"decimal places has to be 0 or more (received {decimals})")
    elif decimals == 0:
        print(f"\t\t{decimals=}, returning {math.ceil(number)=}")
        return math.ceil(number)
    elif number > 1:
        print(f"\t\t{number=}>1, returning {np.round(number, decimals)=}")
        return np.round(number, decimals)
    else:
        factor = 10 ** decimals
        print(f"\t\t{number=}, factor={10 ** decimals=}, returning {math.ceil(number * factor) / factor=}")
        return math.ceil(number * factor) / factor


def uncertainty_string(
        value: Union[float, units.Quantity],
        uncertainty: Union[float, units.Quantity],
        n_digits_err: int = 1,
        n_digits_no_err: int = 1,
        n_digits_lim: int = None,
        unit: units.Unit = None,
        brackets: bool = True,
        limit_val: int = None,
        limit_type: str = "upper",
        nan_string: str = "--",
):

    limit_vals = (limit_val, -99, -999, -999.)
    value = float(dequantify(value, unit))
    if value in limit_vals or np.ma.is_masked(value):
        return nan_string, value, uncertainty
    if np.ma.is_masked(uncertainty):
        uncertainty = 0.

    uncertainty = float(dequantify(uncertainty, unit))
    if limit_type == "upper":
        limit_char = "<"
    else:
        limit_char = ">"

    value_str = str(value)
    uncertainty_str = str(abs(uncertainty))

    # Find the decimal point in the value.
    v_point = value_str.find(".")
    # If there isn't one, there's an imaginary one at the end of the string.
    if v_point == -1:
        v_point = len(value_str)

    if uncertainty in limit_vals:
        if n_digits_lim:
            # Account for the decimal point
            if v_point < n_digits_lim:
                n_digits_lim += 1
                x = 0
            else:
                x = v_point - n_digits_lim
            value_str = value_str[:n_digits_lim] + "0" * x

        return f"${limit_char} {value_str}$", value, uncertainty

    if "e" in uncertainty_str:
        if abs(uncertainty) < 1:
            m = -int(np.log10(uncertainty) - 1)
        else:
            m = 10
        uncertainty_str = f"{uncertainty:.{m}f}"
    if "e" in value_str:
        if abs(value) < 1:
            m = -int(np.log10(value) - 1)
        else:
            m = 10
        value_str = f"{value:.{m}f}"

    if uncertainty == 0.:
        if isinstance(n_digits_no_err, int):
            value_str = f"${np.round(float(value_str), n_digits_err)}$"
        return value_str, value, uncertainty

    # Find the decimal point in the uncertainty.
    u_point = uncertainty_str.find(".")
    if u_point == -1:
        u_point = len(uncertainty_str)
    # If the uncertainty is less than 1, we iterate along the string starting at the decimal place until we find a non-zero character.
    if uncertainty < 1.:
        i = u_point + 1
        while uncertainty_str[i] == "0":
            i += 1
        # x is the number of digits after the decimal point to show.
        x = i - u_point + n_digits_err
        # Round appropriately
        uncertainty_rnd = np.round(uncertainty, x - 1)
        value_rnd = np.round(value, x - 1)
        value_str = str(value_rnd)[:v_point + x]
        uncertainty_str = str(uncertainty_rnd)[:u_point + x]

        while len(uncertainty_str) < i + n_digits_err:
            uncertainty_str += "0"
        u_dp = len(uncertainty_str) - u_point
        v_dp = len(value_str) - v_point
        while v_dp < u_dp:
            value_str += "0"
            v_dp = len(value_str) - v_point
    else:
        # Here x is the number of digits before the decimal point to set to zero.
        if u_point < n_digits_err:
            # Account for the decimal point
            n_digits_err += 1
        x = u_point - n_digits_err
        uncertainty_rnd = np.round(uncertainty, -x)
        value_rnd = np.round(value, -x)
        value_str = str(value_rnd)[:v_point - x] + "0" * x
        uncertainty_str = str(uncertainty_rnd)[:n_digits_err] + "0" * x

    if brackets:
        if uncertainty < 1:
            uncertainty_str = uncertainty_str[-n_digits_err:]
        else:
            x = u_point - n_digits_err
            uncertainty_str = uncertainty_str[:n_digits_err] + "0" * x
        return f"${value_str}({uncertainty_str})$", value_rnd, uncertainty_rnd
    else:
        return f"${value_str} \pm {uncertainty_str}$", value_rnd, uncertainty_rnd


def uncertainty_str_coord(
        coord: SkyCoord,
        uncertainty_ra: Union[float, units.Quantity],
        uncertainty_dec: Union[float, units.Quantity],
        n_digits_err: int = 2,
        brackets: bool = True

):
    ra = coord.ra
    ra_s_str, ra_rounded, ra_unc_rounded = uncertainty_string(
        value=coord.ra.hms.s,
        uncertainty=uncertainty_ra,
        n_digits_err=n_digits_err,
        brackets=brackets
    )
    ra_s_str = ra_s_str.replace("$", "")
    ra_str = ra.to_string("h", format="latex")
    s_i = ra_str.find(r"{m}}") + 4
    s_2 = ra_str[s_i:]
    e_i = s_2.find("^") + s_i
    ra_replace = ra_str[s_i:e_i]
    ra_uncertainty_str = ra_str.replace(ra_replace, ra_s_str)

    dec = coord.dec
    dec_s_str, dec_rounded, dec_unc_rounded = uncertainty_string(
        value=abs(coord.dec.dms.s),
        uncertainty=uncertainty_dec,
        n_digits_err=n_digits_err,
        brackets=brackets
    )
    dec_s_str = dec_s_str.replace("$", "")

    dec_str = dec.to_string(format="latex")
    s_i = dec_str.find("\prime") + 6
    s_2 = dec_str[s_i:]
    e_i = s_2.find("{}^") + s_i
    dec_replace = dec_str[s_i:e_i]
    dec_uncertainty_str = dec_str.replace(dec_replace, dec_s_str)

    return ra_uncertainty_str, dec_uncertainty_str


def wcs_as_deg(ra: str, dec: str):
    """
    Using the same syntax as astropy.coordinates.SkyCoord, converts a string of WCS coordinates into degrees.

    :param ra:
    :param dec:
    :return:
    """

    c = SkyCoord(ra=ra, dec=dec)
    return c.ra.deg, c.dec.deg


def sanitise_file_ext(filename: str, ext: str):
    """
    Checks if the filename has the desired extension; adds it if not and returns the filename.

    :param filename: The filename.
    :param ext: The extension, eg '.fits'
    :return:
    """
    if ext[0] != '.':
        ext = '.' + ext
    length = len(ext)
    if filename[-length:] != ext:
        filename = filename + ext

    return filename


def join_csv(filenames: [str], output: str):
    n = len(filenames)
    tables = []
    for file in filenames:
        if file[-4:] == '.csv':
            tables.append(table.Table.read(file, format='ascii.csv'))
        elif file[-5:] == '.fits':
            tables.append(table.Table(fits.open(file)[1].data))
        else:
            raise ValueError('File format not recognised.')

    output_tbl = table.hstack(tables)
    for col in output_tbl.colnames:
        if col[-2:] == '_1':
            col_new = col[:-2]
            column = output_tbl[col]
            output_tbl.remove_column(col)
            output_tbl[col_new] = column
            for i in range(2, n + 1):
                output_tbl.remove_column(col_new + '_' + str(i))

    print('Writing to', output)
    output_tbl.write(output, format='ascii.csv', overwrite=True)


def extract_xml_param(tag: str, xml_str: str):
    """
    Finds and extracts a single tagged value from an XML file. This will be the first instance of that tag in the file.
    :param tag: The tag of the value.
    :param xml_str: XML-formatted string containing the desired value.
    :return:
    """
    print("Tag:", tag)
    value = xml_str[xml_str.find(f"<{tag}>") + len(tag) + 2:xml_str.find(f"</{tag}>")]
    print("Value:", value)
    return value


def unit_str_to_float(string: str):
    """
    Turns a single string value, with format <number> (<units>), into a float and also returns the units.
    :param string:
    :return:
    """
    print("String:", string)
    i = string.find("(")
    units = string[i + 1:string.find(")")]
    print("Units:", units)
    value = float(string[:string.find("(")])
    print("Value:", value)
    return value, units


def option(
        options: list,
        default: str = None,
        allow_text_entry: bool = True
):
    for i, opt in enumerate(options):
        print(i, opt)

    selection = None
    picked = None

    while selection is None or picked is None:
        selection = input()
        if selection == "" and default is not None:
            selection = default
        if selection.isnumeric():
            selection = int(selection)
        # The user may type their option instead of making a numeric selection.
        elif allow_text_entry and selection in options:
            picked = selection
            selection = options.index(picked)
            return selection, picked
        else:
            if allow_text_entry:
                print("Invalid response. Please enter an integer, or type a valid option.")
            else:
                print("Invalid response. Please enter an integer.")
            continue
        try:
            picked = options[selection]
        except IndexError:
            print(f"Response is not in provided options. Please select an integer from 0 to {len(options) - 1}")
    print(f"You have selected {selection}: {picked}")
    return selection, picked


def enter_time(message: str):
    date = None
    while date is None:
        date = input(message + "\n")
        print()
        try:
            date = Time(date)
        except ValueError:
            print("Date format not recognised. Try again:")
    return date


def select_option(
        message: str,
        options: Union[List[str], dict],
        default: Union[str, int] = None,
        sort: bool = False,
        include_exit: bool = True,
        allow_text_entry: bool = True
) -> tuple:
    """
    Options can be a list of strings, or a dict in which the keys are the options to be printed and the values are the
    represented options. The returned object is a tuple, with the first entry being the number given by the user and
    the second entry being the corresponding option. If a dict is passed to options, the second tuple entry will be the
    dict value.
    :param message: Message to display before options.
    :param options: Options to display.

    :param default: Option to return if no user input is given.
    :param sort: Sort options?
    :return: Tuple containing (user input, selection)
    """
    if type(default) is str:
        default = options.index(default)
    if default is not None:
        message += f" [default: {default} {options[default]}]"
    print()
    print(message)

    dictionary = False
    if type(options) is dict:
        dictionary = True
        options_list = []
        for opt in options:
            options_list.append(opt)
        if sort:
            options_list.sort()
    else:
        options_list = options

    if sort:
        options_list.sort()
    if include_exit:
        options_list.append("Exit")

    selection, picked = option(options=options_list, default=default, allow_text_entry=allow_text_entry)
    if include_exit and picked == "Exit":
        exit()
    if dictionary:
        return selection, options[picked]
    else:
        return selection, picked


def select_yn(message: str, default: Union[str, bool] = None):
    message += " (y/n) "
    positive = ['y', 'yes', '1', 'true', 't']
    negative = ['n', 'no', '0', 'false', 'f']
    if default in positive or default is True:
        positive.append("")
        message += f"[default: y]"
    elif default in negative or default is False:
        negative.append("")
        message += f"[default: n]"
    elif default is not None:
        print("Warning: default not recognised. No default value will be used.")
    print(message)
    inp = None
    while inp is None:
        inp = input().lower()
        if inp not in positive and inp not in negative:
            print("Input not recognised. Try again:")
    if inp in positive:
        print("You have selected 'yes'.")
        return True
    else:
        print("You have selected 'no'.")
        return False


def select_yn_exit(message: str):
    options = ["No", "Yes"]
    opt, _ = select_option(message=message, options=options, include_exit=True)
    if opt == 0:
        return False
    if opt == 1:
        return True


def user_input(message: str, input_type: type = str, default=None):
    inp = None
    if default is not None:
        if type(default) is not input_type:
            try:
                default = input_type(default)

            except ValueError:
                print(f"Default ({default}) could not be cast to {input_type}. Proceeding without default value.")

        message += f" [default: {default}]"

    print(message)
    while type(inp) is not input_type:
        inp = input()
        if inp == "":
            inp = default
        if type(inp) is not input_type:
            try:
                inp = input_type(inp)
            except ValueError:
                print(f"Could not cast {inp} to {input_type}. Try again:")
    print(f"You have entered {inp}.")
    return inp


def bucket_mode(data: np.ndarray, precision: int):
    """
    With help from https://www.statology.org/numpy-mode/
    :param data:
    :param precision:
    :return:
    """
    vals, counts = np.unique(np.round(data, precision), return_counts=True)
    return vals[counts == np.max(counts)]


def scan_nested_dict(dictionary: dict, keys: list):
    value = dictionary
    for key in keys:
        value = value[key]
    return value


def print_nested_dict(dictionary, level: int = 0):
    if not isinstance(dictionary, dict):
        raise TypeError("dictionary must be dict")
    for key in dictionary:
        print(level * "\t", key + ":")
        if isinstance(dictionary[key], dict):
            print_nested_dict(dictionary[key], level + 1)
        else:
            print((level + 1) * "\t", dictionary[key])


def system_command(
        command: str,
        arguments: Union[str, list] = None,
        suppress_print: bool = False,
        error_on_exit_code: bool = True,
        force_single_dash: bool = False,
        flags: list = (),
        **params
):
    if command in [""]:
        raise ValueError("Empty command.")
    if " " in command:
        raise ValueError("Command contains spaces.")
    sys_str = command
    if arguments is not None:
        if isinstance(arguments, str):
            arguments = [arguments]
        for argument in arguments:
            sys_str += f" {argument}"
    for param in params:
        debug_print(2, "utils.system_command(): flag ==", param, "len", len(param))
        if len(param) == 1 or force_single_dash:
            sys_str += f" -{param} {params[param]}"
        elif len(param) > 1:
            sys_str += f" --{param} {params[param]}"
    for flag in flags:
        debug_print(2, "utils.system_command(): flag ==", flag, "len", len(flag))
        if len(flag) == 1:
            sys_str += f" -{flag}"
        elif len(flag) > 1:
            sys_str += f" --{flag}"
        else:
            print(len(flag))

    return system_command_verbose(command=sys_str, suppress_print=suppress_print, error_on_exit_code=error_on_exit_code)


def system_command_verbose(
        command: str,
        suppress_print: bool = False,
        error_on_exit_code: bool = True,
        suppress_path: bool = False,
        go_to_working_directory: str = None
):
    """
    A convenience function for executing terminal commands.

    :param command: The full command to send to the terminal.
    :param suppress_print: Do not print command, result, etc. This will not turn off stdout, so the command you run may
        still print to terminal.
    :param error_on_exit_code: If True, will raise a Python error on a non-0 exit code, ie if the command fails.
        If False, the Python code can continue even if the terminal command fails.
    :param suppress_path: If True, the working directory will not print even if `suppress_print` is False.
        `suppress_print=True` overrides.
    :param go_to_working_directory: The path to switch the working directory to while the command executes.
        The old working directory will be returned to upon completion. Useful if, for example,  there are output files
        that get written to the working directory.
    :return:
    """
    cwd = ""
    if go_to_working_directory is not None:
        cwd = os.getcwd()
        os.chdir(go_to_working_directory)
    if not suppress_print:
        print()
        if not suppress_path:
            print("In:", os.getcwd())
        print("Executing:")
        print(command)
        print()
    result = os.system(command)
    if result != 0 and error_on_exit_code:
        raise SystemError(f"System command failed with exit code {result}")
    if not suppress_print:
        print()
        print("Finished:")
        print(command)
        print("With code", result)
        print()
    if go_to_working_directory is not None:
        os.chdir(cwd)
    return result


def system_package_version(package_name: str):
    verstring = subprocess.getoutput(f"dpkg -s {package_name} | grep -i version")
    if verstring.startswith("Version: "):
        return verstring[9:]
    else:
        return None


def classify_spread_model(
        cat: table.Table,
        cutoffs: Tuple[float, float, float, float] = (-0.005, 0.005, 0.003, 0.003),
        sm_col: str = "SPREAD_MODEL",
        sm_err_col: str = "SPREADERR_MODEL",
        class_flag_col: str = "CLASS_FLAG"
):
    if sm_col not in cat.colnames:
        print(sm_col, "not found in catalogue columns.")
        return None
    cat[class_flag_col] = (
            ((cat[sm_col] + 3 * cat[sm_err_col]) > cutoffs[1]).astype(int)
            + ((cat[sm_col] + cat[sm_err_col]) > cutoffs[2]).astype(int)
            + ((cat[sm_col] - cat[sm_err_col]) > cutoffs[3]).astype(int)
    )

    cat[class_flag_col][(cat[sm_col] + cat[sm_col]) < cutoffs[0]] = -1

    return cat


def trim_to_class(
        cat: table.Table,
        allowed: Iterable = [0],
        modify: bool = True,
        classify_kwargs: dict = {},
):
    cat = classify_spread_model(cat, **classify_kwargs)
    if cat is None:
        return None
    if "class_flag_col" in classify_kwargs:
        star_class_col = classify_kwargs["class_flag_col"]
    else:
        star_class_col = "CLASS_FLAG"
    good = []
    for row in cat:
        good.append(row[star_class_col] in allowed)
    if modify:
        cat = cat[good]
        return cat
    else:
        return good


def split_uncertainty_string(string: str, delim: str = "+/-"):
    value = float(string[:string.find(delim)])
    uncertainty = float(string[string.find(delim) + len(delim):])
    return value, uncertainty


def polar_to_cartesian(
        r: float,
        theta: float,
        centre_x: units.Quantity = 0,
        centre_y: units.Quantity = 0
) -> tuple:
    """
    Transforms polar (r, theta) coordinate to cartesian (x, y). Works with astropy Quantities, so long as r has the
    same units as centre_x and centre_y and theta has valid angular units.
    :param r: Radial polar coordinate
    :param theta: Angular polar coordinate
    :param centre_x: x coordinate of centre of polar coordinate system
    :param centre_y: y coordinate of centre of polar coordinate system
    :return: x, y with same units as r.
    """
    x = r * np.cos(theta) + centre_x
    y = r * np.sin(theta) + centre_y
    return x, y
<|MERGE_RESOLUTION|>--- conflicted
+++ resolved
@@ -1,1651 +1,1642 @@
-# Code by Lachlan Marnoch, 2019-2022
-import datetime
-import math
-import os
-import shutil
-import sys
-from typing import List, Union, Tuple, Iterable
-from datetime import datetime as dt
-import subprocess
-
-import numpy as np
-
-import astropy.table as table
-import astropy.io.fits as fits
-import astropy.units as units
-from astropy.coordinates import SkyCoord
-from astropy.time import Time
-
-# TODO: Arrange these into some kind of logical order.
-# TODO: Also comment.
-
-debug_level = 0
-
-
-def export(obj):
-    """
-    A function used for decorating those objects which may be exported from a file.
-    Taken from `a solution posted by mhostetter <https://github.com/jbms/sphinx-immaterial/issues/152>`_
-
-    :param obj: The object to be added to __all__
-    :return:
-    """
-    # Determine the private module that defined the object
-    module = sys.modules[obj.__module__]
-
-    # Set the object's module to the package name. This way the REPL will display the object
-    # as craftutils.obj and not craftutils._private_module.obj
-    obj.__module__ = "craftutils"
-
-    # Append this object to the private module's "all" list
-    public_members = getattr(module, "__all__", [])
-    public_members.append(obj.__name__)
-    setattr(module, "__all__", public_members)
-
-    return obj
-
-
-@export
-def pad_zeroes(n: int, length: int = 2):
-    """
-
-    :param n:
-    :param length:
-    :return:
-    """
-    n_str = str(n)
-    while len(n_str) < length:
-        n_str = "0" + n_str
-    return n_str
-
-
-def check_time(time, fmt: str = None):
-    if isinstance(time, datetime.date):
-        time = str(time)
-    time = Time(time, format=fmt)
-    return time
-
-
-def get_git_hash(directory: str, short: bool = False):
-    """
-    Gets the git version hash.
-    Special thanks to: https://stackoverflow.com/questions/14989858/get-the-current-git-hash-in-a-python-script
-    :return:
-    """
-    current_dir = os.getcwd()
-    os.chdir(directory)
-    args = ['git', 'rev-parse', 'HEAD']
-    if short:
-        args.insert(2, "--short")
-    try:
-        githash = subprocess.check_output(args).decode('ascii').strip()
-    except (subprocess.CalledProcessError, FileNotFoundError):
-        githash = None
-    os.chdir(current_dir)
-    return githash
-
-
-def frame_from_centre(frame, x, y, data):
-    """
-    Given the coordinates for a centre and the padding around that centre, generates the x coordinate for the left and
-    right and the y coordinate for the bottom and top of the described rectangular cutout of the data.
-    :param frame:
-    :param x:
-    :param y:
-    :param data:
-    :return: (x_left, x_right, y_bottom, y_top)
-    """
-
-    if x is None:
-        n_y, n_x = data.shape
-        x = int(dequantify(n_x / 2))
-    if y is None:
-        n_y, n_x = data.shape
-        y = int(dequantify(n_y / 2))
-
-    left = x - frame
-    right = x + frame
-    bottom = y - frame
-    top = y + frame
-    return check_margins(data=data, left=left, right=right, bottom=bottom, top=top)
-
-
-def check_margins(data, left=None, right=None, bottom=None, top=None, margins: tuple = None):
-    """
-
-    :param data:
-    :param left:
-    :param right:
-    :param bottom:
-    :param top:
-    :param margins: In the order x_left, x_right, y_bottom, y_top
-    :return: (x_left, x_right, y_bottom, y_top)
-    """
-    shape = data.shape
-
-    if margins is not None:
-        left, right, bottom, top = margins
-
-    if left is None or left < 0.:
-        left = 0
-    else:
-        left = int(dequantify(left))
-
-    if right is None or right < 0.:
-        right = shape[1]
-    else:
-        right = int(dequantify(right))
-
-    if bottom is None or bottom < 0.:
-        bottom = 0
-    else:
-        bottom = int(dequantify(bottom))
-
-    if top is None or top < 0.:
-        top = shape[0]
-    else:
-        top = int(dequantify(top))
-
-    if right < left:
-        raise ValueError('Improper inputs; right is smaller than left.')
-    if top < bottom:
-        raise ValueError('Improper inputs; top is smaller than bottom.')
-
-    return left, right, bottom, top
-
-
-def trim_image(
-        data,
-        left=None,
-        right=None,
-        bottom=None,
-        top=None,
-        margins: tuple = None,
-        return_margins: bool = False
-):
-    """
-
-    :param data:
-    :param left:
-    :param right:
-    :param bottom:
-    :param top:
-    :param margins:
-    :return:
-    """
-    left, right, bottom, top = margins = check_margins(
-        data=data,
-        left=left, right=right, bottom=bottom, top=top,
-        margins=margins
-    )
-    debug_print(2, "fits_files.trim(): left ==", left, "right ==", right, "bottom ==", bottom, "top ==", top)
-    trimmed = data[bottom:top + 1, left:right + 1]
-    if return_margins:
-        return trimmed, margins
-    else:
-        return trimmed
-
-
-def check_iterable(obj):
-    if not is_iterable(obj):
-        obj = [obj]
-    return obj
-
-
-def is_iterable(obj):
-    try:
-        len(obj)
-        return True
-    except TypeError:
-        return False
-
-
-def theta_range(theta: units.Quantity):
-    theta = check_iterable(theta.copy())
-    theta = units.Quantity(theta)
-
-    theta[theta > 90 * units.deg] -= 180 * units.deg
-    theta[theta < -90 * units.deg] += 180 * units.deg
-
-    return theta
-
-
-def sanitise_endianness(array: np.ndarray):
-    """
-    If the data is big endian, swap the byte order to make it little endian. Special thanks to this link:
-    https://stackoverflow.com/questions/60161759/valueerror-big-endian-buffer-not-supported-on-little-endian-compiler
-    :return: A little-endian version of the input array.
-    """
-    if array.dtype.byteorder == '>':
-        array = array.byteswap().newbyteorder()
-    return array
-
-
-def debug_print(level: int = 1, *args):
-    if debug_level >= level:
-        print(*args)
-
-
-def path_or_table(tbl: Union[str, table.QTable, table.Table], load_qtable: bool = True, fmt: str = "ascii.ecsv"):
-    if isinstance(tbl, str):
-        if load_qtable:
-            tbl = table.QTable.read(tbl, format=fmt)
-        else:
-            tbl = table.Table.read(tbl, format=fmt)
-    elif not isinstance(tbl, table.Table):
-        raise TypeError(f"tbl must be a string or an astropy Table, not {type(tbl)}")
-    return tbl
-
-
-def write_list_to_file(path: str, file: list):
-    # Delete file, to be rewritten.
-    rm_check(path)
-    # Write file to disk.
-    print(f"Writing file to {path}")
-    with open(path, 'w') as file_stream:
-        file_stream.writelines(file)
-
-
-def relevant_timescale(time: units.Quantity):
-    if not time.unit.is_equivalent(units.second):
-        raise ValueError(f"{time} is not a time.")
-    microseconds = time.to(units.us)
-    if microseconds < 1000 * units.us:
-        return microseconds
-    milliseconds = time.to(units.ms)
-    if milliseconds < 1000 * units.ms:
-        return milliseconds
-    seconds = time.to(units.second)
-    if seconds < 60 * units.second:
-        return seconds
-    minutes = time.to(units.minute)
-    if minutes < 60 * units.minute:
-        return minutes
-    hours = time.to(units.hour)
-    if hours < 24 * units.hour:
-        return hours
-    days = time.to(units.day)
-    if days < 7 * units.day:
-        return days
-    weeks = time.to(units.week)
-    if weeks < 52.2 * units.week:
-        return weeks
-    years = time.to(units.year)
-    return years
-
-
-def traverse_dict(dictionary: dict, function, keys: list = None):
-    if keys is None:
-        keys = []
-    for key in dictionary:
-        keys_this = keys.copy()
-        keys_this.append(key)
-        value = dictionary[key]
-        if type(value) is dict:
-            traverse_dict(value, function=function, keys=keys_this)
-        else:
-            function(keys_this, value)
-
-
-def get_filename(path: str, include_ext: True):
-    # Split the path into file and path.
-    filename = os.path.split(path)[-1]
-    if not include_ext:
-        # Remove file extension.
-        filename = os.path.splitext(filename)[0]
-    return filename
-
-
-def check_key(key: str, dictionary: dict, na_values: Union[tuple, list] = (None)):
-    """
-    Returns true if a key is present in a dictionary AND the value of the key is not in na_values (just None by default)
-    :param key: The key to check for.
-    :param dictionary: The dictionary to check the key for.
-    :param na_values: Values not allowed.
-    :return: bool
-    """
-    return key in dictionary and dictionary[key] not in na_values
-
-
-def check_dict(
-        key: str,
-        dictionary: dict,
-        na_values: Union[tuple, list] = (None),
-        fail_val=None
-):
-    """
-
-    :param key:
-    :param dictionary:
-    :param na_values:
-    :param fail_val: The value to return if the key is not
-    :return:
-    """
-    if check_key(key=key, dictionary=dictionary, na_values=na_values):
-        return dictionary[key]
-
-
-def check_quantity(
-        number: Union[float, int, units.Quantity],
-        unit: Union[str, units.Unit],
-        allow_mismatch: bool = True,
-        enforce_equivalency: bool = True,
-        convert: bool = False,
-        equivalencies: Union[List[Tuple], units.Equivalency] = (),
-):
-    """
-    If the passed number is not a Quantity, turns it into one with the passed unit. If it is already a Quantity,
-    checks the unit; if the unit is compatible with the passed unit, the quantity is returned unchanged (unless convert
-    is True).
-
-    :param number: value (or not) to check.
-    :param unit: Unit to check for.
-<<<<<<< HEAD
-    :param allow_mismatch: If False, even compatible but mismatched units will not be allowed; ie, the unit of the
-        quantity must match the one specified in the "unit" parameter.
-    :param enforce_equivalency: If True, an error will be raised if the unit is incompatible; otherwise, we let it
-        slide.
-    :param convert: If True, convert compatible Quantity to units unit.
-    :param equivalencies: List of Equivalency objects to pass to to() function if convert is True.
-    :return: number as Quantity with specified unit.
-=======
-    :param allow_mismatch: If `False`, even compatible units will not be allowed.
-    :param enforce_equivalency: If `True`, and if `allow_mismatch` is True, a `units.UnitsError` will be raised if the
-        `number` has units that are not equivalent to `unit`.
-        That is, set this (and `allow_mismatch`) to `True` if you want to ensure `number` has the same
-        dimensionality as `unit`, but not necessarily the same units. Savvy?
-    :param convert: If `True`, convert compatible `Quantity` to units `unit`.
-    :return:
->>>>>>> 2f812583
-    """
-    if number is None:
-        return None
-    if not isinstance(number, units.Quantity):  # and number is not None:
-        number *= unit
-    elif number.unit != unit:
-        if not allow_mismatch:
-            raise units.UnitsError(
-                f"This is already a Quantity, but with units {number.unit}; units {unit} were specified.")
-        elif enforce_equivalency and not (number.unit.is_equivalent(unit)):
-            raise units.UnitsError(
-                f"This number is already a Quantity, but with incompatible units ({number.unit}); units {unit} were specified.")
-        elif convert:
-            number = number.to(unit, equivalencies=equivalencies)
-    return number
-
-
-def dequantify(
-        number: Union[float, int, units.Quantity],
-        unit: units.Unit = None,
-        equivalencies: Union[List[Tuple], units.Equivalency] = (),
-) -> float:
-    """
-    Removes the unit from an astropy Quantity, or returns the number unchanged if it is not a Quantity.
-    If a unit is provided, and number is a Quantity, an attempt will be made to convert the number to that unit before
-    returning the value.
-    :param number: value to strip.
-    :param unit: unit to check for.
-    :param equivalencies: List of Equivalency objects to pass to to() function for conversion.
-    :return: number that has been stripped of its units, if present.
-    """
-    if isinstance(number, units.Quantity):
-        if unit is not None:
-            number = check_quantity(number=number, unit=unit, convert=True, equivalencies=equivalencies)
-        return number.value
-    else:
-        return number
-
-
-def sort_dict_by_value(dictionary: dict):
-    sorted_keys = sorted(dictionary, key=dictionary.get)
-    sorted_dict = {}
-    for f in sorted_keys:
-        sorted_dict[f] = dictionary[f]
-    return sorted_dict
-
-
-def is_path_absolute(path: str):
-    """
-    Returns True if path begins with / and False otherwise.
-    :param path:
-    :return:
-    """
-    return path[0] == "/"
-
-
-def make_absolute_path(higher_path: str, path: str):
-    """
-    If a path is not absolute, makes it into one within higher_path. Higher_path should be absolute.
-    :param path:
-    :param higher_path:
-    :return:
-    """
-    if not is_path_absolute(higher_path):
-        raise ValueError(f"higher_path {higher_path} is not absolute.")
-    if not is_path_absolute(path):
-        path = os.path.join(higher_path, path)
-    return path
-
-
-def check_trailing_slash(path: str):
-    """
-    Adds a slash to the end of a string if it is missing.
-    :param path:
-    :return:
-    """
-
-    if not path.endswith("/"):
-        path += "/"
-    return path
-
-
-def remove_trailing_slash(path: str):
-    """
-    Adds a slash to the end of a string if it is missing.
-    :param path:
-    :return:
-    """
-
-    if path.endswith("/"):
-        path = path[:-1]
-    return path
-
-
-def world_angle_se_to_pu(
-        theta: Union[units.Quantity, float],
-        rot_angle: Union[units.Quantity, float] = 0 * units.deg
-):
-    """
-    Converts a Source Extractor world angle to a photutils (relative to image) angle.
-    :param theta: world angle, in degrees.
-    :param rot_angle: rotation angle of the image.
-    :return:
-    """
-    theta = check_quantity(theta, units.deg)
-    rot_angle = check_quantity(rot_angle, units.deg)
-    return theta.to(units.radian).value + rot_angle.to(units.radian).value
-
-
-def size_from_ang_size_distance(theta: float, ang_size_distance: float):
-    """
-    Simply calculates the projected distance scale in an image from a given angular size distance (might I recommend
-    the calculator at http://www.astro.ucla.edu/~wright/CosmoCalc.html) and sky angle.
-    :param theta: In degrees.
-    :param ang_size_distance: In parsecs.
-    :return: Projected distance in parsecs.
-    """
-    # Convert to radians
-    theta *= np.pi / 180
-    # Project.
-    projected_distance = theta * ang_size_distance
-
-    return projected_distance
-
-
-def latex_sanitise(string: str):
-    """
-    Special thanks to https://stackoverflow.com/questions/2627135/how-do-i-sanitize-latex-input
-
-    :param string:
-    :return:
-    """
-    string = string.replace('\\', r'\textbackslash{}')
-    string = string.replace(r'_', r'\_')
-    return string
-
-
-def rm_check(path):
-    """
-    Checks if a file exists; if so, deletes it.
-    :param path:
-    :return:
-    """
-    if os.path.isfile(path):
-        os.remove(path)
-
-
-def rmtree_check(path):
-    """
-    Checks if a directory exists, and removes it if so. USE WITH CAUTION; WILL DELETE ENTIRE TREE WITHOUT WARNING.
-    :param path:
-    :return:
-    """
-    if os.path.isdir(path):
-        shutil.rmtree(path)
-
-
-def mkdir_check(*paths: str):
-    """
-    Checks if a directory exists; if not, creates it.
-    :param paths: each argument is a path to check and create.
-    """
-    for path in paths:
-        os.makedirs(path, exist_ok=True)
-
-
-def mkdir_check_nested(
-        path: str,
-        remove_last: bool = True
-) -> str:
-    """
-    Does mkdir_check, but for all parent directories of the given path.
-    That is, for all of the levels of the given path, a directory will be created if it doesn't exist.
-    :param path: path to check and create
-    :param remove_last: If True, does not create the given path itself, only its parent directories.
-        Useful if the path will in fact be that of a file that you just want to create a directory for.
-    :return:
-    """
-
-    if remove_last:
-        path, end = os.path.split(path)
-    os.makedirs(path, exist_ok=True)
-    return path
-
-
-def move_check(origin: str, destination: str):
-    if os.path.exists(origin):
-        mkdir_check_nested(destination)
-        shutil.move(origin, destination)
-
-
-def mkdir_check_args(*args: str):
-    path = ""
-    for arg in args:
-        path = os.path.join(path, arg)
-        mkdir_check(path)
-    return path
-
-
-def fwhm_to_std(fwhm: float):
-    return fwhm / 2.355
-
-
-def std_to_fwhm(std: float):
-    return std * 2.355
-
-
-def directory_of(path: str):
-    """
-    Given the path to a file, removes the file and returns the directory containing it.
-    :param path:
-    :return:
-    """
-    file = ''
-    while len(path) > 0 and path[-1] != '/':
-        file = path[-1] + file
-        path = path[:-1]
-
-    return path, file
-
-
-def uncertainty_product(value, *args: tuple):
-    """
-    Each arg should be a tuple, in which the first entry is the measurement and the second entry is the uncertainty in
-    that measurement. These may be in the form of numpy arrays or table columns.
-    """
-    if None in args:
-        raise TypeError("A 'None' has been passed as an arg.")
-    if value is None:
-        raise TypeError("value is None.")
-    variance_pre = 0.
-    for measurement, uncertainty in args:
-        if hasattr(measurement, "__len__"):
-            if isinstance(measurement, units.Quantity):
-                measurement[measurement == 0.0] = sys.float_info.min * measurement.unit
-            else:
-                measurement[measurement == 0.0] = sys.float_info.min
-        elif measurement == 0.0:
-            measurement = sys.float_info.min
-
-        debug_print(2, "uncertainty_product(): uncertainty, measurement ==", uncertainty, measurement)
-        try:
-            variance_pre += (uncertainty / measurement) ** 2
-        except units.UnitConversionError:
-            raise units.UnitConversionError(
-                f"uncertainty {uncertainty} and measurement {measurement} have units that do not match.")
-    sigma_pre = np.sqrt(variance_pre)
-    sigma = np.abs(value) * sigma_pre
-    return sigma
-
-
-def uncertainty_sum(*args):
-    variance = 0.
-    for uncertainty in args:
-        variance += uncertainty ** 2
-    sigma = np.sqrt(variance)
-    return sigma
-
-
-def uncertainty_log10(arg: float, uncertainty_arg: float, a: float = 1.):
-    """
-    Calculates standard uncertainty for function of the form a * log10(arg)
-    :return:
-    """
-    return np.abs(a * uncertainty_arg / (arg * np.log(10)))
-
-
-def uncertainty_func(arg, err, func=lambda x: np.log10(x), absolute=False):
-    """
-
-    :param arg:
-    :param err: The error in the argument of the function.
-    :param func:
-    :param absolute:
-    :return:
-    """
-    measurement = func(arg)
-    # One of these should come out negative - that becomes the minus error, and the positive the plus error.
-    error_plus = func(arg + err) - measurement
-    error_minus = func(arg - err) - measurement
-
-    error_plus_actual = []
-    error_minus_actual = []
-    try:
-        for i, _ in enumerate(error_plus):
-            error_plus_actual.append(np.max([error_plus[i], error_minus[i]]))
-            error_minus_actual.append(np.min([error_plus[i], error_minus[i]]))
-    except TypeError:
-        error_plus_actual.append(np.max([error_plus, error_minus]))
-        error_minus_actual.append(np.min([error_plus, error_minus]))
-
-    if absolute:
-        return measurement + np.array([0., error_plus_actual, error_minus_actual])
-    else:
-        return np.array([measurement, error_plus_actual, error_minus_actual])
-
-
-def uncertainty_func_percent(arg, err, func=lambda x: np.log10(x)):
-    measurement, error_plus, error_minus = uncertainty_func(arg=arg, err=err, func=func, absolute=False)
-    return np.array([error_plus / measurement, error_minus / measurement])
-
-
-def get_column_names(path, delimiter=','):
-    with open(path) as f:
-        names = f.readline().split(delimiter)
-    return names
-
-
-def get_column_names_sextractor(path):
-    columns = []
-    with open(path) as f:
-        line = f.readline()
-        while line[0] == '#':
-            line_list = line.split(" ")
-            while "" in line_list:
-                line_list.remove("")
-            columns.append(line_list[2])
-            line = f.readline()
-    return columns
-
-
-def std_err_slope(
-        y_model: np.ndarray,
-        y_obs: np.ndarray,
-        x_obs: np.ndarray,
-        y_weights: np.ndarray = None,
-        x_weights: np.ndarray = None,
-        dof_correction: int = 2,
-):
-    """
-    https://sites.chem.utoronto.ca/chemistry/coursenotes/analsci/stats/ErrRegr.html
-    https://www.statology.org/standard-error-of-regression-slope/
-    :param y_model:
-    :param y_obs:
-    :param y_weights:
-    :return:
-    """
-
-    s_regression = root_mean_squared_error(
-        model_values=y_model,
-        obs_values=y_obs,
-        weights=y_weights,
-        dof_correction=dof_correction
-    )
-
-    if x_weights is None:
-        x_weights = 1
-    else:
-        x_weights = x_weights / np.linalg.norm(x_weights, ord=1)
-        n = 1
-
-    x_mean = np.nanmean(x_obs)
-    s = s_regression / np.sqrt(np.nansum(x_weights * (x_obs - x_mean)) ** 2)
-    return s
-
-
-def std_err_intercept(
-        y_model: np.ndarray,
-        y_obs: np.ndarray,
-        x_obs: np.ndarray,
-        y_weights: np.ndarray = None,
-        x_weights: np.ndarray = None,
-        dof_correction: int = 2,
-):
-    """
-    https://sites.chem.utoronto.ca/chemistry/coursenotes/analsci/stats/ErrRegr.html
-    :return:
-    """
-    s_regression = root_mean_squared_error(
-        model_values=y_model,
-        obs_values=y_obs,
-        weights=y_weights,
-        dof_correction=dof_correction
-    )
-
-    n = len(x_obs)
-    x_mean = np.nanmean(x_obs)
-
-    if x_weights is None:
-        x_weights = 1
-    else:
-        x_weights = x_weights / np.linalg.norm(x_weights, ord=1)
-        n = 1
-
-    s = s_regression * np.sqrt(np.nansum(x_weights * x_obs ** 2) / (n * np.nansum((x_obs - x_mean) ** 2)))
-    return s
-
-
-def mean_squared_error(model_values, obs_values, weights=None, dof_correction: int = 2):
-    """
-    Weighting from https://stats.stackexchange.com/questions/230517/weighted-root-mean-square-error
-    :param model_values:
-    :param obs_values:
-    :param weights:
-    :param quiet:
-    :param dof_correction: see https://sites.chem.utoronto.ca/chemistry/coursenotes/analsci/stats/ErrRegr.html
-    :return:
-    """
-    if len(model_values) != len(obs_values):
-        raise ValueError("Arrays must be the same length.")
-    n = len(model_values)
-    if weights is None:
-        weights = 1
-    else:
-        weights = weights / np.linalg.norm(weights, ord=1)
-        n = 1
-        dof_correction = 0
-
-    return (1 / (n - dof_correction)) * np.nansum(weights * (obs_values - model_values) ** 2)
-
-
-def root_mean_squared_error(
-        model_values: np.ndarray,
-        obs_values: np.ndarray,
-        weights: np.ndarray = None,
-        dof_correction: int = 2
-):
-    mse = mean_squared_error(
-        model_values=model_values,
-        obs_values=obs_values,
-        weights=weights,
-        dof_correction=dof_correction
-    )
-    return np.sqrt(mse)
-
-
-def detect_problem_row(
-        tbl: table.Table,
-        fmt: str = "ascii.ecsv",
-        remove_output: bool = True
-) -> Tuple[int, table.Row]:
-    """
-    This function iterates through the rows of an astropy Table and attempts to write each one to disk;
-    if it fails on one, the row's index and the row itself are returned.
-
-    :param tbl: The Table (or subclass) to check.
-    :param fmt: The format to attempt to write; different formats may have trouble with different data types.
-    :param remove_output: auto-delete output tables.
-    :return: index, row
-    """
-    i = None
-    row = None
-    for i, row in enumerate(tbl):
-        print(f"Writing up to row {i}")
-        tbl_this = tbl[:i + 1]
-        try:
-            writepath = os.path.join(os.path.expanduser("~"), f"test.{fmt}")
-            tbl_this.write(writepath, overwrite=True, format=fmt)
-            if remove_output:
-                os.remove(writepath)
-        except NotImplementedError:
-            print("Problem column (NotImplementedError):")
-            print(i, row)
-            _problem_row(i, row, tbl)
-            return i, row
-        except ValueError:
-            print("Problem column (ValueError):")
-            print(i, row)
-            _problem_row(i, row, tbl)
-            return i, row
-
-
-def _problem_row(i, row, tbl):
-    problem_values = {}
-    j = i - 1
-    other_row = tbl[j]
-    print(tbl[[i, j]])
-    for col in tbl.colnames:
-        if type(other_row[col]) is not type(row[col]):
-            problem_values[col] = (row[col], other_row[col])
-    print(len(problem_values))
-    for name, (val, other_val) in problem_values.items():
-        print(name, val, type(val), other_val, type(other_val))
-
-def detect_problem_column(
-        tbl: table.Table,
-        fmt: str = "ascii.ecsv",
-        remove_output: bool = True
-):
-    print(type(tbl))
-    colnames = tbl.colnames
-    for i, col in enumerate(colnames):
-        colnames_trunc = colnames[:i]
-        tbl_this = tbl[colnames_trunc]
-        try:
-            writepath = os.path.join(os.path.expanduser("~"), f"test.{fmt}")
-            tbl_this.write(writepath, overwrite=True, format=fmt)
-            if remove_output:
-                os.remove(writepath)
-        except NotImplementedError:
-            print(tbl_this)
-            print("Problem column (NotImplementedError):")
-            print(col, tbl[col])
-            return col, tbl[col]
-        except ValueError:
-            print(tbl_this)
-            print("Problem column (ValueError):")
-            print(col, tbl[col])
-            return col, tbl[col]
-
-
-
-def mode(lst: list):
-    return max(set(lst), key=list.count)
-
-
-def write_params(path: 'str', params: 'dict'):
-    with open(path, 'a') as file:
-        for param in params:
-            file.writelines(param + "=" + str(params[param]) + '\n')
-
-
-def write_log(path: str, action: str, date: str = None):
-    """
-    Writes a line to a log file.
-    :param path: Path to the log file. The file will be created if it does not exist.
-    :param action: Line to write to log file, written below the date.
-    :param date: String to write as date. If left empty, present date will be written automatically.
-    :return:
-    """
-    if date is None:
-        date = dt.now().strftime('%Y-%m-%dT%H:%M:%S')
-    try:
-        with open(path, 'a') as log:
-            log.write('\n' + date)
-            log.write('\n' + action + '\n')
-    except ValueError:
-        print('Log writing failed - skipping.')
-
-
-def first_file(path: "str", ext: 'str' = None):
-    if path[-1] != "/":
-        path = path + "/"
-    files = os.listdir(path)
-    files.sort()
-    # TODO: only return files with desired extension
-    return path + files[0]
-
-
-def find_object(x, y, x_search, y_search, world=False):
-    """
-    Returns closest match to given coordinates from the given search space.
-    :param x: x-coordinate to find
-    :param y: y-coordinate to find
-    :param x_search: array to search for x-coordinate
-    :param y_search: array to search for y-coordinate
-    :return: id (int), distance (float)
-    """
-    if len(x_search) != len(y_search):
-        raise ValueError('x_search and y_search must be the same length.')
-    if world:
-        distances = np.sqrt(((x_search - x) * np.cos(y)) ** 2 + (y_search - y) ** 2)
-    else:
-        distances = np.sqrt((x_search - x) ** 2 + (y_search - y) ** 2)
-
-    match_id = np.argmin(distances)
-
-    return match_id, distances[match_id]
-
-
-def match_cat(x_match, y_match, x_cat, y_cat, tolerance=np.inf, world=False, return_dist=False):
-    """
-    Matches a set of objects against a catalogue using their positions.
-    Provides a list of matching ids
-
-    :param x_match: Array of x-coordinates to find in the catalogue. Can be pixel coordinates or RA/DEC.
-    :param y_match: Array of y-coordinates to find in the catalogue. Can be pixel coordinates or RA/DEC.
-    :param x_cat: Array of catalogue x-coordinates. Can be pixel coordinates or RA/DEC.
-    :param y_cat: Array of catalogue y-coordinates. Can be pixel coordinates or RA/DEC.
-    :param tolerance: Matches are discarded if the distance is greater than tolerance. If tolerance is None, finds
-    nearest match no matter how far away it is.
-    :return: tuple of arrays containing: 0. the match indices in the search array and 1. the match indices in the
-    catalogue.
-    """
-
-    matches_search = []
-    matches_cat = []
-    match_dists = []
-    print(len(x_match), len(x_cat))
-    for i in range(len(x_match)):
-
-        match_id, match_dist = find_object(x=x_match[i], y=y_match[i], x_search=x_cat, y_search=y_cat, world=world)
-        if match_dist < tolerance:
-            matches_cat.append(match_id)
-            matches_search.append(i)
-            if return_dist:
-                match_dists.append(match_dist)
-
-    if return_dist:
-        return matches_search, matches_cat, match_dists
-    else:
-        return matches_search, matches_cat
-
-
-def match_both(table_1, table_2, cat, table_name_1: 'str' = '1', table_name_2: 'str' = '2', cat_name: 'str' = 'cat',
-               x_col: 'str' = 'ra',
-               y_col: 'str' = 'dec', x_cat_col='ra', y_cat_col='dec',
-               tolerance=(1. / 3600.)):
-    """
-    For when you want to match multiple sets of objects against the same catalogue and get a list of objects that appear
-    in all of them.
-    :param table_list:
-    :param cat:
-    :param table_names:
-    :param cat_names:
-    :param x_col:
-    :param y_col:
-    :param x_cat_col:
-    :param y_cat_col:
-    :param tolerance:
-    :return:
-    """
-
-    # Find matches, in each table, against the catalogue.
-    match_ids_1, match_ids_cat_1 = match_cat(x_match=table_1[x_col], y_match=table_1[y_col], x_cat=cat[x_cat_col],
-                                             y_cat=cat[y_cat_col], tolerance=tolerance)
-    match_ids_2, match_ids_cat_2 = match_cat(x_match=table_2[x_col], y_match=table_2[y_col], x_cat=cat[x_cat_col],
-                                             y_cat=cat[y_cat_col], tolerance=tolerance)
-
-    # Keep only matches that are in both tables.
-
-    match_ids_both_1 = []
-    match_ids_both_2 = []
-    match_ids_both_cat = []
-
-    for i, n in enumerate(match_ids_cat_1):
-        if n in match_ids_cat_2:
-            match_ids_both_cat.append(n)
-            match_ids_both_1.append(match_ids_1[i])
-            match_ids_both_2.append(match_ids_2[match_ids_cat_2.index(n)])
-
-    matches_both_cat = cat[match_ids_both_cat]
-    matches_both_1 = table_1[match_ids_both_1]
-    matches_both_2 = table_2[match_ids_both_2]
-
-    # Consolidate tables.
-
-    return table.hstack([matches_both_cat, matches_both_1, matches_both_2],
-                        table_names=[cat_name, table_name_1, table_name_2])
-
-
-def in_all(item, list_of_lists: 'list'):
-    """
-    Returns a list of indices if the given item is in all of the lists in list_of_lists; False if not.
-    :param item: The item to check for.
-    :param list_of_lists: a list of lists through which to check.
-    :return:
-    """
-    indices = []
-    for l in list_of_lists:
-        if item not in l:
-            return False
-        else:
-            indices.append(l.index(item))
-
-    return indices
-
-
-def numpy_to_list(arr):
-    ls = []
-    for i in arr:
-        ls.append(float(i))
-    return ls
-
-
-def find_nearest(array, value):
-    """
-    :param array:
-    :param value:
-    :return:
-    """
-    idx = np.nanargmin(np.abs(array - value))
-    return idx, array[idx]
-
-
-def round_to_sig_fig(x: float, n: int) -> float:
-    """
-    https://stackoverflow.com/questions/3410976/how-to-round-a-number-to-significant-figures-in-python
-    :param x: Number to round.
-    :param n: Number of significant figures to round to.
-    :return: Rounded number
-    """
-    print(x, type(x))
-    return round(x, (n - 1) - int(np.floor(np.log10(abs(x)))))
-
-
-def round_decimals_up(number: float, decimals: int = 2):
-    """
-    Returns a value rounded up to a specific number of decimal places.
-    Taken from https://kodify.net/python/math/round-decimals/#round-decimal-places-up-in-python
-    """
-
-    if decimals < 0:
-        raise ValueError(f"decimal places has to be 0 or more (received {decimals})")
-    elif decimals == 0:
-        print(f"\t\t{decimals=}, returning {math.ceil(number)=}")
-        return math.ceil(number)
-    elif number > 1:
-        print(f"\t\t{number=}>1, returning {np.round(number, decimals)=}")
-        return np.round(number, decimals)
-    else:
-        factor = 10 ** decimals
-        print(f"\t\t{number=}, factor={10 ** decimals=}, returning {math.ceil(number * factor) / factor=}")
-        return math.ceil(number * factor) / factor
-
-
-def uncertainty_string(
-        value: Union[float, units.Quantity],
-        uncertainty: Union[float, units.Quantity],
-        n_digits_err: int = 1,
-        n_digits_no_err: int = 1,
-        n_digits_lim: int = None,
-        unit: units.Unit = None,
-        brackets: bool = True,
-        limit_val: int = None,
-        limit_type: str = "upper",
-        nan_string: str = "--",
-):
-
-    limit_vals = (limit_val, -99, -999, -999.)
-    value = float(dequantify(value, unit))
-    if value in limit_vals or np.ma.is_masked(value):
-        return nan_string, value, uncertainty
-    if np.ma.is_masked(uncertainty):
-        uncertainty = 0.
-
-    uncertainty = float(dequantify(uncertainty, unit))
-    if limit_type == "upper":
-        limit_char = "<"
-    else:
-        limit_char = ">"
-
-    value_str = str(value)
-    uncertainty_str = str(abs(uncertainty))
-
-    # Find the decimal point in the value.
-    v_point = value_str.find(".")
-    # If there isn't one, there's an imaginary one at the end of the string.
-    if v_point == -1:
-        v_point = len(value_str)
-
-    if uncertainty in limit_vals:
-        if n_digits_lim:
-            # Account for the decimal point
-            if v_point < n_digits_lim:
-                n_digits_lim += 1
-                x = 0
-            else:
-                x = v_point - n_digits_lim
-            value_str = value_str[:n_digits_lim] + "0" * x
-
-        return f"${limit_char} {value_str}$", value, uncertainty
-
-    if "e" in uncertainty_str:
-        if abs(uncertainty) < 1:
-            m = -int(np.log10(uncertainty) - 1)
-        else:
-            m = 10
-        uncertainty_str = f"{uncertainty:.{m}f}"
-    if "e" in value_str:
-        if abs(value) < 1:
-            m = -int(np.log10(value) - 1)
-        else:
-            m = 10
-        value_str = f"{value:.{m}f}"
-
-    if uncertainty == 0.:
-        if isinstance(n_digits_no_err, int):
-            value_str = f"${np.round(float(value_str), n_digits_err)}$"
-        return value_str, value, uncertainty
-
-    # Find the decimal point in the uncertainty.
-    u_point = uncertainty_str.find(".")
-    if u_point == -1:
-        u_point = len(uncertainty_str)
-    # If the uncertainty is less than 1, we iterate along the string starting at the decimal place until we find a non-zero character.
-    if uncertainty < 1.:
-        i = u_point + 1
-        while uncertainty_str[i] == "0":
-            i += 1
-        # x is the number of digits after the decimal point to show.
-        x = i - u_point + n_digits_err
-        # Round appropriately
-        uncertainty_rnd = np.round(uncertainty, x - 1)
-        value_rnd = np.round(value, x - 1)
-        value_str = str(value_rnd)[:v_point + x]
-        uncertainty_str = str(uncertainty_rnd)[:u_point + x]
-
-        while len(uncertainty_str) < i + n_digits_err:
-            uncertainty_str += "0"
-        u_dp = len(uncertainty_str) - u_point
-        v_dp = len(value_str) - v_point
-        while v_dp < u_dp:
-            value_str += "0"
-            v_dp = len(value_str) - v_point
-    else:
-        # Here x is the number of digits before the decimal point to set to zero.
-        if u_point < n_digits_err:
-            # Account for the decimal point
-            n_digits_err += 1
-        x = u_point - n_digits_err
-        uncertainty_rnd = np.round(uncertainty, -x)
-        value_rnd = np.round(value, -x)
-        value_str = str(value_rnd)[:v_point - x] + "0" * x
-        uncertainty_str = str(uncertainty_rnd)[:n_digits_err] + "0" * x
-
-    if brackets:
-        if uncertainty < 1:
-            uncertainty_str = uncertainty_str[-n_digits_err:]
-        else:
-            x = u_point - n_digits_err
-            uncertainty_str = uncertainty_str[:n_digits_err] + "0" * x
-        return f"${value_str}({uncertainty_str})$", value_rnd, uncertainty_rnd
-    else:
-        return f"${value_str} \pm {uncertainty_str}$", value_rnd, uncertainty_rnd
-
-
-def uncertainty_str_coord(
-        coord: SkyCoord,
-        uncertainty_ra: Union[float, units.Quantity],
-        uncertainty_dec: Union[float, units.Quantity],
-        n_digits_err: int = 2,
-        brackets: bool = True
-
-):
-    ra = coord.ra
-    ra_s_str, ra_rounded, ra_unc_rounded = uncertainty_string(
-        value=coord.ra.hms.s,
-        uncertainty=uncertainty_ra,
-        n_digits_err=n_digits_err,
-        brackets=brackets
-    )
-    ra_s_str = ra_s_str.replace("$", "")
-    ra_str = ra.to_string("h", format="latex")
-    s_i = ra_str.find(r"{m}}") + 4
-    s_2 = ra_str[s_i:]
-    e_i = s_2.find("^") + s_i
-    ra_replace = ra_str[s_i:e_i]
-    ra_uncertainty_str = ra_str.replace(ra_replace, ra_s_str)
-
-    dec = coord.dec
-    dec_s_str, dec_rounded, dec_unc_rounded = uncertainty_string(
-        value=abs(coord.dec.dms.s),
-        uncertainty=uncertainty_dec,
-        n_digits_err=n_digits_err,
-        brackets=brackets
-    )
-    dec_s_str = dec_s_str.replace("$", "")
-
-    dec_str = dec.to_string(format="latex")
-    s_i = dec_str.find("\prime") + 6
-    s_2 = dec_str[s_i:]
-    e_i = s_2.find("{}^") + s_i
-    dec_replace = dec_str[s_i:e_i]
-    dec_uncertainty_str = dec_str.replace(dec_replace, dec_s_str)
-
-    return ra_uncertainty_str, dec_uncertainty_str
-
-
-def wcs_as_deg(ra: str, dec: str):
-    """
-    Using the same syntax as astropy.coordinates.SkyCoord, converts a string of WCS coordinates into degrees.
-
-    :param ra:
-    :param dec:
-    :return:
-    """
-
-    c = SkyCoord(ra=ra, dec=dec)
-    return c.ra.deg, c.dec.deg
-
-
-def sanitise_file_ext(filename: str, ext: str):
-    """
-    Checks if the filename has the desired extension; adds it if not and returns the filename.
-
-    :param filename: The filename.
-    :param ext: The extension, eg '.fits'
-    :return:
-    """
-    if ext[0] != '.':
-        ext = '.' + ext
-    length = len(ext)
-    if filename[-length:] != ext:
-        filename = filename + ext
-
-    return filename
-
-
-def join_csv(filenames: [str], output: str):
-    n = len(filenames)
-    tables = []
-    for file in filenames:
-        if file[-4:] == '.csv':
-            tables.append(table.Table.read(file, format='ascii.csv'))
-        elif file[-5:] == '.fits':
-            tables.append(table.Table(fits.open(file)[1].data))
-        else:
-            raise ValueError('File format not recognised.')
-
-    output_tbl = table.hstack(tables)
-    for col in output_tbl.colnames:
-        if col[-2:] == '_1':
-            col_new = col[:-2]
-            column = output_tbl[col]
-            output_tbl.remove_column(col)
-            output_tbl[col_new] = column
-            for i in range(2, n + 1):
-                output_tbl.remove_column(col_new + '_' + str(i))
-
-    print('Writing to', output)
-    output_tbl.write(output, format='ascii.csv', overwrite=True)
-
-
-def extract_xml_param(tag: str, xml_str: str):
-    """
-    Finds and extracts a single tagged value from an XML file. This will be the first instance of that tag in the file.
-    :param tag: The tag of the value.
-    :param xml_str: XML-formatted string containing the desired value.
-    :return:
-    """
-    print("Tag:", tag)
-    value = xml_str[xml_str.find(f"<{tag}>") + len(tag) + 2:xml_str.find(f"</{tag}>")]
-    print("Value:", value)
-    return value
-
-
-def unit_str_to_float(string: str):
-    """
-    Turns a single string value, with format <number> (<units>), into a float and also returns the units.
-    :param string:
-    :return:
-    """
-    print("String:", string)
-    i = string.find("(")
-    units = string[i + 1:string.find(")")]
-    print("Units:", units)
-    value = float(string[:string.find("(")])
-    print("Value:", value)
-    return value, units
-
-
-def option(
-        options: list,
-        default: str = None,
-        allow_text_entry: bool = True
-):
-    for i, opt in enumerate(options):
-        print(i, opt)
-
-    selection = None
-    picked = None
-
-    while selection is None or picked is None:
-        selection = input()
-        if selection == "" and default is not None:
-            selection = default
-        if selection.isnumeric():
-            selection = int(selection)
-        # The user may type their option instead of making a numeric selection.
-        elif allow_text_entry and selection in options:
-            picked = selection
-            selection = options.index(picked)
-            return selection, picked
-        else:
-            if allow_text_entry:
-                print("Invalid response. Please enter an integer, or type a valid option.")
-            else:
-                print("Invalid response. Please enter an integer.")
-            continue
-        try:
-            picked = options[selection]
-        except IndexError:
-            print(f"Response is not in provided options. Please select an integer from 0 to {len(options) - 1}")
-    print(f"You have selected {selection}: {picked}")
-    return selection, picked
-
-
-def enter_time(message: str):
-    date = None
-    while date is None:
-        date = input(message + "\n")
-        print()
-        try:
-            date = Time(date)
-        except ValueError:
-            print("Date format not recognised. Try again:")
-    return date
-
-
-def select_option(
-        message: str,
-        options: Union[List[str], dict],
-        default: Union[str, int] = None,
-        sort: bool = False,
-        include_exit: bool = True,
-        allow_text_entry: bool = True
-) -> tuple:
-    """
-    Options can be a list of strings, or a dict in which the keys are the options to be printed and the values are the
-    represented options. The returned object is a tuple, with the first entry being the number given by the user and
-    the second entry being the corresponding option. If a dict is passed to options, the second tuple entry will be the
-    dict value.
-    :param message: Message to display before options.
-    :param options: Options to display.
-
-    :param default: Option to return if no user input is given.
-    :param sort: Sort options?
-    :return: Tuple containing (user input, selection)
-    """
-    if type(default) is str:
-        default = options.index(default)
-    if default is not None:
-        message += f" [default: {default} {options[default]}]"
-    print()
-    print(message)
-
-    dictionary = False
-    if type(options) is dict:
-        dictionary = True
-        options_list = []
-        for opt in options:
-            options_list.append(opt)
-        if sort:
-            options_list.sort()
-    else:
-        options_list = options
-
-    if sort:
-        options_list.sort()
-    if include_exit:
-        options_list.append("Exit")
-
-    selection, picked = option(options=options_list, default=default, allow_text_entry=allow_text_entry)
-    if include_exit and picked == "Exit":
-        exit()
-    if dictionary:
-        return selection, options[picked]
-    else:
-        return selection, picked
-
-
-def select_yn(message: str, default: Union[str, bool] = None):
-    message += " (y/n) "
-    positive = ['y', 'yes', '1', 'true', 't']
-    negative = ['n', 'no', '0', 'false', 'f']
-    if default in positive or default is True:
-        positive.append("")
-        message += f"[default: y]"
-    elif default in negative or default is False:
-        negative.append("")
-        message += f"[default: n]"
-    elif default is not None:
-        print("Warning: default not recognised. No default value will be used.")
-    print(message)
-    inp = None
-    while inp is None:
-        inp = input().lower()
-        if inp not in positive and inp not in negative:
-            print("Input not recognised. Try again:")
-    if inp in positive:
-        print("You have selected 'yes'.")
-        return True
-    else:
-        print("You have selected 'no'.")
-        return False
-
-
-def select_yn_exit(message: str):
-    options = ["No", "Yes"]
-    opt, _ = select_option(message=message, options=options, include_exit=True)
-    if opt == 0:
-        return False
-    if opt == 1:
-        return True
-
-
-def user_input(message: str, input_type: type = str, default=None):
-    inp = None
-    if default is not None:
-        if type(default) is not input_type:
-            try:
-                default = input_type(default)
-
-            except ValueError:
-                print(f"Default ({default}) could not be cast to {input_type}. Proceeding without default value.")
-
-        message += f" [default: {default}]"
-
-    print(message)
-    while type(inp) is not input_type:
-        inp = input()
-        if inp == "":
-            inp = default
-        if type(inp) is not input_type:
-            try:
-                inp = input_type(inp)
-            except ValueError:
-                print(f"Could not cast {inp} to {input_type}. Try again:")
-    print(f"You have entered {inp}.")
-    return inp
-
-
-def bucket_mode(data: np.ndarray, precision: int):
-    """
-    With help from https://www.statology.org/numpy-mode/
-    :param data:
-    :param precision:
-    :return:
-    """
-    vals, counts = np.unique(np.round(data, precision), return_counts=True)
-    return vals[counts == np.max(counts)]
-
-
-def scan_nested_dict(dictionary: dict, keys: list):
-    value = dictionary
-    for key in keys:
-        value = value[key]
-    return value
-
-
-def print_nested_dict(dictionary, level: int = 0):
-    if not isinstance(dictionary, dict):
-        raise TypeError("dictionary must be dict")
-    for key in dictionary:
-        print(level * "\t", key + ":")
-        if isinstance(dictionary[key], dict):
-            print_nested_dict(dictionary[key], level + 1)
-        else:
-            print((level + 1) * "\t", dictionary[key])
-
-
-def system_command(
-        command: str,
-        arguments: Union[str, list] = None,
-        suppress_print: bool = False,
-        error_on_exit_code: bool = True,
-        force_single_dash: bool = False,
-        flags: list = (),
-        **params
-):
-    if command in [""]:
-        raise ValueError("Empty command.")
-    if " " in command:
-        raise ValueError("Command contains spaces.")
-    sys_str = command
-    if arguments is not None:
-        if isinstance(arguments, str):
-            arguments = [arguments]
-        for argument in arguments:
-            sys_str += f" {argument}"
-    for param in params:
-        debug_print(2, "utils.system_command(): flag ==", param, "len", len(param))
-        if len(param) == 1 or force_single_dash:
-            sys_str += f" -{param} {params[param]}"
-        elif len(param) > 1:
-            sys_str += f" --{param} {params[param]}"
-    for flag in flags:
-        debug_print(2, "utils.system_command(): flag ==", flag, "len", len(flag))
-        if len(flag) == 1:
-            sys_str += f" -{flag}"
-        elif len(flag) > 1:
-            sys_str += f" --{flag}"
-        else:
-            print(len(flag))
-
-    return system_command_verbose(command=sys_str, suppress_print=suppress_print, error_on_exit_code=error_on_exit_code)
-
-
-def system_command_verbose(
-        command: str,
-        suppress_print: bool = False,
-        error_on_exit_code: bool = True,
-        suppress_path: bool = False,
-        go_to_working_directory: str = None
-):
-    """
-    A convenience function for executing terminal commands.
-
-    :param command: The full command to send to the terminal.
-    :param suppress_print: Do not print command, result, etc. This will not turn off stdout, so the command you run may
-        still print to terminal.
-    :param error_on_exit_code: If True, will raise a Python error on a non-0 exit code, ie if the command fails.
-        If False, the Python code can continue even if the terminal command fails.
-    :param suppress_path: If True, the working directory will not print even if `suppress_print` is False.
-        `suppress_print=True` overrides.
-    :param go_to_working_directory: The path to switch the working directory to while the command executes.
-        The old working directory will be returned to upon completion. Useful if, for example,  there are output files
-        that get written to the working directory.
-    :return:
-    """
-    cwd = ""
-    if go_to_working_directory is not None:
-        cwd = os.getcwd()
-        os.chdir(go_to_working_directory)
-    if not suppress_print:
-        print()
-        if not suppress_path:
-            print("In:", os.getcwd())
-        print("Executing:")
-        print(command)
-        print()
-    result = os.system(command)
-    if result != 0 and error_on_exit_code:
-        raise SystemError(f"System command failed with exit code {result}")
-    if not suppress_print:
-        print()
-        print("Finished:")
-        print(command)
-        print("With code", result)
-        print()
-    if go_to_working_directory is not None:
-        os.chdir(cwd)
-    return result
-
-
-def system_package_version(package_name: str):
-    verstring = subprocess.getoutput(f"dpkg -s {package_name} | grep -i version")
-    if verstring.startswith("Version: "):
-        return verstring[9:]
-    else:
-        return None
-
-
-def classify_spread_model(
-        cat: table.Table,
-        cutoffs: Tuple[float, float, float, float] = (-0.005, 0.005, 0.003, 0.003),
-        sm_col: str = "SPREAD_MODEL",
-        sm_err_col: str = "SPREADERR_MODEL",
-        class_flag_col: str = "CLASS_FLAG"
-):
-    if sm_col not in cat.colnames:
-        print(sm_col, "not found in catalogue columns.")
-        return None
-    cat[class_flag_col] = (
-            ((cat[sm_col] + 3 * cat[sm_err_col]) > cutoffs[1]).astype(int)
-            + ((cat[sm_col] + cat[sm_err_col]) > cutoffs[2]).astype(int)
-            + ((cat[sm_col] - cat[sm_err_col]) > cutoffs[3]).astype(int)
-    )
-
-    cat[class_flag_col][(cat[sm_col] + cat[sm_col]) < cutoffs[0]] = -1
-
-    return cat
-
-
-def trim_to_class(
-        cat: table.Table,
-        allowed: Iterable = [0],
-        modify: bool = True,
-        classify_kwargs: dict = {},
-):
-    cat = classify_spread_model(cat, **classify_kwargs)
-    if cat is None:
-        return None
-    if "class_flag_col" in classify_kwargs:
-        star_class_col = classify_kwargs["class_flag_col"]
-    else:
-        star_class_col = "CLASS_FLAG"
-    good = []
-    for row in cat:
-        good.append(row[star_class_col] in allowed)
-    if modify:
-        cat = cat[good]
-        return cat
-    else:
-        return good
-
-
-def split_uncertainty_string(string: str, delim: str = "+/-"):
-    value = float(string[:string.find(delim)])
-    uncertainty = float(string[string.find(delim) + len(delim):])
-    return value, uncertainty
-
-
-def polar_to_cartesian(
-        r: float,
-        theta: float,
-        centre_x: units.Quantity = 0,
-        centre_y: units.Quantity = 0
-) -> tuple:
-    """
-    Transforms polar (r, theta) coordinate to cartesian (x, y). Works with astropy Quantities, so long as r has the
-    same units as centre_x and centre_y and theta has valid angular units.
-    :param r: Radial polar coordinate
-    :param theta: Angular polar coordinate
-    :param centre_x: x coordinate of centre of polar coordinate system
-    :param centre_y: y coordinate of centre of polar coordinate system
-    :return: x, y with same units as r.
-    """
-    x = r * np.cos(theta) + centre_x
-    y = r * np.sin(theta) + centre_y
-    return x, y
+# Code by Lachlan Marnoch, 2019-2022
+import datetime
+import math
+import os
+import shutil
+import sys
+from typing import List, Union, Tuple, Iterable
+from datetime import datetime as dt
+import subprocess
+
+import numpy as np
+
+import astropy.table as table
+import astropy.io.fits as fits
+import astropy.units as units
+from astropy.coordinates import SkyCoord
+from astropy.time import Time
+
+# TODO: Arrange these into some kind of logical order.
+# TODO: Also comment.
+
+debug_level = 0
+
+
+def export(obj):
+    """
+    A function used for decorating those objects which may be exported from a file.
+    Taken from `a solution posted by mhostetter <https://github.com/jbms/sphinx-immaterial/issues/152>`_
+
+    :param obj: The object to be added to __all__
+    :return:
+    """
+    # Determine the private module that defined the object
+    module = sys.modules[obj.__module__]
+
+    # Set the object's module to the package name. This way the REPL will display the object
+    # as craftutils.obj and not craftutils._private_module.obj
+    obj.__module__ = "craftutils"
+
+    # Append this object to the private module's "all" list
+    public_members = getattr(module, "__all__", [])
+    public_members.append(obj.__name__)
+    setattr(module, "__all__", public_members)
+
+    return obj
+
+
+@export
+def pad_zeroes(n: int, length: int = 2):
+    """
+
+    :param n:
+    :param length:
+    :return:
+    """
+    n_str = str(n)
+    while len(n_str) < length:
+        n_str = "0" + n_str
+    return n_str
+
+
+def check_time(time, fmt: str = None):
+    if isinstance(time, datetime.date):
+        time = str(time)
+    time = Time(time, format=fmt)
+    return time
+
+
+def get_git_hash(directory: str, short: bool = False):
+    """
+    Gets the git version hash.
+    Special thanks to: https://stackoverflow.com/questions/14989858/get-the-current-git-hash-in-a-python-script
+    :return:
+    """
+    current_dir = os.getcwd()
+    os.chdir(directory)
+    args = ['git', 'rev-parse', 'HEAD']
+    if short:
+        args.insert(2, "--short")
+    try:
+        githash = subprocess.check_output(args).decode('ascii').strip()
+    except (subprocess.CalledProcessError, FileNotFoundError):
+        githash = None
+    os.chdir(current_dir)
+    return githash
+
+
+def frame_from_centre(frame, x, y, data):
+    """
+    Given the coordinates for a centre and the padding around that centre, generates the x coordinate for the left and
+    right and the y coordinate for the bottom and top of the described rectangular cutout of the data.
+    :param frame:
+    :param x:
+    :param y:
+    :param data:
+    :return: (x_left, x_right, y_bottom, y_top)
+    """
+
+    if x is None:
+        n_y, n_x = data.shape
+        x = int(dequantify(n_x / 2))
+    if y is None:
+        n_y, n_x = data.shape
+        y = int(dequantify(n_y / 2))
+
+    left = x - frame
+    right = x + frame
+    bottom = y - frame
+    top = y + frame
+    return check_margins(data=data, left=left, right=right, bottom=bottom, top=top)
+
+
+def check_margins(data, left=None, right=None, bottom=None, top=None, margins: tuple = None):
+    """
+
+    :param data:
+    :param left:
+    :param right:
+    :param bottom:
+    :param top:
+    :param margins: In the order x_left, x_right, y_bottom, y_top
+    :return: (x_left, x_right, y_bottom, y_top)
+    """
+    shape = data.shape
+
+    if margins is not None:
+        left, right, bottom, top = margins
+
+    if left is None or left < 0.:
+        left = 0
+    else:
+        left = int(dequantify(left))
+
+    if right is None or right < 0.:
+        right = shape[1]
+    else:
+        right = int(dequantify(right))
+
+    if bottom is None or bottom < 0.:
+        bottom = 0
+    else:
+        bottom = int(dequantify(bottom))
+
+    if top is None or top < 0.:
+        top = shape[0]
+    else:
+        top = int(dequantify(top))
+
+    if right < left:
+        raise ValueError('Improper inputs; right is smaller than left.')
+    if top < bottom:
+        raise ValueError('Improper inputs; top is smaller than bottom.')
+
+    return left, right, bottom, top
+
+
+def trim_image(
+        data,
+        left=None,
+        right=None,
+        bottom=None,
+        top=None,
+        margins: tuple = None,
+        return_margins: bool = False
+):
+    """
+
+    :param data:
+    :param left:
+    :param right:
+    :param bottom:
+    :param top:
+    :param margins:
+    :return:
+    """
+    left, right, bottom, top = margins = check_margins(
+        data=data,
+        left=left, right=right, bottom=bottom, top=top,
+        margins=margins
+    )
+    debug_print(2, "fits_files.trim(): left ==", left, "right ==", right, "bottom ==", bottom, "top ==", top)
+    trimmed = data[bottom:top + 1, left:right + 1]
+    if return_margins:
+        return trimmed, margins
+    else:
+        return trimmed
+
+
+def check_iterable(obj):
+    if not is_iterable(obj):
+        obj = [obj]
+    return obj
+
+
+def is_iterable(obj):
+    try:
+        len(obj)
+        return True
+    except TypeError:
+        return False
+
+
+def theta_range(theta: units.Quantity):
+    theta = check_iterable(theta.copy())
+    theta = units.Quantity(theta)
+
+    theta[theta > 90 * units.deg] -= 180 * units.deg
+    theta[theta < -90 * units.deg] += 180 * units.deg
+
+    return theta
+
+
+def sanitise_endianness(array: np.ndarray):
+    """
+    If the data is big endian, swap the byte order to make it little endian. Special thanks to this link:
+    https://stackoverflow.com/questions/60161759/valueerror-big-endian-buffer-not-supported-on-little-endian-compiler
+    :return: A little-endian version of the input array.
+    """
+    if array.dtype.byteorder == '>':
+        array = array.byteswap().newbyteorder()
+    return array
+
+
+def debug_print(level: int = 1, *args):
+    if debug_level >= level:
+        print(*args)
+
+
+def path_or_table(tbl: Union[str, table.QTable, table.Table], load_qtable: bool = True, fmt: str = "ascii.ecsv"):
+    if isinstance(tbl, str):
+        if load_qtable:
+            tbl = table.QTable.read(tbl, format=fmt)
+        else:
+            tbl = table.Table.read(tbl, format=fmt)
+    elif not isinstance(tbl, table.Table):
+        raise TypeError(f"tbl must be a string or an astropy Table, not {type(tbl)}")
+    return tbl
+
+
+def write_list_to_file(path: str, file: list):
+    # Delete file, to be rewritten.
+    rm_check(path)
+    # Write file to disk.
+    print(f"Writing file to {path}")
+    with open(path, 'w') as file_stream:
+        file_stream.writelines(file)
+
+
+def relevant_timescale(time: units.Quantity):
+    if not time.unit.is_equivalent(units.second):
+        raise ValueError(f"{time} is not a time.")
+    microseconds = time.to(units.us)
+    if microseconds < 1000 * units.us:
+        return microseconds
+    milliseconds = time.to(units.ms)
+    if milliseconds < 1000 * units.ms:
+        return milliseconds
+    seconds = time.to(units.second)
+    if seconds < 60 * units.second:
+        return seconds
+    minutes = time.to(units.minute)
+    if minutes < 60 * units.minute:
+        return minutes
+    hours = time.to(units.hour)
+    if hours < 24 * units.hour:
+        return hours
+    days = time.to(units.day)
+    if days < 7 * units.day:
+        return days
+    weeks = time.to(units.week)
+    if weeks < 52.2 * units.week:
+        return weeks
+    years = time.to(units.year)
+    return years
+
+
+def traverse_dict(dictionary: dict, function, keys: list = None):
+    if keys is None:
+        keys = []
+    for key in dictionary:
+        keys_this = keys.copy()
+        keys_this.append(key)
+        value = dictionary[key]
+        if type(value) is dict:
+            traverse_dict(value, function=function, keys=keys_this)
+        else:
+            function(keys_this, value)
+
+
+def get_filename(path: str, include_ext: True):
+    # Split the path into file and path.
+    filename = os.path.split(path)[-1]
+    if not include_ext:
+        # Remove file extension.
+        filename = os.path.splitext(filename)[0]
+    return filename
+
+
+def check_key(key: str, dictionary: dict, na_values: Union[tuple, list] = (None)):
+    """
+    Returns true if a key is present in a dictionary AND the value of the key is not in na_values (just None by default)
+    :param key: The key to check for.
+    :param dictionary: The dictionary to check the key for.
+    :param na_values: Values not allowed.
+    :return: bool
+    """
+    return key in dictionary and dictionary[key] not in na_values
+
+
+def check_dict(
+        key: str,
+        dictionary: dict,
+        na_values: Union[tuple, list] = (None),
+        fail_val=None
+):
+    """
+
+    :param key:
+    :param dictionary:
+    :param na_values:
+    :param fail_val: The value to return if the key is not
+    :return:
+    """
+    if check_key(key=key, dictionary=dictionary, na_values=na_values):
+        return dictionary[key]
+
+
+def check_quantity(
+        number: Union[float, int, units.Quantity],
+        unit: Union[str, units.Unit],
+        allow_mismatch: bool = True,
+        enforce_equivalency: bool = True,
+        convert: bool = False,
+        equivalencies: Union[List[Tuple], units.Equivalency] = (),
+):
+    """
+    If the passed number is not a Quantity, turns it into one with the passed unit. If it is already a Quantity,
+    checks the unit; if the unit is compatible with the passed unit, the quantity is returned unchanged (unless convert
+    is True).
+
+    :param number: value (or not) to check.
+    :param unit: Unit to check for.
+    :param enforce_equivalency: If `True`, and if `allow_mismatch` is True, a `units.UnitsError` will be raised if the
+        `number` has units that are not equivalent to `unit`.
+        That is, set this (and `allow_mismatch`) to `True` if you want to ensure `number` has the same
+        dimensionality as `unit`, but not necessarily the same units. Savvy?
+    :param convert: If `True`, convert compatible `Quantity` to units `unit`.
+    :param allow_mismatch: If False, even compatible but mismatched units will not be allowed; ie, the unit of the
+        quantity must match the one specified in the "unit" parameter.
+    :return: number as Quantity with specified unit.
+    """
+    if number is None:
+        return None
+    if not isinstance(number, units.Quantity):  # and number is not None:
+        number *= unit
+    elif number.unit != unit:
+        if not allow_mismatch:
+            raise units.UnitsError(
+                f"This is already a Quantity, but with units {number.unit}; units {unit} were specified.")
+        elif enforce_equivalency and not (number.unit.is_equivalent(unit)):
+            raise units.UnitsError(
+                f"This number is already a Quantity, but with incompatible units ({number.unit}); units {unit} were specified.")
+        elif convert:
+            number = number.to(unit, equivalencies=equivalencies)
+    return number
+
+
+def dequantify(
+        number: Union[float, int, units.Quantity],
+        unit: units.Unit = None,
+        equivalencies: Union[List[Tuple], units.Equivalency] = (),
+) -> float:
+    """
+    Removes the unit from an astropy Quantity, or returns the number unchanged if it is not a Quantity.
+    If a unit is provided, and number is a Quantity, an attempt will be made to convert the number to that unit before
+    returning the value.
+    :param number: value to strip.
+    :param unit: unit to check for.
+    :param equivalencies: List of Equivalency objects to pass to to() function for conversion.
+    :return: number that has been stripped of its units, if present.
+    """
+    if isinstance(number, units.Quantity):
+        if unit is not None:
+            number = check_quantity(number=number, unit=unit, convert=True, equivalencies=equivalencies)
+        return number.value
+    else:
+        return number
+
+
+def sort_dict_by_value(dictionary: dict):
+    sorted_keys = sorted(dictionary, key=dictionary.get)
+    sorted_dict = {}
+    for f in sorted_keys:
+        sorted_dict[f] = dictionary[f]
+    return sorted_dict
+
+
+def is_path_absolute(path: str):
+    """
+    Returns True if path begins with / and False otherwise.
+    :param path:
+    :return:
+    """
+    return path[0] == "/"
+
+
+def make_absolute_path(higher_path: str, path: str):
+    """
+    If a path is not absolute, makes it into one within higher_path. Higher_path should be absolute.
+    :param path:
+    :param higher_path:
+    :return:
+    """
+    if not is_path_absolute(higher_path):
+        raise ValueError(f"higher_path {higher_path} is not absolute.")
+    if not is_path_absolute(path):
+        path = os.path.join(higher_path, path)
+    return path
+
+
+def check_trailing_slash(path: str):
+    """
+    Adds a slash to the end of a string if it is missing.
+    :param path:
+    :return:
+    """
+
+    if not path.endswith("/"):
+        path += "/"
+    return path
+
+
+def remove_trailing_slash(path: str):
+    """
+    Adds a slash to the end of a string if it is missing.
+    :param path:
+    :return:
+    """
+
+    if path.endswith("/"):
+        path = path[:-1]
+    return path
+
+
+def world_angle_se_to_pu(
+        theta: Union[units.Quantity, float],
+        rot_angle: Union[units.Quantity, float] = 0 * units.deg
+):
+    """
+    Converts a Source Extractor world angle to a photutils (relative to image) angle.
+    :param theta: world angle, in degrees.
+    :param rot_angle: rotation angle of the image.
+    :return:
+    """
+    theta = check_quantity(theta, units.deg)
+    rot_angle = check_quantity(rot_angle, units.deg)
+    return theta.to(units.radian).value + rot_angle.to(units.radian).value
+
+
+def size_from_ang_size_distance(theta: float, ang_size_distance: float):
+    """
+    Simply calculates the projected distance scale in an image from a given angular size distance (might I recommend
+    the calculator at http://www.astro.ucla.edu/~wright/CosmoCalc.html) and sky angle.
+    :param theta: In degrees.
+    :param ang_size_distance: In parsecs.
+    :return: Projected distance in parsecs.
+    """
+    # Convert to radians
+    theta *= np.pi / 180
+    # Project.
+    projected_distance = theta * ang_size_distance
+
+    return projected_distance
+
+
+def latex_sanitise(string: str):
+    """
+    Special thanks to https://stackoverflow.com/questions/2627135/how-do-i-sanitize-latex-input
+
+    :param string:
+    :return:
+    """
+    string = string.replace('\\', r'\textbackslash{}')
+    string = string.replace(r'_', r'\_')
+    return string
+
+
+def rm_check(path):
+    """
+    Checks if a file exists; if so, deletes it.
+    :param path:
+    :return:
+    """
+    if os.path.isfile(path):
+        os.remove(path)
+
+
+def rmtree_check(path):
+    """
+    Checks if a directory exists, and removes it if so. USE WITH CAUTION; WILL DELETE ENTIRE TREE WITHOUT WARNING.
+    :param path:
+    :return:
+    """
+    if os.path.isdir(path):
+        shutil.rmtree(path)
+
+
+def mkdir_check(*paths: str):
+    """
+    Checks if a directory exists; if not, creates it.
+    :param paths: each argument is a path to check and create.
+    """
+    for path in paths:
+        os.makedirs(path, exist_ok=True)
+
+
+def mkdir_check_nested(
+        path: str,
+        remove_last: bool = True
+) -> str:
+    """
+    Does mkdir_check, but for all parent directories of the given path.
+    That is, for all of the levels of the given path, a directory will be created if it doesn't exist.
+    :param path: path to check and create
+    :param remove_last: If True, does not create the given path itself, only its parent directories.
+        Useful if the path will in fact be that of a file that you just want to create a directory for.
+    :return:
+    """
+
+    if remove_last:
+        path, end = os.path.split(path)
+    os.makedirs(path, exist_ok=True)
+    return path
+
+
+def move_check(origin: str, destination: str):
+    if os.path.exists(origin):
+        mkdir_check_nested(destination)
+        shutil.move(origin, destination)
+
+
+def mkdir_check_args(*args: str):
+    path = ""
+    for arg in args:
+        path = os.path.join(path, arg)
+        mkdir_check(path)
+    return path
+
+
+def fwhm_to_std(fwhm: float):
+    return fwhm / 2.355
+
+
+def std_to_fwhm(std: float):
+    return std * 2.355
+
+
+def directory_of(path: str):
+    """
+    Given the path to a file, removes the file and returns the directory containing it.
+    :param path:
+    :return:
+    """
+    file = ''
+    while len(path) > 0 and path[-1] != '/':
+        file = path[-1] + file
+        path = path[:-1]
+
+    return path, file
+
+
+def uncertainty_product(value, *args: tuple):
+    """
+    Each arg should be a tuple, in which the first entry is the measurement and the second entry is the uncertainty in
+    that measurement. These may be in the form of numpy arrays or table columns.
+    """
+    if None in args:
+        raise TypeError("A 'None' has been passed as an arg.")
+    if value is None:
+        raise TypeError("value is None.")
+    variance_pre = 0.
+    for measurement, uncertainty in args:
+        if hasattr(measurement, "__len__"):
+            if isinstance(measurement, units.Quantity):
+                measurement[measurement == 0.0] = sys.float_info.min * measurement.unit
+            else:
+                measurement[measurement == 0.0] = sys.float_info.min
+        elif measurement == 0.0:
+            measurement = sys.float_info.min
+
+        debug_print(2, "uncertainty_product(): uncertainty, measurement ==", uncertainty, measurement)
+        try:
+            variance_pre += (uncertainty / measurement) ** 2
+        except units.UnitConversionError:
+            raise units.UnitConversionError(
+                f"uncertainty {uncertainty} and measurement {measurement} have units that do not match.")
+    sigma_pre = np.sqrt(variance_pre)
+    sigma = np.abs(value) * sigma_pre
+    return sigma
+
+
+def uncertainty_sum(*args):
+    variance = 0.
+    for uncertainty in args:
+        variance += uncertainty ** 2
+    sigma = np.sqrt(variance)
+    return sigma
+
+
+def uncertainty_log10(arg: float, uncertainty_arg: float, a: float = 1.):
+    """
+    Calculates standard uncertainty for function of the form a * log10(arg)
+    :return:
+    """
+    return np.abs(a * uncertainty_arg / (arg * np.log(10)))
+
+
+def uncertainty_func(arg, err, func=lambda x: np.log10(x), absolute=False):
+    """
+
+    :param arg:
+    :param err: The error in the argument of the function.
+    :param func:
+    :param absolute:
+    :return:
+    """
+    measurement = func(arg)
+    # One of these should come out negative - that becomes the minus error, and the positive the plus error.
+    error_plus = func(arg + err) - measurement
+    error_minus = func(arg - err) - measurement
+
+    error_plus_actual = []
+    error_minus_actual = []
+    try:
+        for i, _ in enumerate(error_plus):
+            error_plus_actual.append(np.max([error_plus[i], error_minus[i]]))
+            error_minus_actual.append(np.min([error_plus[i], error_minus[i]]))
+    except TypeError:
+        error_plus_actual.append(np.max([error_plus, error_minus]))
+        error_minus_actual.append(np.min([error_plus, error_minus]))
+
+    if absolute:
+        return measurement + np.array([0., error_plus_actual, error_minus_actual])
+    else:
+        return np.array([measurement, error_plus_actual, error_minus_actual])
+
+
+def uncertainty_func_percent(arg, err, func=lambda x: np.log10(x)):
+    measurement, error_plus, error_minus = uncertainty_func(arg=arg, err=err, func=func, absolute=False)
+    return np.array([error_plus / measurement, error_minus / measurement])
+
+
+def get_column_names(path, delimiter=','):
+    with open(path) as f:
+        names = f.readline().split(delimiter)
+    return names
+
+
+def get_column_names_sextractor(path):
+    columns = []
+    with open(path) as f:
+        line = f.readline()
+        while line[0] == '#':
+            line_list = line.split(" ")
+            while "" in line_list:
+                line_list.remove("")
+            columns.append(line_list[2])
+            line = f.readline()
+    return columns
+
+
+def std_err_slope(
+        y_model: np.ndarray,
+        y_obs: np.ndarray,
+        x_obs: np.ndarray,
+        y_weights: np.ndarray = None,
+        x_weights: np.ndarray = None,
+        dof_correction: int = 2,
+):
+    """
+    https://sites.chem.utoronto.ca/chemistry/coursenotes/analsci/stats/ErrRegr.html
+    https://www.statology.org/standard-error-of-regression-slope/
+    :param y_model:
+    :param y_obs:
+    :param y_weights:
+    :return:
+    """
+
+    s_regression = root_mean_squared_error(
+        model_values=y_model,
+        obs_values=y_obs,
+        weights=y_weights,
+        dof_correction=dof_correction
+    )
+
+    if x_weights is None:
+        x_weights = 1
+    else:
+        x_weights = x_weights / np.linalg.norm(x_weights, ord=1)
+        n = 1
+
+    x_mean = np.nanmean(x_obs)
+    s = s_regression / np.sqrt(np.nansum(x_weights * (x_obs - x_mean)) ** 2)
+    return s
+
+
+def std_err_intercept(
+        y_model: np.ndarray,
+        y_obs: np.ndarray,
+        x_obs: np.ndarray,
+        y_weights: np.ndarray = None,
+        x_weights: np.ndarray = None,
+        dof_correction: int = 2,
+):
+    """
+    https://sites.chem.utoronto.ca/chemistry/coursenotes/analsci/stats/ErrRegr.html
+    :return:
+    """
+    s_regression = root_mean_squared_error(
+        model_values=y_model,
+        obs_values=y_obs,
+        weights=y_weights,
+        dof_correction=dof_correction
+    )
+
+    n = len(x_obs)
+    x_mean = np.nanmean(x_obs)
+
+    if x_weights is None:
+        x_weights = 1
+    else:
+        x_weights = x_weights / np.linalg.norm(x_weights, ord=1)
+        n = 1
+
+    s = s_regression * np.sqrt(np.nansum(x_weights * x_obs ** 2) / (n * np.nansum((x_obs - x_mean) ** 2)))
+    return s
+
+
+def mean_squared_error(model_values, obs_values, weights=None, dof_correction: int = 2):
+    """
+    Weighting from https://stats.stackexchange.com/questions/230517/weighted-root-mean-square-error
+    :param model_values:
+    :param obs_values:
+    :param weights:
+    :param quiet:
+    :param dof_correction: see https://sites.chem.utoronto.ca/chemistry/coursenotes/analsci/stats/ErrRegr.html
+    :return:
+    """
+    if len(model_values) != len(obs_values):
+        raise ValueError("Arrays must be the same length.")
+    n = len(model_values)
+    if weights is None:
+        weights = 1
+    else:
+        weights = weights / np.linalg.norm(weights, ord=1)
+        n = 1
+        dof_correction = 0
+
+    return (1 / (n - dof_correction)) * np.nansum(weights * (obs_values - model_values) ** 2)
+
+
+def root_mean_squared_error(
+        model_values: np.ndarray,
+        obs_values: np.ndarray,
+        weights: np.ndarray = None,
+        dof_correction: int = 2
+):
+    mse = mean_squared_error(
+        model_values=model_values,
+        obs_values=obs_values,
+        weights=weights,
+        dof_correction=dof_correction
+    )
+    return np.sqrt(mse)
+
+
+def detect_problem_row(
+        tbl: table.Table,
+        fmt: str = "ascii.ecsv",
+        remove_output: bool = True
+) -> Tuple[int, table.Row]:
+    """
+    This function iterates through the rows of an astropy Table and attempts to write each one to disk;
+    if it fails on one, the row's index and the row itself are returned.
+
+    :param tbl: The Table (or subclass) to check.
+    :param fmt: The format to attempt to write; different formats may have trouble with different data types.
+    :param remove_output: auto-delete output tables.
+    :return: index, row
+    """
+    i = None
+    row = None
+    for i, row in enumerate(tbl):
+        print(f"Writing up to row {i}")
+        tbl_this = tbl[:i + 1]
+        try:
+            writepath = os.path.join(os.path.expanduser("~"), f"test.{fmt}")
+            tbl_this.write(writepath, overwrite=True, format=fmt)
+            if remove_output:
+                os.remove(writepath)
+        except NotImplementedError:
+            print("Problem column (NotImplementedError):")
+            print(i, row)
+            _problem_row(i, row, tbl)
+            return i, row
+        except ValueError:
+            print("Problem column (ValueError):")
+            print(i, row)
+            _problem_row(i, row, tbl)
+            return i, row
+
+
+def _problem_row(i, row, tbl):
+    problem_values = {}
+    j = i - 1
+    other_row = tbl[j]
+    print(tbl[[i, j]])
+    for col in tbl.colnames:
+        if type(other_row[col]) is not type(row[col]):
+            problem_values[col] = (row[col], other_row[col])
+    print(len(problem_values))
+    for name, (val, other_val) in problem_values.items():
+        print(name, val, type(val), other_val, type(other_val))
+
+def detect_problem_column(
+        tbl: table.Table,
+        fmt: str = "ascii.ecsv",
+        remove_output: bool = True
+):
+    print(type(tbl))
+    colnames = tbl.colnames
+    for i, col in enumerate(colnames):
+        colnames_trunc = colnames[:i]
+        tbl_this = tbl[colnames_trunc]
+        try:
+            writepath = os.path.join(os.path.expanduser("~"), f"test.{fmt}")
+            tbl_this.write(writepath, overwrite=True, format=fmt)
+            if remove_output:
+                os.remove(writepath)
+        except NotImplementedError:
+            print(tbl_this)
+            print("Problem column (NotImplementedError):")
+            print(col, tbl[col])
+            return col, tbl[col]
+        except ValueError:
+            print(tbl_this)
+            print("Problem column (ValueError):")
+            print(col, tbl[col])
+            return col, tbl[col]
+
+
+
+def mode(lst: list):
+    return max(set(lst), key=list.count)
+
+
+def write_params(path: 'str', params: 'dict'):
+    with open(path, 'a') as file:
+        for param in params:
+            file.writelines(param + "=" + str(params[param]) + '\n')
+
+
+def write_log(path: str, action: str, date: str = None):
+    """
+    Writes a line to a log file.
+    :param path: Path to the log file. The file will be created if it does not exist.
+    :param action: Line to write to log file, written below the date.
+    :param date: String to write as date. If left empty, present date will be written automatically.
+    :return:
+    """
+    if date is None:
+        date = dt.now().strftime('%Y-%m-%dT%H:%M:%S')
+    try:
+        with open(path, 'a') as log:
+            log.write('\n' + date)
+            log.write('\n' + action + '\n')
+    except ValueError:
+        print('Log writing failed - skipping.')
+
+
+def first_file(path: "str", ext: 'str' = None):
+    if path[-1] != "/":
+        path = path + "/"
+    files = os.listdir(path)
+    files.sort()
+    # TODO: only return files with desired extension
+    return path + files[0]
+
+
+def find_object(x, y, x_search, y_search, world=False):
+    """
+    Returns closest match to given coordinates from the given search space.
+    :param x: x-coordinate to find
+    :param y: y-coordinate to find
+    :param x_search: array to search for x-coordinate
+    :param y_search: array to search for y-coordinate
+    :return: id (int), distance (float)
+    """
+    if len(x_search) != len(y_search):
+        raise ValueError('x_search and y_search must be the same length.')
+    if world:
+        distances = np.sqrt(((x_search - x) * np.cos(y)) ** 2 + (y_search - y) ** 2)
+    else:
+        distances = np.sqrt((x_search - x) ** 2 + (y_search - y) ** 2)
+
+    match_id = np.argmin(distances)
+
+    return match_id, distances[match_id]
+
+
+def match_cat(x_match, y_match, x_cat, y_cat, tolerance=np.inf, world=False, return_dist=False):
+    """
+    Matches a set of objects against a catalogue using their positions.
+    Provides a list of matching ids
+
+    :param x_match: Array of x-coordinates to find in the catalogue. Can be pixel coordinates or RA/DEC.
+    :param y_match: Array of y-coordinates to find in the catalogue. Can be pixel coordinates or RA/DEC.
+    :param x_cat: Array of catalogue x-coordinates. Can be pixel coordinates or RA/DEC.
+    :param y_cat: Array of catalogue y-coordinates. Can be pixel coordinates or RA/DEC.
+    :param tolerance: Matches are discarded if the distance is greater than tolerance. If tolerance is None, finds
+    nearest match no matter how far away it is.
+    :return: tuple of arrays containing: 0. the match indices in the search array and 1. the match indices in the
+    catalogue.
+    """
+
+    matches_search = []
+    matches_cat = []
+    match_dists = []
+    print(len(x_match), len(x_cat))
+    for i in range(len(x_match)):
+
+        match_id, match_dist = find_object(x=x_match[i], y=y_match[i], x_search=x_cat, y_search=y_cat, world=world)
+        if match_dist < tolerance:
+            matches_cat.append(match_id)
+            matches_search.append(i)
+            if return_dist:
+                match_dists.append(match_dist)
+
+    if return_dist:
+        return matches_search, matches_cat, match_dists
+    else:
+        return matches_search, matches_cat
+
+
+def match_both(table_1, table_2, cat, table_name_1: 'str' = '1', table_name_2: 'str' = '2', cat_name: 'str' = 'cat',
+               x_col: 'str' = 'ra',
+               y_col: 'str' = 'dec', x_cat_col='ra', y_cat_col='dec',
+               tolerance=(1. / 3600.)):
+    """
+    For when you want to match multiple sets of objects against the same catalogue and get a list of objects that appear
+    in all of them.
+    :param table_list:
+    :param cat:
+    :param table_names:
+    :param cat_names:
+    :param x_col:
+    :param y_col:
+    :param x_cat_col:
+    :param y_cat_col:
+    :param tolerance:
+    :return:
+    """
+
+    # Find matches, in each table, against the catalogue.
+    match_ids_1, match_ids_cat_1 = match_cat(x_match=table_1[x_col], y_match=table_1[y_col], x_cat=cat[x_cat_col],
+                                             y_cat=cat[y_cat_col], tolerance=tolerance)
+    match_ids_2, match_ids_cat_2 = match_cat(x_match=table_2[x_col], y_match=table_2[y_col], x_cat=cat[x_cat_col],
+                                             y_cat=cat[y_cat_col], tolerance=tolerance)
+
+    # Keep only matches that are in both tables.
+
+    match_ids_both_1 = []
+    match_ids_both_2 = []
+    match_ids_both_cat = []
+
+    for i, n in enumerate(match_ids_cat_1):
+        if n in match_ids_cat_2:
+            match_ids_both_cat.append(n)
+            match_ids_both_1.append(match_ids_1[i])
+            match_ids_both_2.append(match_ids_2[match_ids_cat_2.index(n)])
+
+    matches_both_cat = cat[match_ids_both_cat]
+    matches_both_1 = table_1[match_ids_both_1]
+    matches_both_2 = table_2[match_ids_both_2]
+
+    # Consolidate tables.
+
+    return table.hstack([matches_both_cat, matches_both_1, matches_both_2],
+                        table_names=[cat_name, table_name_1, table_name_2])
+
+
+def in_all(item, list_of_lists: 'list'):
+    """
+    Returns a list of indices if the given item is in all of the lists in list_of_lists; False if not.
+    :param item: The item to check for.
+    :param list_of_lists: a list of lists through which to check.
+    :return:
+    """
+    indices = []
+    for l in list_of_lists:
+        if item not in l:
+            return False
+        else:
+            indices.append(l.index(item))
+
+    return indices
+
+
+def numpy_to_list(arr):
+    ls = []
+    for i in arr:
+        ls.append(float(i))
+    return ls
+
+
+def find_nearest(array, value):
+    """
+    :param array:
+    :param value:
+    :return:
+    """
+    idx = np.nanargmin(np.abs(array - value))
+    return idx, array[idx]
+
+
+def round_to_sig_fig(x: float, n: int) -> float:
+    """
+    https://stackoverflow.com/questions/3410976/how-to-round-a-number-to-significant-figures-in-python
+    :param x: Number to round.
+    :param n: Number of significant figures to round to.
+    :return: Rounded number
+    """
+    print(x, type(x))
+    return round(x, (n - 1) - int(np.floor(np.log10(abs(x)))))
+
+
+def round_decimals_up(number: float, decimals: int = 2):
+    """
+    Returns a value rounded up to a specific number of decimal places.
+    Taken from https://kodify.net/python/math/round-decimals/#round-decimal-places-up-in-python
+    """
+
+    if decimals < 0:
+        raise ValueError(f"decimal places has to be 0 or more (received {decimals})")
+    elif decimals == 0:
+        print(f"\t\t{decimals=}, returning {math.ceil(number)=}")
+        return math.ceil(number)
+    elif number > 1:
+        print(f"\t\t{number=}>1, returning {np.round(number, decimals)=}")
+        return np.round(number, decimals)
+    else:
+        factor = 10 ** decimals
+        print(f"\t\t{number=}, factor={10 ** decimals=}, returning {math.ceil(number * factor) / factor=}")
+        return math.ceil(number * factor) / factor
+
+
+def uncertainty_string(
+        value: Union[float, units.Quantity],
+        uncertainty: Union[float, units.Quantity],
+        n_digits_err: int = 1,
+        n_digits_no_err: int = 1,
+        n_digits_lim: int = None,
+        unit: units.Unit = None,
+        brackets: bool = True,
+        limit_val: int = None,
+        limit_type: str = "upper",
+        nan_string: str = "--",
+):
+
+    limit_vals = (limit_val, -99, -999, -999.)
+    value = float(dequantify(value, unit))
+    if value in limit_vals or np.ma.is_masked(value):
+        return nan_string, value, uncertainty
+    if np.ma.is_masked(uncertainty):
+        uncertainty = 0.
+
+    uncertainty = float(dequantify(uncertainty, unit))
+    if limit_type == "upper":
+        limit_char = "<"
+    else:
+        limit_char = ">"
+
+    value_str = str(value)
+    uncertainty_str = str(abs(uncertainty))
+
+    # Find the decimal point in the value.
+    v_point = value_str.find(".")
+    # If there isn't one, there's an imaginary one at the end of the string.
+    if v_point == -1:
+        v_point = len(value_str)
+
+    if uncertainty in limit_vals:
+        if n_digits_lim:
+            # Account for the decimal point
+            if v_point < n_digits_lim:
+                n_digits_lim += 1
+                x = 0
+            else:
+                x = v_point - n_digits_lim
+            value_str = value_str[:n_digits_lim] + "0" * x
+
+        return f"${limit_char} {value_str}$", value, uncertainty
+
+    if "e" in uncertainty_str:
+        if abs(uncertainty) < 1:
+            m = -int(np.log10(uncertainty) - 1)
+        else:
+            m = 10
+        uncertainty_str = f"{uncertainty:.{m}f}"
+    if "e" in value_str:
+        if abs(value) < 1:
+            m = -int(np.log10(value) - 1)
+        else:
+            m = 10
+        value_str = f"{value:.{m}f}"
+
+    if uncertainty == 0.:
+        if isinstance(n_digits_no_err, int):
+            value_str = f"${np.round(float(value_str), n_digits_err)}$"
+        return value_str, value, uncertainty
+
+    # Find the decimal point in the uncertainty.
+    u_point = uncertainty_str.find(".")
+    if u_point == -1:
+        u_point = len(uncertainty_str)
+    # If the uncertainty is less than 1, we iterate along the string starting at the decimal place until we find a non-zero character.
+    if uncertainty < 1.:
+        i = u_point + 1
+        while uncertainty_str[i] == "0":
+            i += 1
+        # x is the number of digits after the decimal point to show.
+        x = i - u_point + n_digits_err
+        # Round appropriately
+        uncertainty_rnd = np.round(uncertainty, x - 1)
+        value_rnd = np.round(value, x - 1)
+        value_str = str(value_rnd)[:v_point + x]
+        uncertainty_str = str(uncertainty_rnd)[:u_point + x]
+
+        while len(uncertainty_str) < i + n_digits_err:
+            uncertainty_str += "0"
+        u_dp = len(uncertainty_str) - u_point
+        v_dp = len(value_str) - v_point
+        while v_dp < u_dp:
+            value_str += "0"
+            v_dp = len(value_str) - v_point
+    else:
+        # Here x is the number of digits before the decimal point to set to zero.
+        if u_point < n_digits_err:
+            # Account for the decimal point
+            n_digits_err += 1
+        x = u_point - n_digits_err
+        uncertainty_rnd = np.round(uncertainty, -x)
+        value_rnd = np.round(value, -x)
+        value_str = str(value_rnd)[:v_point - x] + "0" * x
+        uncertainty_str = str(uncertainty_rnd)[:n_digits_err] + "0" * x
+
+    if brackets:
+        if uncertainty < 1:
+            uncertainty_str = uncertainty_str[-n_digits_err:]
+        else:
+            x = u_point - n_digits_err
+            uncertainty_str = uncertainty_str[:n_digits_err] + "0" * x
+        return f"${value_str}({uncertainty_str})$", value_rnd, uncertainty_rnd
+    else:
+        return f"${value_str} \pm {uncertainty_str}$", value_rnd, uncertainty_rnd
+
+
+def uncertainty_str_coord(
+        coord: SkyCoord,
+        uncertainty_ra: Union[float, units.Quantity],
+        uncertainty_dec: Union[float, units.Quantity],
+        n_digits_err: int = 2,
+        brackets: bool = True
+
+):
+    ra = coord.ra
+    ra_s_str, ra_rounded, ra_unc_rounded = uncertainty_string(
+        value=coord.ra.hms.s,
+        uncertainty=uncertainty_ra,
+        n_digits_err=n_digits_err,
+        brackets=brackets
+    )
+    ra_s_str = ra_s_str.replace("$", "")
+    ra_str = ra.to_string("h", format="latex")
+    s_i = ra_str.find(r"{m}}") + 4
+    s_2 = ra_str[s_i:]
+    e_i = s_2.find("^") + s_i
+    ra_replace = ra_str[s_i:e_i]
+    ra_uncertainty_str = ra_str.replace(ra_replace, ra_s_str)
+
+    dec = coord.dec
+    dec_s_str, dec_rounded, dec_unc_rounded = uncertainty_string(
+        value=abs(coord.dec.dms.s),
+        uncertainty=uncertainty_dec,
+        n_digits_err=n_digits_err,
+        brackets=brackets
+    )
+    dec_s_str = dec_s_str.replace("$", "")
+
+    dec_str = dec.to_string(format="latex")
+    s_i = dec_str.find("\prime") + 6
+    s_2 = dec_str[s_i:]
+    e_i = s_2.find("{}^") + s_i
+    dec_replace = dec_str[s_i:e_i]
+    dec_uncertainty_str = dec_str.replace(dec_replace, dec_s_str)
+
+    return ra_uncertainty_str, dec_uncertainty_str
+
+
+def wcs_as_deg(ra: str, dec: str):
+    """
+    Using the same syntax as astropy.coordinates.SkyCoord, converts a string of WCS coordinates into degrees.
+
+    :param ra:
+    :param dec:
+    :return:
+    """
+
+    c = SkyCoord(ra=ra, dec=dec)
+    return c.ra.deg, c.dec.deg
+
+
+def sanitise_file_ext(filename: str, ext: str):
+    """
+    Checks if the filename has the desired extension; adds it if not and returns the filename.
+
+    :param filename: The filename.
+    :param ext: The extension, eg '.fits'
+    :return:
+    """
+    if ext[0] != '.':
+        ext = '.' + ext
+    length = len(ext)
+    if filename[-length:] != ext:
+        filename = filename + ext
+
+    return filename
+
+
+def join_csv(filenames: [str], output: str):
+    n = len(filenames)
+    tables = []
+    for file in filenames:
+        if file[-4:] == '.csv':
+            tables.append(table.Table.read(file, format='ascii.csv'))
+        elif file[-5:] == '.fits':
+            tables.append(table.Table(fits.open(file)[1].data))
+        else:
+            raise ValueError('File format not recognised.')
+
+    output_tbl = table.hstack(tables)
+    for col in output_tbl.colnames:
+        if col[-2:] == '_1':
+            col_new = col[:-2]
+            column = output_tbl[col]
+            output_tbl.remove_column(col)
+            output_tbl[col_new] = column
+            for i in range(2, n + 1):
+                output_tbl.remove_column(col_new + '_' + str(i))
+
+    print('Writing to', output)
+    output_tbl.write(output, format='ascii.csv', overwrite=True)
+
+
+def extract_xml_param(tag: str, xml_str: str):
+    """
+    Finds and extracts a single tagged value from an XML file. This will be the first instance of that tag in the file.
+    :param tag: The tag of the value.
+    :param xml_str: XML-formatted string containing the desired value.
+    :return:
+    """
+    print("Tag:", tag)
+    value = xml_str[xml_str.find(f"<{tag}>") + len(tag) + 2:xml_str.find(f"</{tag}>")]
+    print("Value:", value)
+    return value
+
+
+def unit_str_to_float(string: str):
+    """
+    Turns a single string value, with format <number> (<units>), into a float and also returns the units.
+    :param string:
+    :return:
+    """
+    print("String:", string)
+    i = string.find("(")
+    units = string[i + 1:string.find(")")]
+    print("Units:", units)
+    value = float(string[:string.find("(")])
+    print("Value:", value)
+    return value, units
+
+
+def option(
+        options: list,
+        default: str = None,
+        allow_text_entry: bool = True
+):
+    for i, opt in enumerate(options):
+        print(i, opt)
+
+    selection = None
+    picked = None
+
+    while selection is None or picked is None:
+        selection = input()
+        if selection == "" and default is not None:
+            selection = default
+        if selection.isnumeric():
+            selection = int(selection)
+        # The user may type their option instead of making a numeric selection.
+        elif allow_text_entry and selection in options:
+            picked = selection
+            selection = options.index(picked)
+            return selection, picked
+        else:
+            if allow_text_entry:
+                print("Invalid response. Please enter an integer, or type a valid option.")
+            else:
+                print("Invalid response. Please enter an integer.")
+            continue
+        try:
+            picked = options[selection]
+        except IndexError:
+            print(f"Response is not in provided options. Please select an integer from 0 to {len(options) - 1}")
+    print(f"You have selected {selection}: {picked}")
+    return selection, picked
+
+
+def enter_time(message: str):
+    date = None
+    while date is None:
+        date = input(message + "\n")
+        print()
+        try:
+            date = Time(date)
+        except ValueError:
+            print("Date format not recognised. Try again:")
+    return date
+
+
+def select_option(
+        message: str,
+        options: Union[List[str], dict],
+        default: Union[str, int] = None,
+        sort: bool = False,
+        include_exit: bool = True,
+        allow_text_entry: bool = True
+) -> tuple:
+    """
+    Options can be a list of strings, or a dict in which the keys are the options to be printed and the values are the
+    represented options. The returned object is a tuple, with the first entry being the number given by the user and
+    the second entry being the corresponding option. If a dict is passed to options, the second tuple entry will be the
+    dict value.
+    :param message: Message to display before options.
+    :param options: Options to display.
+
+    :param default: Option to return if no user input is given.
+    :param sort: Sort options?
+    :return: Tuple containing (user input, selection)
+    """
+    if type(default) is str:
+        default = options.index(default)
+    if default is not None:
+        message += f" [default: {default} {options[default]}]"
+    print()
+    print(message)
+
+    dictionary = False
+    if type(options) is dict:
+        dictionary = True
+        options_list = []
+        for opt in options:
+            options_list.append(opt)
+        if sort:
+            options_list.sort()
+    else:
+        options_list = options
+
+    if sort:
+        options_list.sort()
+    if include_exit:
+        options_list.append("Exit")
+
+    selection, picked = option(options=options_list, default=default, allow_text_entry=allow_text_entry)
+    if include_exit and picked == "Exit":
+        exit()
+    if dictionary:
+        return selection, options[picked]
+    else:
+        return selection, picked
+
+
+def select_yn(message: str, default: Union[str, bool] = None):
+    message += " (y/n) "
+    positive = ['y', 'yes', '1', 'true', 't']
+    negative = ['n', 'no', '0', 'false', 'f']
+    if default in positive or default is True:
+        positive.append("")
+        message += f"[default: y]"
+    elif default in negative or default is False:
+        negative.append("")
+        message += f"[default: n]"
+    elif default is not None:
+        print("Warning: default not recognised. No default value will be used.")
+    print(message)
+    inp = None
+    while inp is None:
+        inp = input().lower()
+        if inp not in positive and inp not in negative:
+            print("Input not recognised. Try again:")
+    if inp in positive:
+        print("You have selected 'yes'.")
+        return True
+    else:
+        print("You have selected 'no'.")
+        return False
+
+
+def select_yn_exit(message: str):
+    options = ["No", "Yes"]
+    opt, _ = select_option(message=message, options=options, include_exit=True)
+    if opt == 0:
+        return False
+    if opt == 1:
+        return True
+
+
+def user_input(message: str, input_type: type = str, default=None):
+    inp = None
+    if default is not None:
+        if type(default) is not input_type:
+            try:
+                default = input_type(default)
+
+            except ValueError:
+                print(f"Default ({default}) could not be cast to {input_type}. Proceeding without default value.")
+
+        message += f" [default: {default}]"
+
+    print(message)
+    while type(inp) is not input_type:
+        inp = input()
+        if inp == "":
+            inp = default
+        if type(inp) is not input_type:
+            try:
+                inp = input_type(inp)
+            except ValueError:
+                print(f"Could not cast {inp} to {input_type}. Try again:")
+    print(f"You have entered {inp}.")
+    return inp
+
+
+def bucket_mode(data: np.ndarray, precision: int):
+    """
+    With help from https://www.statology.org/numpy-mode/
+    :param data:
+    :param precision:
+    :return:
+    """
+    vals, counts = np.unique(np.round(data, precision), return_counts=True)
+    return vals[counts == np.max(counts)]
+
+
+def scan_nested_dict(dictionary: dict, keys: list):
+    value = dictionary
+    for key in keys:
+        value = value[key]
+    return value
+
+
+def print_nested_dict(dictionary, level: int = 0):
+    if not isinstance(dictionary, dict):
+        raise TypeError("dictionary must be dict")
+    for key in dictionary:
+        print(level * "\t", key + ":")
+        if isinstance(dictionary[key], dict):
+            print_nested_dict(dictionary[key], level + 1)
+        else:
+            print((level + 1) * "\t", dictionary[key])
+
+
+def system_command(
+        command: str,
+        arguments: Union[str, list] = None,
+        suppress_print: bool = False,
+        error_on_exit_code: bool = True,
+        force_single_dash: bool = False,
+        flags: list = (),
+        **params
+):
+    if command in [""]:
+        raise ValueError("Empty command.")
+    if " " in command:
+        raise ValueError("Command contains spaces.")
+    sys_str = command
+    if arguments is not None:
+        if isinstance(arguments, str):
+            arguments = [arguments]
+        for argument in arguments:
+            sys_str += f" {argument}"
+    for param in params:
+        debug_print(2, "utils.system_command(): flag ==", param, "len", len(param))
+        if len(param) == 1 or force_single_dash:
+            sys_str += f" -{param} {params[param]}"
+        elif len(param) > 1:
+            sys_str += f" --{param} {params[param]}"
+    for flag in flags:
+        debug_print(2, "utils.system_command(): flag ==", flag, "len", len(flag))
+        if len(flag) == 1:
+            sys_str += f" -{flag}"
+        elif len(flag) > 1:
+            sys_str += f" --{flag}"
+        else:
+            print(len(flag))
+
+    return system_command_verbose(command=sys_str, suppress_print=suppress_print, error_on_exit_code=error_on_exit_code)
+
+
+def system_command_verbose(
+        command: str,
+        suppress_print: bool = False,
+        error_on_exit_code: bool = True,
+        suppress_path: bool = False,
+        go_to_working_directory: str = None
+):
+    """
+    A convenience function for executing terminal commands.
+
+    :param command: The full command to send to the terminal.
+    :param suppress_print: Do not print command, result, etc. This will not turn off stdout, so the command you run may
+        still print to terminal.
+    :param error_on_exit_code: If True, will raise a Python error on a non-0 exit code, ie if the command fails.
+        If False, the Python code can continue even if the terminal command fails.
+    :param suppress_path: If True, the working directory will not print even if `suppress_print` is False.
+        `suppress_print=True` overrides.
+    :param go_to_working_directory: The path to switch the working directory to while the command executes.
+        The old working directory will be returned to upon completion. Useful if, for example,  there are output files
+        that get written to the working directory.
+    :return:
+    """
+    cwd = ""
+    if go_to_working_directory is not None:
+        cwd = os.getcwd()
+        os.chdir(go_to_working_directory)
+    if not suppress_print:
+        print()
+        if not suppress_path:
+            print("In:", os.getcwd())
+        print("Executing:")
+        print(command)
+        print()
+    result = os.system(command)
+    if result != 0 and error_on_exit_code:
+        raise SystemError(f"System command failed with exit code {result}")
+    if not suppress_print:
+        print()
+        print("Finished:")
+        print(command)
+        print("With code", result)
+        print()
+    if go_to_working_directory is not None:
+        os.chdir(cwd)
+    return result
+
+
+def system_package_version(package_name: str):
+    verstring = subprocess.getoutput(f"dpkg -s {package_name} | grep -i version")
+    if verstring.startswith("Version: "):
+        return verstring[9:]
+    else:
+        return None
+
+
+def classify_spread_model(
+        cat: table.Table,
+        cutoffs: Tuple[float, float, float, float] = (-0.005, 0.005, 0.003, 0.003),
+        sm_col: str = "SPREAD_MODEL",
+        sm_err_col: str = "SPREADERR_MODEL",
+        class_flag_col: str = "CLASS_FLAG"
+):
+    if sm_col not in cat.colnames:
+        print(sm_col, "not found in catalogue columns.")
+        return None
+    cat[class_flag_col] = (
+            ((cat[sm_col] + 3 * cat[sm_err_col]) > cutoffs[1]).astype(int)
+            + ((cat[sm_col] + cat[sm_err_col]) > cutoffs[2]).astype(int)
+            + ((cat[sm_col] - cat[sm_err_col]) > cutoffs[3]).astype(int)
+    )
+
+    cat[class_flag_col][(cat[sm_col] + cat[sm_col]) < cutoffs[0]] = -1
+
+    return cat
+
+
+def trim_to_class(
+        cat: table.Table,
+        allowed: Iterable = [0],
+        modify: bool = True,
+        classify_kwargs: dict = {},
+):
+    cat = classify_spread_model(cat, **classify_kwargs)
+    if cat is None:
+        return None
+    if "class_flag_col" in classify_kwargs:
+        star_class_col = classify_kwargs["class_flag_col"]
+    else:
+        star_class_col = "CLASS_FLAG"
+    good = []
+    for row in cat:
+        good.append(row[star_class_col] in allowed)
+    if modify:
+        cat = cat[good]
+        return cat
+    else:
+        return good
+
+
+def split_uncertainty_string(string: str, delim: str = "+/-"):
+    value = float(string[:string.find(delim)])
+    uncertainty = float(string[string.find(delim) + len(delim):])
+    return value, uncertainty
+
+
+def polar_to_cartesian(
+        r: float,
+        theta: float,
+        centre_x: units.Quantity = 0,
+        centre_y: units.Quantity = 0
+) -> tuple:
+    """
+    Transforms polar (r, theta) coordinate to cartesian (x, y). Works with astropy Quantities, so long as r has the
+    same units as centre_x and centre_y and theta has valid angular units.
+    :param r: Radial polar coordinate
+    :param theta: Angular polar coordinate
+    :param centre_x: x coordinate of centre of polar coordinate system
+    :param centre_y: y coordinate of centre of polar coordinate system
+    :return: x, y with same units as r.
+    """
+    x = r * np.cos(theta) + centre_x
+    y = r * np.sin(theta) + centre_y
+    return x, y