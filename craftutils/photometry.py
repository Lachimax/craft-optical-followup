# Code by Lachlan Marnoch, 2019-2021
import copy
import os
import math
from typing import Union, List
from copy import deepcopy

import numpy as np
import photutils as ph
from photutils.datasets import make_model_sources_image
import matplotlib.pyplot as plt

import astropy.stats as stats
import astropy.wcs as wcs
import astropy.table as table
import astropy.io.fits as fits
import astropy.convolution as convolution
import astropy.time as time
import astropy.units as units
from astropy.coordinates import SkyCoord
from astropy.modeling import models, fitting
from astropy.modeling.functional_models import Sersic1D
from astropy.stats import sigma_clip

import craftutils.fits_files as ff
import craftutils.params as p
import craftutils.utils as u
import craftutils.plotting as plotting
import craftutils.retrieve as r
import craftutils.astrometry as a

from craftutils.wrap.psfex import load_psfex

# TODO: End-to-end pipeline script?
# TODO: Change expected types to Union

gain_unit = units.electron / units.ct


def image_psf_diagnostics(hdu: Union[str, fits.HDUList], cat: Union[str, table.Table], star_class_tol: float = 0.9,
                          mag_max: float = 0.0 * units.mag, mag_min: float = -7.0 * units.mag,
                          match_to: table.Table = None, frame: float = 15):

    hdu, path = ff.path_or_hdu(hdu=hdu)
    hdu = copy.deepcopy(hdu)
    cat = u.path_or_table(cat)

    if isinstance(cat, str):
        cat = table.QTable.read(cat, format="ascii.sextractor")
    stars = cat[cat["CLASS_STAR"] > star_class_tol]
    stars = stars[stars["MAG_PSF"] < mag_max]
    stars = stars[stars["MAG_PSF"] > mag_min]

    print(f"Initial num stars:", len(stars))

    if match_to is not None:
        stars, stars_match = a.match_catalogs(cat_1=stars,
                                              cat_2=match_to,
                                              ra_col_1="ALPHA_SKY",
                                              dec_col_1="DELTA_SKY",
                                              ra_col_2="ALPHA_SKY",
                                              dec_col_2="DELTA_SKY",
                                              tolerance=2 * units.arcsec)

        print(f"Num stars after match to other sextractor cat:", len(stars))

    stars.add_column(np.zeros(len(stars)), name="GAUSSIAN_FWHM_FITTED")
    stars.add_column(np.zeros(len(stars)), name="MOFFAT_FWHM_FITTED")
    stars.add_column(np.zeros(len(stars)), name="MOFFAT_ALPHA_FITTED")
    stars.add_column(np.zeros(len(stars)), name="MOFFAT_GAMMA_FITTED")
    if type(stars) is table.QTable:
        stars["GAUSSIAN_FWHM_FITTED"] *= units.deg
        stars["MOFFAT_FWHM_FITTED"] *= units.deg

    for j, star in enumerate(stars):
        ra = star["ALPHA_SKY"]
        dec = star["DELTA_SKY"]

        window = ff.trim_frame_point(hdu=hdu, ra=ra, dec=dec, frame=frame, quiet=True)
        data = window[0].data
        _, scale = ff.get_pixel_scale(hdu, astropy_units=True)

        mean, median, stddev = stats.sigma_clipped_stats(data)
        data -= median

        y, x = np.mgrid[:data.shape[0], :data.shape[1]]

        # Fit the data using astropy.modeling

        # First, a Moffat function
        model_init = models.Moffat2D(x_0=frame, y_0=frame)
        fitter = fitting.LevMarLSQFitter()
        model = fitter(model_init, x, y, data)
        fwhm = (model.fwhm * units.pixel).to(units.degree, scale)
        star["MOFFAT_FWHM_FITTED"] = fwhm
        star["MOFFAT_GAMMA_FITTED"] = model.gamma.value
        star["MOFFAT_ALPHA_FITTED"] = model.alpha.value

        # Then a good-old-fashioned Gaussian, with the x and y axes tied together.
        model_init = models.Gaussian2D(x_mean=frame, y_mean=frame)

        def tie_stddev(mod):
            return mod.x_stddev

        model_init.y_stddev.tied = tie_stddev
        fitter = fitting.LevMarLSQFitter()
        model = fitter(model_init, x, y, data)
        fwhm = (model.x_fwhm * units.pixel).to(units.degree, scale)
        star["GAUSSIAN_FWHM_FITTED"] = fwhm

        stars[j] = star

    clipped = sigma_clip(stars["MOFFAT_FWHM_FITTED"], masked=True)
    stars_clip_moffat = stars[~clipped.mask]
    print(f"Num stars after sigma clipping w. astropy Moffat PSF:", len(stars))

    clipped = sigma_clip(stars["GAUSSIAN_FWHM_FITTED"], masked=True)
    stars_clip_gauss = stars[~clipped.mask]
    print(f"Num stars after sigma clipping w. astropy Gaussian PSF:", len(stars))

    clipped = sigma_clip(stars["FWHM_WORLD"], masked=True)
    stars_clip_sex = stars[~clipped.mask]
    print(f"Num stars after sigma clipping w. Sextractor PSF:", len(stars))

    return stars_clip_moffat, stars_clip_gauss, stars_clip_sex


def image_depth_diagnostics(hdu: Union[str, fits.HDUList], fil: str, sextractor: str, cat_path: str, cat_name: str,
                            output_path: str, star_class_tol: float = 0.9):
    file = ff.path_or_hdu(hdu=hdu)
    sextractor_cat = table.Table.read(sextractor, format="ascii.sextractor")
    sextractor_3sigma = sextractor_cat[sextractor_cat["SNR_WIN"] > 3.0]
    # TODO: Calculate SNR properly
    exp_time = ff.get_exp_time(file)

    column_names = r.cat_columns(cat=cat_name, f=fil[0])
    cat_ra_col = column_names['ra']
    cat_dec_col = column_names['dec']
    cat_mag_col = column_names['mag_psf']

    zp = determine_zeropoint_sextractor(sextractor_cat=sextractor,
                                        image=file,
                                        cat_path=cat_path,
                                        cat_name=cat_name,
                                        output_path=output_path,
                                        show=False,
                                        cat_ra_col=cat_ra_col,
                                        cat_dec_col=cat_dec_col,
                                        cat_mag_col=cat_mag_col,
                                        sex_ra_col="ALPHAPSF_SKY",
                                        sex_dec_col="DELTAPSF_SKY",
                                        sex_x_col='XPSF_IMAGE',
                                        sex_y_col='YPSF_IMAGE',
                                        dist_tol=5.0 * units.pixel,
                                        flux_column="FLUX_PSF",
                                        stars_only=True,
                                        star_class_tol=star_class_tol,
                                        exp_time=exp_time,
                                        )

    zeropoint = zp["zeropoint"]
    depth = np.max(sextractor_3sigma["MAG_WIN"]) + zeropoint
    print("OBJECTS SNR > 3:", len(sextractor_3sigma))
    print("DEPTH:", depth)

    return depth


def get_median_background(image: Union[str, fits.HDUList], ra: float = None, dec: float = None, frame: int = 100,
                          show: bool = False, output: str = None):
    file, path = ff.path_or_hdu(image)
    data = file[0].data
    if ra is not None and dec is not None and frame is not None:
        wcs_this = wcs.WCS(header=file[0].header)
        if not SkyCoord(f"{ra}d {dec}d").contained_by(wcs_this):
            raise ValueError("RA and DEC must be within image footprint")
        x, y = wcs_this.all_world2pix(ra, dec, 0)
        bottom, top, left, right = ff.subimage_edges(data=data, x=x, y=y, frame=frame)
        back_patch = data[bottom:top, left:right]
    else:
        back_patch = data

    if path is not None:
        file.close()
    plt.imshow(back_patch, origin='lower')
    if output is not None:
        plt.savefig(output + "patch.jpg")
    if show:
        plt.show()
    plt.close()
    plt.hist(back_patch.flatten())
    if output is not None:
        plt.savefig(output + "hist.jpg")
    if show:
        plt.show()
    plt.close()
    return np.nanmedian(back_patch)


def fit_background(data: np.ndarray, model_type='polynomial', deg: int = 2, footprint: List[int] = None,
                   weights: np.ndarray = None):
    """

    :param data:
    :param model_type:
    :param deg:
    :param footprint: Piece of image to use in the fit. Should have format of (y_min, y_max, x_min, x_max). Blame numpy for the ordering.
    :return:
    """
    if footprint is not None and len(footprint) != 4:
        raise ValueError("Footprint should be a tuple of four integers.")
    if footprint is None:
        footprint = [0, data.shape[0], 0, data.shape[1]]
    else:
        footprint[0], footprint[1], footprint[2], footprint[3] = ff.check_subimage_edges(data=data,
                                                                                         bottom=footprint[0],
                                                                                         top=footprint[1],
                                                                                         left=footprint[2],
                                                                                         right=footprint[3])
    accepted_models = ['polynomial', 'gaussian']
    for i, side in enumerate(footprint):
        if side < 0:
            footprint[i] = 0
        elif side > data.shape[1]:
            footprint[i] = data.shape[1]
    y, x = np.mgrid[footprint[0]:footprint[1], footprint[2]:footprint[3]]
    y_large, x_large = np.mgrid[:data.shape[0], :data.shape[1]]
    if model_type.lower() == 'polynomial':
        init = models.Polynomial2D(degree=deg)
    elif model_type.lower() == 'gaussian':
        init = models.Gaussian2D()
    else:
        raise ValueError("Unrecognised model; must be in", accepted_models)
    fitter = fitting.LevMarLSQFitter()
    print(footprint)
    if weights is not None:
        weights = weights[footprint[0]:footprint[1], footprint[2]:footprint[3]]
    print(data[footprint[0]:footprint[1], footprint[2]:footprint[3]].shape)
    print(x.shape)
    print(y.shape)
    model = fitter(init, x, y, data[footprint[0]:footprint[1], footprint[2]:footprint[3]],
                   weights=weights)

    # rmse = u.root_mean_squared_error(model_values=model(x,y).flatten(), obs_values=data[footprint[0]:footprint[1], footprint[2]:footprint[3]].flatten())
    return model(x, y), model(x_large, y_large), model


def fit_background_fits(image: Union[str, fits.HDUList], model_type='polynomial', local: bool = True, global_sub=False,
                        centre_x: int = None, centre_y: int = None,
                        frame: int = 50,
                        deg: int = 3, weights: np.ndarray = None):
    image, _ = ff.path_or_hdu(image)
    data = image[0].data

    if local:
        if centre_x is None:
            centre_x = int(data.shape[1] / 2)
        if centre_y is None:
            centre_y = int(data.shape[0] / 2)
        bottom, top, left, right = ff.subimage_edges(data=data, x=centre_x, y=centre_y, frame=frame)
        footprint = [bottom, top, left, right]
    else:
        footprint = None
    background, background_large, model = fit_background(data=data, model_type=model_type, deg=deg, footprint=footprint,
                                                         weights=weights)
    background_image = deepcopy(image)
    if local:
        if global_sub:
            background_image[0].data = background_large
        else:
            background_image[0].data = np.zeros(shape=image[0].data.shape)
            background_image[0].data[footprint[0]:footprint[1], footprint[2]:footprint[3]] = background
    else:
        background_image[0].data = background
    return background_image


def gain_median_combine(old_gain: float = 0.8, n_frames: int = 1):
    """
    Only valid if you have a median-combined image normalised to counts per second.
    :param old_gain: Gain of the individual images.
    :param n_frames: Number of stacked images.
    :return:
    """

    return 2 * n_frames * old_gain / 3


def magnitude_complete(flux: units.Quantity,
                       flux_err: units.Quantity = 0.0 * units.ct,
                       exp_time: units.Quantity = 1. * units.second,
                       exp_time_err: units.Quantity = 0.0 * units.second,
                       zeropoint: units.Quantity = 0.0 * units.mag,
                       zeropoint_err: units.Quantity = 0.0 * units.mag,
                       airmass: float = 0.0,
                       airmass_err: float = 0.0,
                       ext: units.Quantity = 0.0 * units.mag,
                       ext_err: units.Quantity = 0.0 * units.mag,
                       colour_term: float = 0.0,
                       colour_term_err: float = 0.0,
                       colour: units.Quantity = 0.0 * units.mag,
                       colour_err: units.Quantity = 0.0 * units.mag):
    """
    Returns a photometric magnitude and the calculated error.
    :param flux: Total flux of the object over the exposure time, in counts.
    :param exp_time: Exposure time of the image, in seconds. Set this to 1.0 if the image is normalised to
    counts / second.
    :param zeropoint: The zero point of the instrument / filter.
    :param airmass:
    :param ext:
    :param colour_term:
    :param colour:
    :return:
    """

    print('Calculating magnitudes...')

    if colour is None:
        colour = 0.0
    if airmass is None:
        airmass = 0.0

    mag_inst, mag_error = magnitude_uncertainty(flux=flux, flux_err=flux_err,
                                                exp_time=exp_time, exp_time_err=exp_time_err)
    magnitude = mag_inst + zeropoint - ext * airmass - colour_term * colour
    error_extinction = u.uncertainty_product(ext * airmass, (ext, ext_err), (airmass, airmass_err))
    error_colour = u.uncertainty_product(colour_term * colour, (colour_term, colour_term_err), (colour, colour_err))
    error = u.uncertainty_sum(mag_error, zeropoint_err, error_extinction, error_colour)

    return magnitude, error


def magnitude_uncertainty(flux: units.Quantity,
                          flux_err: units.Quantity = 0.0 * units.ct,
                          exp_time: units.Quantity = 1. * units.second,
                          exp_time_err: units.Quantity = 0.0 * units.second):
    flux = u.check_quantity(flux, unit=units.ct)
    flux_err = u.check_quantity(flux_err, unit=units.ct)
    exp_time = u.check_quantity(exp_time, unit=units.second)
    exp_time_err = u.check_quantity(exp_time_err, unit=units.second)

    flux_per_sec = flux / exp_time
    error_fps = u.uncertainty_product(flux_per_sec, (flux, flux_err), (exp_time, exp_time_err))
    mag = units.Magnitude(flux_per_sec).value * units.mag
    error = u.uncertainty_log10(arg=flux_per_sec, uncertainty_arg=error_fps, a=-2.5) * units.mag
    return mag, error


def determine_zeropoint_sextractor(sextractor_cat: Union[str, table.QTable],
                                   cat_path: str,
                                   image: Union[str, fits.HDUList],
                                   output_path: str,
                                   cat_name: str = 'Catalogue',
                                   image_name: str = 'FORS2',
                                   show: bool = False,
                                   cat_ra_col: str = 'RA',
                                   cat_dec_col: str = 'DEC',
                                   cat_mag_col: str = 'WAVG_MAG_PSF_',
                                   sex_ra_col='ALPHA_SKY',
                                   sex_dec_col='DELTA_SKY',
                                   sex_x_col: str = 'XPSF_IMAGE',
                                   sex_y_col: str = 'YPSF_IMAGE',
                                   dist_tol: units.Quantity = 2 * units.arcsec,
                                   flux_column: str = 'FLUX_PSF',
                                   flux_err_column: str = 'FLUXERR_PSF',
                                   mag_range_sex_upper: units.Quantity = 100 * units.mag,
                                   mag_range_sex_lower: units.Quantity = -100 * units.mag,
                                   stars_only: bool = True,
                                   star_class_tol: float = 0.95,
                                   star_class_col: str = 'CLASS_STAR',
                                   exp_time: float = None,
                                   y_lower: units.Quantity = 0 * units.pix,
                                   y_upper: units.Quantity = 100000 * units.pix,
                                   cat_type: str = 'csv',
                                   cat_zeropoint: float = 0.0 * units.mag,
                                   cat_zeropoint_err: float = 0.0 * units.mag,
                                   latex_plot: bool = False,
                                   snr_cut: float = 300.,
                                   snr_col: str = 'SNR_WIN'):
    """
    This function expects your catalogue to be a .csv.
    :param sextractor_cat:
    :param cat_path:
    :param image:
    :param cat_name:
    :param image_name:
    :param output_path:
    :param show:
    :param cat_ra_col:
    :param cat_dec_col:
    :param cat_mag_col:
    :param sex_ra_col:
    :param sex_dec_col:
    :param sex_x_col:
    :param sex_y_col:
    :param dist_tol:
    :param flux_column:
    :param flux_err_column:
    :param mag_range_sex_upper:
    :param mag_range_sex_lower:
    :param stars_only:
    :param star_class_tol:
    :param star_class_col:
    :param exp_time:
    :param y_lower:
    :param y_upper:
    :param cat_type:
    :return:
    """

    output_path = u.check_trailing_slash(output_path)

    params = {}

    image, path = ff.path_or_hdu(hdu=image)
    params['image_path'] = str(path)

    print("Running zeropoint determination, with:")
    print('SExtractor catalogue path:', sextractor_cat)
    print('Image path:', path)
    print('Catalogue path:', cat_path)
    print('Output:', output_path)
    print()

    u.mkdir_check(output_path)

    if exp_time is None:
        exp_time = ff.get_exp_time(image)

    # Extract pixel scales from images.
    _, pix_scale = ff.get_pixel_scale(image, astropy_units=True)
    print('PIXEL SCALE:', pix_scale)
    # Get tolerance as angle.
    if dist_tol.unit.is_equivalent(units.pix):
        tolerance = dist_tol.to(units.deg, pix_scale)
    else:
        tolerance = dist_tol
    print('TOLERANCE:', tolerance)

    # Import the catalogue of the sky region.
    if cat_type != 'sextractor':
        cat = table.QTable.read(cat_path, format='ascii.csv')
        cat = cat.filled(fill_value=-999.)
        cat[cat_ra_col] *= units.deg
        cat[cat_dec_col] *= units.deg
        cat[cat_mag_col] *= units.mag

    else:
        cat = table.QTable.read(cat_path, format="ascii.sextractor")

    if len(cat) == 0:
        raise ValueError("The reference catalogue is empty.")

    params['time'] = str(time.Time.now())
    params['catalogue'] = str(cat_name)
    params['airmass'] = float(ff.get_airmass(image))
    print('Airmass:', params['airmass'])
    params['exp_time'] = exp_time = u.check_quantity(exp_time, units.second)
    params['pix_tol'] = dist_tol
    params['ang_tol'] = tolerance = u.check_quantity(tolerance, units.deg)
    #    params['mag_cut_min'] = float(mag_range_cat_lower)
    #    params['mag_cut_max'] = float(mag_range_cat_upper)
    params['cat_path'] = str(cat_path)
    params['cat_ra_col'] = str(cat_ra_col)
    params['cat_dec_col'] = str(cat_dec_col)
    params['cat_flux_col'] = str(cat_mag_col)
    params['sextractor_path'] = str(sextractor_cat)
    params['sex_ra_col'] = str(sex_ra_col)
    params['sex_dec_col'] = str(sex_dec_col)
    params['sex_flux_col'] = str(flux_column)
    params['stars_only'] = stars_only
    params['y_lower'] = y_lower
    params['y_upper'] = y_upper
    params['cat_zeropoint'] = u.check_quantity(cat_zeropoint, units.mag)
    params['cat_zeropoint_err'] = u.check_quantity(cat_zeropoint_err, units.mag)
    if stars_only:
        params['star_class_tol'] = float(star_class_tol)

    if type(sextractor_cat) is str:
        source_tbl = table.QTable.read(sextractor_cat, format="ascii.sextractor")
    else:
        source_tbl = sextractor_cat

    source_tbl['mag'], source_tbl['mag_err'] = magnitude_complete(flux=source_tbl[flux_column],
                                                                  flux_err=source_tbl[flux_err_column],
                                                                  exp_time=exp_time)

    # Plot all stars found by SExtractor.
    source_tbl = source_tbl[source_tbl[sex_ra_col] != 0.0]
    source_tbl = source_tbl[source_tbl[sex_dec_col] != 0.0]
    plt.scatter(source_tbl[sex_ra_col], source_tbl[sex_dec_col], label='SExtractor')
    plt.xlim()
    plt.title('Objects found by SExtractor')
    plt.savefig(output_path + '1-sextracted-positions.png')
    if show:
        plt.show()
    plt.close()

    # Plot all catalogue stars.
    plt.scatter(cat[cat_ra_col], cat[cat_dec_col])
    plt.title('Objects in catalogue')
    plt.savefig(output_path + '2-catalogue-positions.png')
    if show:
        plt.show()
    plt.close()

    plt.scatter(source_tbl[sex_ra_col], source_tbl[sex_dec_col], label='SExtractor')
    plt.scatter(cat[cat_ra_col], cat[cat_dec_col], label=cat_name)
    plt.legend()
    plt.title('Matches with ' + cat_name + ' Catalogue')
    if show:
        plt.show()
    plt.close()

    # Match stars to catalogue.
    match_ids, match_ids_cat = u.match_cat(x_match=source_tbl[sex_ra_col], y_match=source_tbl[sex_dec_col],
                                           x_cat=cat[cat_ra_col],
                                           y_cat=cat[cat_dec_col], tolerance=tolerance)

    matches = source_tbl[match_ids]
    matches_cat = cat[match_ids_cat]

    # Plot all matches with catalogue.
    plt.scatter(matches[sex_ra_col], matches[sex_dec_col], label='SExtractor MAG\\_AUTO')
    plt.scatter(matches_cat[cat_ra_col], matches_cat[cat_dec_col], c='green', label=cat_name + ' Catalogue')
    plt.legend()
    plt.title('Matches with ' + cat_name + ' Catalogue')
    plt.savefig(output_path + "3-matches.png")
    if show:
        plt.show()
    plt.close()

    # Consolidate tables for cleanliness

    matches = table.hstack([matches_cat, matches], table_names=[cat_name, 'fors'])

    # Plot positions on image, referring back to g image
    wcst = wcs.WCS(header=image[0].header)
    # If the hstack process has changed the ra and dec column names, we adjust our variables.
    if cat_ra_col not in matches.colnames:
        cat_ra_col = cat_ra_col + '_' + cat_name
    if cat_dec_col not in matches.colnames:
        cat_dec_col = cat_dec_col + '_' + cat_name
    matches_cat_pix_x, matches_cat_pix_y = wcst.all_world2pix(matches[cat_ra_col], matches[cat_dec_col], 0, quiet=False)

    plt.imshow(image[0].data, origin='lower', norm=plotting.nice_norm(image[0].data))
    plt.scatter(matches_cat_pix_x, matches_cat_pix_y, label=cat_name + 'Catalogue', c=matches[star_class_col])
    plt.colorbar()
    plt.legend()
    plt.title('Matches with ' + cat_name + ' Catalogue against ' + image_name + ' Image (Using SExtractor)')
    plt.savefig(output_path + "4-matches_back.png")
    if show:
        plt.show()
    plt.close()

    matches[cat_mag_col] = matches[cat_mag_col] + cat_zeropoint

    # Clean undesirable objects from consideration:
    print(len(matches), 'total matches')
    n_match = 0

    params[f'matches_{n_match}_total'] = len(matches)
    n_match += 1

    remove = np.isnan(matches[cat_mag_col])
    print(sum(np.invert(remove)), 'matches after removing catalogue mag nans')
    params[f'matches_{n_match}_nans_cat'] = int(sum(np.invert(remove)))
    n_match += 1

    remove = remove + np.isnan(matches['mag'])
    print(sum(np.invert(remove)), 'matches after removing SExtractor mag nans')
    params[f'matches_{n_match}_nans_sex'] = int(sum(np.invert(remove)))
    n_match += 1

    remove = remove + (matches[sex_y_col] < y_lower)
    remove = remove + (matches[sex_y_col] > y_upper)
    print(sum(np.invert(remove)), 'matches after removing objects in y-exclusion zone')
    params[f'matches_{n_match}_y_exclusion'] = int(sum(np.invert(remove)))
    n_match += 1

    remove = remove + (matches['mag'] < mag_range_sex_lower)
    print(sum(np.invert(remove)),
          'matches after removing objects with SExtractor mags > ' + str(mag_range_sex_upper))
    params[f'matches_{n_match}_sex_mag_upper'] = int(sum(np.invert(remove)))

    remove = remove + (mag_range_sex_upper < matches['mag'])
    print(sum(np.invert(remove)),
          'matches after removing objects with SExtractor mags < ' + str(mag_range_sex_lower))
    params[f'matches_{n_match}_sex_mag_upper'] = int(sum(np.invert(remove)))
    n_match += 1

    remove = remove + (matches[snr_col] < snr_cut)
    print(sum(np.invert(remove)),
          f'matches after removing objects with {snr_col} < {snr_cut}')
    params[f'matches_{n_match}_snr'] = int(sum(np.invert(remove)))
    n_match += 1

    if stars_only:
        if star_class_col == 'spread_model':
            remove = remove + (np.abs(matches[star_class_col]) > star_class_tol)
            print(sum(np.invert(remove)),
                  f'matches after removing non-stars (abs({star_class_tol}) > spread_model)')
        else:
            remove = remove + (matches[star_class_col] < star_class_tol)
            print(sum(np.invert(remove)), 'matches after removing non-stars (star_class < ' + str(star_class_tol) + ')')
        params[f'matches_{n_match}_non_stars'] = int(sum(np.invert(remove)))
        n_match += 1
    keep_these = np.invert(remove)
    matches_clean = matches[keep_these]

    if len(matches_clean) < 3:
        print('Not enough valid matches to calculate zeropoint.')
        return None

    # Plot remaining matches
    plt.imshow(image[0].data, origin='lower', norm=plotting.nice_norm(image[0].data))
    plt.scatter(matches_clean[sex_x_col], matches_clean[sex_y_col], label='SExtractor',
                c=matches_clean[star_class_col])
    plt.colorbar()
    plt.legend()
    plt.title('Matches with ' + cat_name + ' Catalogue against image (Using SExtractor)')
    plt.savefig(output_path + "5-matches_back_clean.png")
    if show:
        plt.show()
    plt.close()

    # Linear fit of catalogue magnitudes vs sextractor magnitudes

    x = matches_clean[cat_mag_col]
    y = matches_clean['mag']
    y_uncertainty = matches_clean['mag_err']

    # Use a geometric mean with x_uncertainty? ie uncertainty from catalogue:
    # weights = 1./np.sqrt(x_uncertainty**2 + y_uncertainty**2)
    # Might not be sensible.

    weights = 1. / y_uncertainty

    linear_model_free = models.Linear1D(slope=1.0)
    linear_model_fixed = models.Linear1D(slope=1.0, fixed={"slope": True})

    fitter = fitting.LinearLSQFitter()

    delta = -np.inf
    rmse_prior = np.inf
    mag_min = np.min(x[x > -98 * units.mag])
    x_iter = x[:]
    y_iter = y[:]
    y_uncertainty_iter = y_uncertainty[:]
    weights_iter = weights[:]
    matches_iter = matches_clean[:]

    x_prior = x_iter
    y_prior = y_iter
    y_uncertainty_prior = y_iter
    weights_prior = weights_iter
    matches_prior = matches_iter

    keep = np.ones(x_iter.shape, dtype=bool)
    n = 0
    u.mkdir_check(output_path + "min_mag_iterations/")
    while (rmse_prior > 1.0 * units.mag or delta <= 0) and sum(keep) > 3:
        x_prior = x_iter
        y_prior = y_iter
        y_uncertainty_prior = y_uncertainty_iter
        weights_prior = weights_iter
        matches_prior = matches_iter

        keep = x_iter >= mag_min
        x_iter = x_iter[keep]
        y_iter = y_iter[keep]
        y_uncertainty_iter = y_uncertainty_iter[keep]
        weights_iter = weights_iter[keep]
        matches_iter = matches_iter[keep]

        fitted_iter = fitter(linear_model_fixed, x_iter, y_iter, weights=weights_iter)
        line_iter = fitted_iter(x_iter)
        rmse_this = u.root_mean_squared_error(model_values=line_iter, obs_values=y_iter, weights=weights_iter)

        plt.scatter(x_iter, y_iter, c='blue')
        plt.plot(x_iter, line_iter, c='green')
        plt.suptitle("")
        plt.xlabel(f"Magnitude in {cat_name}")
        plt.ylabel("SExtractor Magnitude in " + image_name)
        plt.savefig(
            f"{output_path}min_mag_iterations/{n}_{cat_name}vsex_rmse_{rmse_this}_delta{delta}_magmin_{mag_min}.png")
        plt.close()

        delta = rmse_this - rmse_prior

        mag_min += 0.1 * units.mag

        print("Iterating min cat mag:", mag_min, rmse_prior, delta)

        rmse_prior = rmse_this
        n += 1

    mag_min -= 0.1 * units.mag

    x = x_prior
    y = y_prior
    y_uncertainty = y_uncertainty_prior[:]
    weights = weights_prior
    matches = matches_prior

    params["mag_cut_min"] = mag_min
    print(len(x), f'matches after iterating minimum mag ({mag_min})')
    params[f'matches_{n_match}_min_cut'] = int(len(x))
    n_match += 1

    delta = -np.inf
    rmse_prior = np.inf
    mag_max = np.max(x)
    x_iter = x[:]
    y_iter = y[:]
    y_uncertainty_iter = y_uncertainty[:]
    weights_iter = weights[:]
    matches_iter = matches[:]

    keep = np.ones(x_iter.shape, dtype=bool)
    n = 0
    u.mkdir_check(output_path + "max_mag_iterations/")
    while delta <= 0 and sum(keep) > 3:
        x_prior = x_iter
        y_prior = y_iter
        y_uncertainty_prior = y_uncertainty_iter
        weights_prior = weights_iter
        matches_prior = matches_iter

        keep = x_iter <= mag_max
        x_iter = x_iter[keep]
        y_iter = y_iter[keep]
        y_uncertainty_iter = y_uncertainty_iter[keep]
        weights_iter = weights_iter[keep]
        matches_iter = matches_iter[keep]

        fitted_iter = fitter(linear_model_fixed, x_iter, y_iter, weights=weights_iter)
        line_iter = fitted_iter(x_iter)

        rmse_this = u.root_mean_squared_error(model_values=line_iter, obs_values=y_iter, weights=weights_iter)

        plt.scatter(x_iter, y_iter, c='blue')
        plt.plot(x_iter, line_iter, c='green')
        plt.suptitle("")
        plt.xlabel(f"Magnitude in {cat_name}")
        plt.ylabel("SExtractor Magnitude in " + image_name)
        plt.savefig(f"{output_path}max_mag_iterations/{n}_{cat_name}vsex_rmse_{rmse_this}_magmax_{mag_max}.png")
        plt.close()

        delta = rmse_this - rmse_prior

        mag_max -= 0.1 * units.mag
        rmse_prior = rmse_this

        print("Iterating max cat mag:", mag_max, rmse_prior, delta)

        n += 1

    mag_max += 0.1 * units.mag

    x = x_prior
    y = y_prior
    y_uncertainty = y_uncertainty_prior[:]
    weights = weights_prior
    matches = matches_prior

    params["mag_cut_max"] = mag_max
    print(len(x), f'matches after iterating maximum mag ({mag_max})')
    params[f'matches_{n_match}_mag_cut'] = int(len(x))
    n_match += 1

    fitted_free = fitter(linear_model_free, x, y, weights=weights)
    fitted_fixed = fitter(linear_model_fixed, x, y, weights=weights)

    line_free = fitted_free(x)
    line_fixed = fitted_fixed(x)

    rmse = u.root_mean_squared_error(model_values=line_fixed, obs_values=y, weights=weights)

    plt.plot(x, line_free, c='red', label='Line of best fit')
    plt.scatter(x, y, c='blue')
    #    plt.errorbar(x, y, yerr=y_uncertainty, linestyle="None")
    plt.plot(x, line_fixed, c='green', label='Fixed slope = 1')
    plt.legend()
    plt.suptitle("Magnitude Comparisons")
    plt.xlabel("Magnitude in " + cat_name)
    plt.ylabel("SExtractor Magnitude in " + image_name)
    plt.savefig(output_path + "6-" + cat_name + "catvsex.png")
    if show:
        plt.show()
    plt.close()

    print("FREE:", fitted_free)
    print("FIXED:", fitted_fixed)
    print("RMSE:", rmse)

    params["zeropoint_raw"] = -fitted_fixed.intercept
    params["rmse_raw"] = rmse
    params["free_fit"] = [float(fitted_free.intercept.value), float(fitted_free.slope.value)]

    or_fitter = fitting.FittingWithOutlierRemoval(fitter, sigma_clip, niter=1, sigma=2.0)

    # print(type(linear_model_fixed), type(x), type(y), type(weights))
    fitted_clipped, mask = or_fitter(linear_model_fixed, x.value, y.value, weights=weights.value)
    fitted_free_clipped, free_mask = or_fitter(linear_model_free, x.value, y.value, weights=weights.value)

    line_clipped = fitted_clipped(x.value)
    line_clipped = line_clipped[~mask]

    line_free_clipped = fitted_free_clipped(x.value)
    line_free_clipped = line_free_clipped[~free_mask]

    y_clipped = y[~mask]
    x_clipped = x[~mask]
    y_uncertainty_clipped = y_uncertainty[~mask]
    weights_clipped = weights[~mask]

    y_free_clipped = y[~free_mask]
    x_free_clipped = x[~free_mask]
    weights_free_clipped = weights[~free_mask]

    plt.plot(x_free_clipped, line_free_clipped, c='red', label='Line of best fit')
    plt.scatter(x_clipped, y_clipped, c='blue')
    # plt.errorbar(x_clipped, y_clipped, yerr=y_uncertainty_clipped, linestyle="None")
    plt.plot(x_clipped, line_clipped, c='green', label='Fixed slope = 1')
    plt.legend()
    plt.suptitle("Magnitude Comparisons")
    plt.xlabel("Magnitude in " + cat_name + " g-band")
    plt.ylabel("SExtractor Magnitude in " + image_name)
    plt.savefig(output_path + "7-" + cat_name + "catvsex_clipped.png")
    if show:
        plt.show()
    plt.close()

    print(sum(~mask), 'matches after clipping outliers from linear fit')
    params[f'matches_{n_match}_mag_clipped'] = int(sum(~mask))
    n_match += 1
    if sum(~mask) < 3:
        print('Not enough valid matches to calculate zeropoint.')
        return None

    print("CLIPPED:", fitted_clipped)
    rmse = u.root_mean_squared_error(model_values=line_clipped * units.mag,
                                     obs_values=y_clipped, weights=weights_clipped)
    print("RMSE:", rmse)

    matches_final = matches[~mask]

    params["free_fit_clipped"] = [float(fitted_free_clipped.intercept.value), float(fitted_free_clipped.slope.value)]
    params['rmse_clipped'] = rmse
    params['zeropoint'] = float(-fitted_clipped.intercept) * units.mag
    params['zeropoint_err'] = cat_zeropoint_err + params['rmse_clipped']

    #     if latex_plot:
    #         plot_params = p.plotting_params()
    #         size_font = plot_params['size_font']
    #         size_label = plot_params['size_label']
    #         size_legend = plot_params['size_legend']
    #         weight_line = plot_params['weight_line']

    #         plotting.latex_setup()

    #         major_ticks = np.arange(-30, 30, 1)
    #         minor_ticks = np.arange(-30, 30, 0.1)

    #         fig = plt.figure(figsize=(6, 6))
    #         plot = fig.add_subplot(1, 1, 1)
    #         plot.set_xticks(major_ticks)
    #         plot.set_yticks(major_ticks)
    #         plot.set_xticks(minor_ticks, minor=True)
    #         plot.set_yticks(minor_ticks, minor=True)

    #         plot.tick_params(axis='x', labelsize=size_label, pad=5)
    #         plot.tick_params(axis='y', labelsize=size_label)
    #         plot.tick_params(which='both', width=2)
    #         plot.tick_params(which='major', length=4)
    #         plot.tick_params(which='minor', length=2)

    #         plot.plot(x_clipped[cat_mag_col], line_clipped, c='red', label='', lw=weight_line)
    #         plot.scatter(matches_sub_outliers[cat_mag_col], matches_sub_outliers['mag'], c='blue', s=16)
    #         # plt.legend()
    #         # plt.suptitle("Magnitude Comparisons without outliers")
    #         plot.set_xlabel("Magnitude in " + cat_name + " catalogue ($g$-band)", fontsize=size_font, fontweight='bold')
    #         plot.set_ylabel("Magnitude from SExtractor (image)", fontsize=size_font, fontweight='bold')
    #         # fig.savefig(output_path + "7-catvaper-outliers.pdf")
    #         fig.savefig(output_path + "8-catvmag-nice.png")
    #         if show:
    #             plt.show(plot)
    #         plt.close()

    params["matches_cat_path"] = output_path + "matches.csv"

    matches_final["mag_cat"] = matches_final[cat_mag_col]

    matches_final.write(output_path + "matches.csv", format='ascii.csv')
    u.rm_check(output_path + 'parameters.yaml')
    p.add_params(file=output_path + 'parameters.yaml', params=params, skip_json=True)

    print('Zeropoint - kx: ' + str(params['zeropoint']) + ' +/- ' + str(
        params['zeropoint_err']))
    print()

    if path is not None:
        image.close()

    return params


def zeropoint_science_field(epoch: str,
                            instrument: str,
                            test_name: str = None,
                            sex_x_col: str = 'XPSF_IMAGE',
                            sex_y_col: str = 'YPSF_IMAGE',
                            sex_ra_col: str = 'ALPHAPSF_SKY',
                            sex_dec_col: str = 'DELTAPSF_SKY',
                            sex_flux_col: str = 'FLUX_PSF',
                            stars_only: bool = True,
                            star_class_col: str = 'CLASS_STAR',
                            star_class_tol: float = 0.95,
                            show_plots: bool = False,
                            mag_range_sex_lower: float = -100.,
                            mag_range_sex_upper: float = 100.,
                            pix_tol: float = 5.,
                            separate_chips=False,
                            cat_name: str = "DES"):
    properties = p.object_params_instrument(obj=epoch, instrument=instrument)
    frb_properties = p.object_params_frb(obj=epoch[:-2])
    outputs = p.object_output_params(obj=epoch, instrument=instrument)
    paths = p.object_output_paths(obj=epoch, instrument=instrument)

    output = properties['data_dir'] + '/9-zeropoint/'
    u.mkdir_check(output)
    output = output + 'field/'
    u.mkdir_check(output)

    instrument = instrument.upper()

    if cat_name.lower() != "sextractor":
        print(f"Looking for photometry data in field of {epoch[:-2]}; catalogue {cat_name} :")

        retrieved = r.update_frb_photometry(frb=epoch[:-2], cat=cat_name)

        if retrieved is None or retrieved == "ERROR":
            print("\t\tNo data found in archive.")
            return None, None

    if instrument != "FORS2":
        separate_chips = False

    for fil in properties['filters']:

        print('Doing filter', fil)

        f_0 = fil[0]
        # do_zeropoint = properties[f_0 + '_do_zeropoint_field']

        output_path_pre = os.path.join(output, f_0)
        u.mkdir_check(output_path_pre)

        if f_0 + '_zeropoint_provided' not in outputs:  # and do_zeropoint:

            print('Zeropoint not found, attempting to calculate zeropoint...')

            now = time.Time.now()
            now.format = 'isot'
            if test_name is None:
                test_name = cat_name
            test_name = str(now) + '_' + test_name

            output_path = os.path.join(output_path_pre, test_name)
            u.mkdir_check(output_path)

            chip_1_bottom = 740
            chip_2_top = 600

            cat_zeropoint = 0.
            cat_zeropoint_err = 0.

            if cat_name.lower() != "sextractor":
                cat_path = os.path.join(f"{frb_properties['data_dir']}", f"{cat_name}", f"{cat_name}.csv")
                column_names = r.cat_columns(cat=cat_name, f=f_0)
                cat_ra_col = column_names['ra']
                cat_dec_col = column_names['dec']
                cat_mag_col = column_names['mag_psf']
                cat_type = "csv"

            else:
                cat_path = properties[f_0 + '_cat_calib_path']
                cat_zeropoint = properties[f_0 + '_cat_calib_zeropoint']
                cat_zeropoint_err = properties[f_0 + '_cat_calib_zeropoint_err']
                if cat_path is None:
                    raise ValueError(
                        'No other epoch catalogue available at the position of ' + epoch + '.')
                cat_ra_col = 'ra_cat'
                cat_dec_col = 'dec_cat'
                cat_mag_col = 'mag_psf_other'
                cat_type = 'sextractor'
                star_class_col = star_class_col + '_fors'
                sex_x_col = sex_x_col + '_fors'
                sex_y_col = sex_y_col + '_fors'
                cat_name = 'other'

            image_path = paths[f_0 + '_' + properties['subtraction_image']]
            sextractor_path = paths[f_0 + '_cat_path']

            exp_time = ff.get_exp_time(image_path)

            print(cat_zeropoint)

            if separate_chips:
                # Split based on which CCD chip the object falls upon.
                u.mkdir_check(os.path.join(output_path, "chip_1"))
                u.mkdir_check(os.path.join(output_path, "chip_2"))

                print('Chip 1:')
                up = determine_zeropoint_sextractor(sextractor_cat=sextractor_path,
                                                    image=image_path,
                                                    cat_path=cat_path,
                                                    cat_name=cat_name,
                                                    output_path=os.path.join(output_path, "chip_1"),
                                                    show=show_plots,
                                                    cat_ra_col=cat_ra_col,
                                                    cat_dec_col=cat_dec_col,
                                                    cat_mag_col=cat_mag_col,
                                                    sex_ra_col=sex_ra_col,
                                                    sex_dec_col=sex_dec_col,
                                                    sex_x_col=sex_x_col,
                                                    sex_y_col=sex_y_col,
                                                    dist_tol=pix_tol,
                                                    flux_column=sex_flux_col,
                                                    mag_range_sex_upper=mag_range_sex_upper,
                                                    mag_range_sex_lower=mag_range_sex_lower,
                                                    stars_only=stars_only,
                                                    star_class_tol=star_class_tol,
                                                    star_class_col=star_class_col,
                                                    exp_time=exp_time,
                                                    y_lower=chip_1_bottom,
                                                    cat_type=cat_type,
                                                    cat_zeropoint=cat_zeropoint,
                                                    cat_zeropoint_err=cat_zeropoint_err
                                                    )

                print('Chip 2:')
                down = determine_zeropoint_sextractor(sextractor_cat=sextractor_path,
                                                      image=image_path,
                                                      cat_path=cat_path,
                                                      cat_name=cat_name,
                                                      output_path=os.path.join(output_path, "chip_2"),
                                                      show=show_plots,
                                                      cat_ra_col=cat_ra_col,
                                                      cat_dec_col=cat_dec_col,
                                                      cat_mag_col=cat_mag_col,
                                                      sex_ra_col=sex_ra_col,
                                                      sex_dec_col=sex_dec_col,
                                                      sex_x_col=sex_x_col,
                                                      sex_y_col=sex_y_col,
                                                      dist_tol=pix_tol,
                                                      flux_column=sex_flux_col,
                                                      mag_range_sex_upper=mag_range_sex_upper,
                                                      mag_range_sex_lower=mag_range_sex_lower,
                                                      stars_only=stars_only,
                                                      star_class_tol=star_class_tol,
                                                      star_class_col=star_class_col,
                                                      exp_time=exp_time,
                                                      y_upper=chip_2_top,
                                                      cat_type=cat_type,
                                                      cat_zeropoint=cat_zeropoint,
                                                      cat_zeropoint_err=cat_zeropoint_err
                                                      )
                return up, down

            else:
                chip = determine_zeropoint_sextractor(sextractor_cat=sextractor_path,
                                                      image=image_path,
                                                      cat_path=cat_path,
                                                      cat_name=cat_name,
                                                      output_path=output_path + "/",
                                                      show=show_plots,
                                                      cat_ra_col=cat_ra_col,
                                                      cat_dec_col=cat_dec_col,
                                                      cat_mag_col=cat_mag_col,
                                                      sex_ra_col=sex_ra_col,
                                                      sex_dec_col=sex_dec_col,
                                                      sex_x_col=sex_x_col,
                                                      sex_y_col=sex_y_col,
                                                      dist_tol=pix_tol,
                                                      flux_column=sex_flux_col,
                                                      mag_range_sex_upper=mag_range_sex_upper,
                                                      mag_range_sex_lower=mag_range_sex_lower,
                                                      stars_only=stars_only,
                                                      star_class_tol=star_class_tol,
                                                      star_class_col=star_class_col,
                                                      exp_time=exp_time,
                                                      y_lower=0,
                                                      cat_type=cat_type,
                                                      cat_zeropoint=cat_zeropoint,
                                                      cat_zeropoint_err=cat_zeropoint_err
                                                      )
                return chip


def jy_to_mag(jy: 'float'):
    """
    Converts a flux density in janskys to a magnitude.
    :param jy: value in janskys.
    :return: Magnitude
    """

    return -2.5 * np.log10(jy)


def single_aperture_photometry(data: np.ndarray, aperture: ph.Aperture, annulus: ph.Aperture, exp_time: float = 1.0,
                               zeropoint: float = 0.0, extinction: float = 0.0, airmass: float = 0.0):
    # Use background annulus to obtain a median sky background
    mask = annulus.to_mask()
    annulus_data = mask.multiply(data)[mask.data > 0]
    _, median, _ = stats.sigma_clipped_stats(annulus_data)
    print('BACKGROUND MEDIAN:', median)
    # Get the photometry of the aperture
    cat_photutils = ph.aperture_photometry(data=data, apertures=aperture)
    # Multiply the median by the aperture area, so that we subtract the right amount for the aperture:
    subtract_flux = median * aperture.area
    # Correct:
    flux_photutils = cat_photutils['aperture_sum'] - subtract_flux
    # Convert to magnitude, with uncertainty propagation:
    mag_photutils, _, _ = magnitude_complete(flux=flux_photutils,
                                             # flux_err=cat_photutils['aperture_sum_err'],
                                             exp_time=exp_time,  # exp_time_err=exp_time_err,
                                             zeropoint=zeropoint,  # zeropoint_err=zeropoint_err,
                                             ext=extinction,  # ext_err=extinction_err,
                                             airmass=airmass,  # airmass_err=airmass_err
                                             )

    return mag_photutils, flux_photutils, subtract_flux, median


# TODO: Implement error properly here. Not needed right this minute because I'm currently relying on SExtractor.
#  There are some multiplications in this function that might need erroring.
def aperture_photometry(data: np.ndarray, x: float = None, y: float = None, fwhm: float = 2.,
                        exp_time: float = 1., exp_time_err: float = 0.0,
                        zeropoint: float = 0.0, zeropoint_err: float = 0.0,
                        ext: float = 0.0, ext_err: float = 0.0,
                        airmass: float = 0.0, airmass_err: float = 0.0,
                        colour_term: float = 0.0, colour_term_err: float = 0.0,
                        colours=0.0, colours_err: float = 0.0,
                        plot: bool = False,
                        r_ap: float = None,
                        r_ann_in: float = None,
                        r_ann_out: float = None,
                        r_type='fwhm', sky: bool = False, wcs_obj: wcs.WCS = None):
    """
    Constructed using this tutorial: https://photutils.readthedocs.io/en/latest/aperture.html
    :param data:
    :param x:
    :param y:
    :param fwhm: in arcsec
    :param exp_time:
    :param zeropoint:
    :param ext:
    :param airmass:
    :param colour_term:
    :param colour:
    :param plot:
    :param r_ap: Aperture radius, in arcsec.
    :param r_ann_in: Inner background-correction annulus radius, in arcsec if or in multiples of fwhm.
    :param r_ann_out: Outer background-correction annulus radius, in arcsec.
    :param r_type: Accepts 'fwhm' or 'abs' - if 'fwhm', it calculates the aperture size as a multiple of the image
    full-width half-maximum. If 'abs', it uses a simple pixel distance.
    :param sky: if True, x and y should be sky coordinates; x=RA, y=DEC. Must provide wcs_obj if True.
    :param wcs_obj: the WCS solution for the data. Only necessary if sky is True.
    :return:
    """

    # Set defaults for aperture and annulus size; if annulus sizes are not given, they default to a fixed value
    # above the aperture size. This is likely not advantageous, so do try to provide your own fixed values.

    if r_type == 'fwhm':

        if r_ap is None:
            r_ap = 5. * fwhm
        else:
            r_ap = r_ap * fwhm

        if r_ann_in is None:
            r_ann_in = 10. * fwhm
        else:
            r_ann_in = r_ann_in * fwhm

        if r_ann_out is None:
            r_ann_out = 15. * fwhm
        else:
            r_ann_out = r_ann_out * fwhm

    elif r_type == 'abs':
        if r_ap is None:
            r_ap = 10.
        if r_ann_in is None:
            r_ann_in = r_ap + 5.
        if r_ann_out is None:
            r_ann_out = r_ann_in + 10.

    else:
        raise ValueError("r_type not recognised")

    positions = np.array([x, y]).transpose()
    if sky:
        coord = SkyCoord(ra=x, dec=y)
        apertures = ph.SkyCircularAperture(positions=coord, r=r_ap)
    else:
        apertures = ph.CircularAperture(positions=positions, r=r_ap)

    # Calculate background median for each aperture using a concentric annulus.
    annuli = ph.CircularAnnulus(positions=positions, r_in=r_ann_in, r_out=r_ann_out)
    masks = annuli.to_mask(method='center')
    bg_medians = []
    for mask in masks:
        ann_data = mask.multiply(data)[mask.data > 0]
        _, median, _, = stats.sigma_clipped_stats(ann_data)
        bg_medians.append(median)
    bg_medians = np.array(bg_medians)
    # Use photutils' aperture photometry function to produce a flux for each aperture.
    cat = ph.aperture_photometry(data, apertures)
    # Add a new column to cat with the median of each annulus (corresponding to the median background for each aperture)
    cat['annulus_median'] = bg_medians
    # 'subtract' is the total amount to subtract from the flux of each aperture, given the area.
    cat['subtract'] = bg_medians * apertures.area
    # 'flux' is then the corrected flux of the aperture.
    cat['flux'] = cat['aperture_sum'] - cat['subtract']
    # 'mag' is the aperture magnitude.
    cat['mag'], cat['mag_err'] = magnitude_complete(flux=cat['flux'],
                                                    # flux_err=cat['aperture_sum_err'],
                                                    exp_time=exp_time,
                                                    exp_time_err=exp_time_err,
                                                    zeropoint=zeropoint,
                                                    zeropoint_err=zeropoint_err,
                                                    ext=ext, ext_err=ext_err,
                                                    airmass=airmass,
                                                    airmass_err=airmass_err,
                                                    colour_term=colour_term,
                                                    colour_term_err=colour_term_err,
                                                    colour=colours, colour_err=colours_err)
    # If selected, plot the apertures and annuli against the image.
    if plot:
        plt.imshow(data, origin='lower')
        apertures.plot(color='blue', lw=1.5, alpha=0.5)
        annuli.plot(color='red', lw=1.5, alpha=0.5)
        plt.show()
    return cat, apertures, annuli


def mask_from_area(area_file: Union['fits.hdu_list.hdulist.HDUList', 'str'], plot=False):
    """
    Creates a photometry mask using only the highest-valued pixels in a Montage area file.
    :param area_file: Either an astropy.io.fits hdu data object or a path to a fits file, which should be the Montage
    area file.
    :param plot: To plot the mask or not to plot
    :return:
    """

    string = False
    if type(area_file) is str:
        area_file = fits.open(area_file)
        string = True

    data = area_file[0].data
    keep_val = np.round(np.max(data), 12)
    mask = data.round(12) != keep_val
    if plot:
        plt.imshow(mask, origin='lower')
    if string:
        area_file.close()

    return mask


def create_mask(file, left, right, bottom, top, plot=False):
    string = False
    if type(file) is str:
        file = fits.open(file)
        string = True
    data = file[0].data
    mask = np.zeros(data.shape, dtype=bool)
    mask[:bottom, :] = True
    mask[top:, :] = True
    mask[:, :left] = True
    mask[:, right:] = True
    if plot:
        plt.imshow(mask)
    if string:
        file.close()

    return mask


def source_table(file: Union['fits.hdu_list.hdulist.HDUList', 'str'],
                 bg_file: Union['fits.hdu_list.hdulist.HDUList', 'str'] = None, output: 'str' = None,
                 plot: 'bool' = False,
                 algorithm: 'str' = 'DAO',
                 exp_time: 'float' = None, zeropoint: 'float' = 0., ext: 'float' = 0.0, airmass: 'float' = None,
                 colour_coeff: 'float' = 0.0, colours=None, fwhm: 'float' = 2.0, fwhm_override: 'bool' = False,
                 mask: 'np.ndarray' = None, r_ap: 'float' = None, r_ann_in: 'float' = None, r_ann_out: 'float' = None,
                 r_type='fwhm'):
    """
    Finds sources in a .fits file using photutils and returns a catalogue table. If output is given, writes the
    catalogue to disk.
    :param file:
    :param bg_file: The path of the background fits file. If none is provided, the median across the whole image is
    taken as an initial background level.
    :param output: The path of the output file. If None, a file is not written.
    :param plot: Plots the positions of sources against the image if True.
    :param algorithm: "DAO" or "IRAF" - complete table using either DAOStarFinder or IRAFStarFinder, both built in to
    photutils.
    :param exp_time: Overrides the exposure time for the image. If left as None, this is extracted from the .fits file.
    Caution when using 'None' - not all images list this in the header, and some that do have data normalised to 1-second exposure, which makes this misleading.
    :param zeropoint:
    :param ext:
    :param airmass:
    :param colour_coeff:
    :param colours:
    :param fwhm: The fwhm to use for the initial StarFinder. If fwhm_override is True, will use this value for all
    calculations.
    :param fwhm_override: If True, will use the given fwhm for all calculations instead of calculating the mean for the
    image.
    :param mask:
    :param r_ap:
    :param r_ann_in:
    :param r_ann_out:
    :param r_type:
    :return:
    """

    bg = None
    filename = None

    # If file is a path, we want to load the fits file at that location; if it's an astropy HDU, that's already
    # been done for us.

    if type(file) is str:
        filename = file
        file = fits.open(file)

    if bg_file is None:
        bg = 0.0
    else:
        if type(file) is str:
            bg_file = fits.open(bg_file)
            bg = bg_file[0].data

    if algorithm not in ['DAO', 'IRAF']:
        raise ValueError(str(algorithm) + " is not a recognised algorithm.")

    data = file[0].data
    header = file[0].header
    if exp_time is None:
        exp_time = ff.get_exp_time(file)
    if airmass is None:
        airmass = ff.get_airmass(file)
        if airmass is None:
            airmass = 0.0

    mean, median, std = stats.sigma_clipped_stats(data)

    print("Mean: ", mean, " Median: ", median, " Std dev: ", std)

    find = None

    # Find star locations using photutils StarFinder

    if algorithm == 'DAO':
        find = ph.DAOStarFinder(fwhm=fwhm, threshold=5. * std)
    elif algorithm == 'IRAF':
        find = ph.IRAFStarFinder(fwhm=fwhm, threshold=5. * std)

    if mask is None:
        mask = np.zeros(data.shape, dtype=bool)

    sources = find(data - bg, mask=mask)

    x = sources['xcentroid']
    y = sources['ycentroid']
    if not fwhm_override and algorithm == 'IRAF':
        fwhm = np.mean(sources['fwhm'])
    print("FWHM:", fwhm)

    # Feed locations to our aperture photometry function.

    phot, _, _ = aperture_photometry(data=data, x=x, y=y, fwhm=fwhm, exp_time=exp_time, plot=plot,
                                     zeropoint=zeropoint, ext=ext, airmass=airmass, colour_term=colour_coeff,
                                     colours=colours,
                                     r_ap=r_ap, r_ann_in=r_ann_in, r_ann_out=r_ann_out, r_type=r_type)
    sources['mag'] = phot['mag']
    sources['flux'] = phot['flux']

    # Find world coordinates, because DAOStarFinder doesn't just do this for some reason
    w = wcs.WCS(header)
    sources['ra'], sources['dec'] = w.all_pix2world(x, y, 0)

    for col in sources.colnames:
        sources[col].info.format = '%.8g'

    if output is not None:
        sources.write(output, format='ascii', overwrite=True)

    if filename is None:
        file.close()

    # sources = np.array(sources)

    return sources


def match_sources_filters(file_1: 'str', file_2: 'str', path: 'str' = "", tolerance: 'float' = 1.,
                          output: 'str' = "match_table", plot: 'bool' = True, filter_1: 'str' = 'A',
                          filter_2: 'str' = 'B',
                          algorithm: 'str' = 'DAO'):
    """
    Tries to match sources between fits files using their sky coordinates, and writes to disk a table of sources in both
     - including their magnitudes. Returns a numpy array with the same information.
    :param file_1: Path of the first fits image.
    :param file_2: Path of the second fits image.
    :param path: The directory containing the input files. The directories can also be specified individually in file_1
    and file_2.
    :param tolerance: The maximum distance, in pixels, sources in can be apart between images to be declared a match.
    :param output: Path to write output .csv file to. If None, does not write to disk.
    :param plot: If True, plots the positions of all sources followed by matched sources.
    :param filter_1: Name of the filter or image used for the first image, for plotting and naming of table.
    :param filter_2: Name of the filter or image used for the second image, for plotting and naming of table.
    :param algorithm: "DAO" or "IRAF" - do photometry using either DAOStarFinder or IRAFStarFinder, both built in to
    photutils.
    :return: numpy array with each object assigned an id, containing the right ascension and declination of the object
    in each image, the average of the two, the pixel positions in x and y in each image, the magnitude in each, and the
    second magnitude subtracted from the first.
    """

    if algorithm not in ['DAO', 'IRAF']:
        raise ValueError(str(algorithm) + " is not a recognised algorithm.")

    # Produce source_table
    sources_1 = source_table(path + file_1, algorithm=algorithm)
    sources_2 = source_table(path + file_2, algorithm=algorithm)
    fit_f = fits.open(path + file_1)
    image = fit_f[0].data
    header = fit_f[0].header

    # To take (very roughly) into account the spherical distortion to the RA, we obtain an RA pixel scale by dividing
    # the difference in RA across the image by the number of pixels. It's good enough to give an average value, and the
    # difference SHOULD be pretty tiny across the image.
    w = wcs.WCS(header)
    end = image.shape[0] - 1
    ra_pixel_scale = (w.pixel_to_world(0, 0).ra.deg - w.pixel_to_world(end, 0).ra.deg) / end
    ra_tolerance = tolerance * ra_pixel_scale

    # By comparison the pixel scale in declination is easy to obtain - as DEC is undistorted, it is simply the true
    # pixel scale of the image, which the header stores.
    dec_pixel_scale = w.pixel_scale_matrix[1, 1]
    dec_tolerance = tolerance * dec_pixel_scale

    # Plot all sources picked up in source_table over one of the images.
    if plot:
        plt.imshow(image, cmap='Greys', origin='lower')
        plt.scatter(sources_1['xcentroid'], sources_1['ycentroid'], marker='+', label=filter_1)
        plt.scatter(sources_2['xcentroid'], sources_2['ycentroid'], marker='+', label=filter_2)
        plt.legend()
        plt.show()

        plt.scatter(sources_1['ra'], sources_1['dec'], marker='+', label=filter_1)
        plt.scatter(sources_2['ra'], sources_2['dec'], marker='+', label=filter_2)
        plt.legend()
        plt.show()

    matched_id_1, matched_id_2 = match_coordinates(ids_1=sources_1['id'], ras_1=sources_1['ra'],
                                                   decs_1=sources_1['dec'],
                                                   ids_2=sources_2['id'], ras_2=sources_2['ra'],
                                                   decs_2=sources_2['dec'],
                                                   ra_tolerance=ra_tolerance, dec_tolerance=dec_tolerance)

    data = np.zeros(len(matched_id_1),
                    dtype=[('id', np.int64),
                           ('ra_' + filter_1, np.float64),
                           ('ra_' + filter_2, np.float64),
                           ('ra_avg', np.float64),
                           ('x_' + filter_1, np.float64),
                           ('x_' + filter_2, np.float64),
                           ('dec_' + filter_1, np.float64),
                           ('dec_' + filter_2, np.float64),
                           ('dec_avg', np.float64),
                           ('y_' + filter_1, np.float64),
                           ('y_' + filter_2, np.float64),
                           ('mag_' + filter_1, np.float64),
                           ('mag_' + filter_2, np.float64),
                           ('mag_diff', np.float64)
                           ])

    count = 0
    for i, x in enumerate(matched_id_1):
        data['id'][i] = count
        count += 1
        source = sources_1[x - 1]
        data['ra_' + filter_1][i] = source['ra']
        data['dec_' + filter_1][i] = source['dec']
        data['mag_' + filter_1][i] = source['mag']
        data['x_' + filter_1][i] = source['xcentroid']
        data['y_' + filter_1][i] = source['ycentroid']

    for i, x in enumerate(matched_id_2):
        source = sources_2[x - 1]
        data['ra_' + filter_2][i] = source['ra']
        data['dec_' + filter_2][i] = source['dec']
        data['mag_' + filter_2][i] = source['mag']
        data['x_' + filter_2][i] = source['xcentroid']
        data['y_' + filter_2][i] = source['ycentroid']

    data['ra_avg'] = (data['ra_' + filter_1] + data['ra_' + filter_2]) / 2
    data['dec_avg'] = (data['dec_' + filter_1] + data['dec_' + filter_2]) / 2
    data['mag_diff'] = data['mag_' + filter_1] - data['mag_' + filter_2]

    # Plot only the matched sources over the first image.
    if plot:
        plt.imshow(image, cmap='Greys', origin='lower')
        plt.scatter(data['x_' + filter_1], data['y_' + filter_1], marker='+', label=filter_1)
        plt.scatter(data['x_' + filter_2], data['y_' + filter_1], marker='x', label=filter_2)
        plt.legend()
        plt.show()

        plt.scatter(data['ra_' + filter_1], data['dec_' + filter_1], marker='+', label=filter_1)
        plt.scatter(data['ra_' + filter_2], data['dec_' + filter_1], marker='x', label=filter_2)
        plt.legend()
        plt.show()

    to_csv = table.Table(data)
    to_csv.write(output + ".csv", format="ascii.csv")

    return data


def match_coordinates(ids_1, ras_1, decs_1, ids_2, ras_2, decs_2, ra_tolerance, dec_tolerance):
    matched_id_1 = []
    matched_id_2 = []

    # Check the distance of every source in the first image against every source; if it's within tolerance, register
    # as a match

    for i in range(len(ras_1)):
        ra_1 = ras_1[i]
        dec_1 = decs_1[i]
        for j in range(len(ras_2)):
            ra_2 = ras_2[j]
            dec_2 = decs_2[j]
            ra_diff = abs(ra_1 - ra_2)
            dec_diff = abs(dec_1 - dec_2)

            if dec_diff < dec_tolerance and ra_diff < ra_tolerance:
                matched_id_1.append(ids_1[i])
                matched_id_2.append(ids_2[j])

    return matched_id_1, matched_id_2


# TODO: Make this more general
# TODO: DOCSTRINGS
def match_coordinates_filters_multi(prime, match_tables, ra_tolerance, dec_tolerance, ra_name: 'str' = 'ra',
                                    dec_name: 'str' = 'dec', name_1='1', name_2='2'):
    """

    :param prime:
    :param match_tables:
    :param ra_tolerance:
    :param dec_tolerance:
    :param ra_name: Name of the columns in match_tables containing the right ascensions.
    :param dec_name: Name of the columns in match_tables containing the declinations.
    :param name_1:
    :param name_2:
    :return: pandas.DataFrame
    """

    keys = sorted(match_tables)

    ras_1 = prime[ra_name]
    decs_1 = prime[dec_name]

    data = table.Table()
    data['ra'] = ras_1
    data['dec'] = decs_1
    data['mag_prime'] = prime['mag_diff']

    for i, key in enumerate(keys):
        data['mag_' + name_1 + '_' + str(i)] = np.nan
        data['mag_' + name_2 + '_' + str(i)] = np.nan
        data['mag_diff_' + str(i)] = np.nan
        ras_2 = match_tables[key][ra_name]
        decs_2 = match_tables[key][dec_name]
        mags_2 = match_tables[key]['mag_diff']
        for j in range(len(ras_1)):
            ra_1 = ras_1[j]
            dec_1 = decs_1[j]
            for k in range(len(ras_2)):
                ra_2 = ras_2[k]
                dec_2 = decs_2[k]
                ra_diff = abs(ra_1 - ra_2)
                dec_diff = abs(dec_1 - dec_2)

                if dec_diff < dec_tolerance and ra_diff < ra_tolerance:
                    data['mag_' + name_1 + '_' + str(i)][j] = match_tables[key]['mag_' + name_1][k]
                    data['mag_' + name_2 + '_' + str(i)][j] = match_tables[key]['mag_' + name_2][k]
                    data['mag_diff_' + str(i)][j] = mags_2[k]

    return data


def match_coordinates_multi(prime, match_tables, ra_tolerance: 'float', dec_tolerance: 'float', ra_name: 'str' = 'ra',
                            dec_name: 'str' = 'dec', mag_name: 'str' = 'mag', extra_cols: 'list' = None,
                            x_name: 'str' = 'xcentroid', y_name: 'str' = 'ycentroid'):
    """

    :param prime:
    :param match_tables:
    :param ra_tolerance:
    :param dec_tolerance:
    :param ra_name:
    :param dec_name:
    :param extra_cols: the names of any extra columns in the tables of prime and match_tables you wish to be appended
            to the returned data.
    :return:
    """
    # TODO: Oh god why does this use a pandas dataframe
    if extra_cols is None:
        extra_cols = []
    keys = sorted(match_tables)

    ras_1 = prime[ra_name]
    decs_1 = prime[dec_name]
    mags_1 = prime[mag_name]

    data = table.Table()
    data[ra_name] = ras_1
    data[dec_name] = decs_1
    data['x'] = prime[x_name]
    data['y'] = prime[y_name]
    data['mag_prime'] = prime[mag_name]
    for name in extra_cols:
        data[name + '_prime'] = prime[name]

    for i, key in enumerate(keys):
        data['mag_' + str(i)] = np.nan
        for name in extra_cols:
            data[name + '_' + str(i)] = np.nan
        ras_2 = match_tables[key][ra_name]
        decs_2 = match_tables[key][dec_name]
        mags_2 = match_tables[key][mag_name]

        for j in range(len(ras_1)):
            candidate_mag = float("inf")
            ra_1 = ras_1[j]
            dec_1 = decs_1[j]
            mag_1 = mags_1[j]
            for k in range(len(ras_2)):
                ra_2 = ras_2[k]
                dec_2 = decs_2[k]
                mag_2 = mags_2[k]
                ra_diff = abs(ra_1 - ra_2)
                dec_diff = abs(dec_1 - dec_2)

                # This makes sure that, in case of multiple matches, the closest match in terms of magnitude is
                # written in.
                if dec_diff < dec_tolerance and ra_diff < ra_tolerance \
                        and abs(mag_1 - mag_2) < abs(mag_1 - candidate_mag):
                    candidate_mag = mag_2
                    for name in extra_cols:
                        data[name + '_' + str(i)][j] = match_tables[key][name][k]

            if candidate_mag != float("inf"):
                data['mag_' + str(i)][j] = candidate_mag
    return data.dropna()


def mag_to_flux(mag: np.float64, exp_time: float = 1., zeropoint: float = 0.0, extinction: float = 0.0,
                airmass: float = 0.0):
    return exp_time * 10 ** (-(mag - zeropoint + extinction * airmass) / 2.5)


def insert_synthetic_point_sources_gauss(image: np.ndarray, x: np.float, y: np.float, fwhm: float, mag: np.float = 0.0,
                                         exp_time: float = 1.,
                                         zeropoint: float = 0.0, extinction: float = 0.0, airmass: float = 0.0,
                                         saturate: float = None, model: str = 'gauss'):
    """
    Using a simplified Gaussian point-spread function, insert a synthetic point source in an image.
    :param image:
    :param x:
    :param y:
    :param fwhm: In pixels.
    :param mag:
    :param exp_time:
    :param zeropoint:
    :param extinction:
    :param airmass:
    :param saturate:
    :return:
    """

    if type(mag) is not np.ndarray:
        mag = np.array(mag)
    if type(x) is not np.ndarray:
        x = np.array([x])
    if type(y) is not np.ndarray:
        y = np.array([y])

    gaussian_model = ph.psf.IntegratedGaussianPRF(sigma=u.fwhm_to_std(fwhm=fwhm))
    sources = table.Table()
    sources['x_0'] = x
    sources['y_0'] = y
    sources['flux'] = mag_to_flux(mag=mag, exp_time=exp_time, zeropoint=zeropoint, extinction=extinction,
                                  airmass=airmass)
    print('Generating additive image...')
    add = make_model_sources_image(shape=image.shape, model=gaussian_model, source_table=sources)

    # plt.imshow(add)

    combine = image + add

    if saturate is not None:
        print('Saturating...')
        combine[combine > saturate] = saturate
    print('Done.')

    return combine, sources


def insert_synthetic_point_sources_psfex(image: np.ndarray, x: np.float, y: np.float,
                                         model: Union[str, fits.hdu.HDUList], mag: np.float = 0.0,
                                         exp_time: float = 1.,
                                         zeropoint: float = 0.0, extinction: float = 0.0, airmass: float = 0.0,
                                         saturate: float = None):
    """
    Use a PSFEx psf model to insert a synthetic point source into the file.
    :param image:
    :param x:
    :param y:
    :param model: Path to model .psf file.
    :param mag:
    :param exp_time:
    :param zeropoint:
    :param extinction:
    :param airmass:
    :param saturate:
    :return:
    """

    if type(mag) is not np.ndarray:
        mag = np.array(mag)
    if type(x) is not np.ndarray:
        x = np.array(x)
    if type(y) is not np.ndarray:
        y = np.array(y)

    model, path = ff.path_or_hdu(model)
    psf_fwhm = model[1].header['PSF_FWHM']
    gauss_fwhm = 0.41 * psf_fwhm

    gaussian_model = ph.psf.IntegratedGaussianPRF(sigma=u.fwhm_to_std(fwhm=gauss_fwhm))

    combine = np.zeros(image.shape)
    print('Generating additive image...')
    for i in range(len(x)):
        flux = mag_to_flux(mag=mag[i], exp_time=exp_time, zeropoint=zeropoint, extinction=extinction,
                           airmass=airmass)

        row = (x[i], y[i], flux)
        source = table.Table(rows=[row], names=('x_0', 'y_0', 'flux'))
        print('Convolving...')
        add = make_model_sources_image(shape=image.shape, model=gaussian_model, source_table=source)
        kernel = convolution.CustomKernel(load_psfex(model=model, x=source['x_0'], y=source['y_0']))
        add = convolution.convolve(add, kernel)

        combine += add

        if i == 0:
            sources = source
        else:
            sources = table.vstack([sources, source])

    combine += image

    if saturate is not None:
        print('Saturating...')
        combine[combine > saturate] = saturate
    print('Done.')

    return combine, sources


def insert_point_sources_to_file(file: Union[fits.hdu.HDUList, str],
<<<<<<< HEAD
                                 x: float, y: float,
                                 mag: float,
=======
                                 x: np.float64, y: np.float64,
                                 mag: np.float64,
>>>>>>> 807bdcb7
                                 fwhm: float = None,
                                 output: str = None, overwrite: bool = True,
                                 zeropoint: float = 0.0,
                                 extinction: float = 0.0,
                                 airmass: float = None,
                                 exp_time: float = None,
                                 saturate: float = None,
                                 world_coordinates: bool = False,
                                 extra_values: table.Table = None,
                                 psf_model: Union[str, fits.HDUList] = None):
    """

    :param file:
    :param x: x position, in pixels or RA degrees
    :param y:
    :param mag:
    :param fwhm: In pixels.
    :param output:
    :param overwrite:
    :param zeropoint:
    :param extinction:
    :param airmass:
    :param exp_time:
    :param saturate:
    :param world_coordinates: If True, converts x and y from RA/DEC to pixel coordinates using image header before
    insertion. Set to True if using RA and DEC.
    :return:
    """
    output = u.sanitise_file_ext(output, '.fits')
    file, path = ff.path_or_hdu(file)

    if saturate is None and 'SATURATE' in file[0].header:
        saturate = file[0].header['SATURATE']
        print('SATURATE:', saturate)
    if airmass is None and 'AIRMASS' in file[0].header:
        airmass = file[0].header['AIRMASS']
        print('AIRMASS:', airmass)
    if exp_time is None and 'EXPTIME' in file[0].header:
        exp_time = file[0].header['EXPTIME']
        print('EXPTIME:', exp_time)

    wcs_info = wcs.WCS(file[0].header)
    if world_coordinates:
        ra = x
        dec = y
        x, y = wcs_info.all_world2pix(x, y, 0)
        x = np.array(x)
        y = np.array(y)
    else:
        ra, dec = wcs_info.all_pix2world(x, y, 0)

    if psf_model is not None:
        file[0].data, sources = insert_synthetic_point_sources_psfex(image=file[0].data, x=x, y=y, mag=mag,
                                                                     exp_time=exp_time,
                                                                     zeropoint=zeropoint, extinction=extinction,
                                                                     airmass=airmass,
                                                                     saturate=saturate, model=psf_model)

    elif fwhm is not None:
        file[0].data, sources = insert_synthetic_point_sources_gauss(image=file[0].data, x=x, y=y,
                                                                     fwhm=fwhm, mag=mag,
                                                                     exp_time=exp_time,
                                                                     zeropoint=zeropoint, extinction=extinction,
                                                                     airmass=airmass,
                                                                     saturate=saturate)

    else:
        raise ValueError("Either fwhm or psf_model must be given")

    if extra_values is not None:
        sources = table.hstack([sources, extra_values], join_type='exact')

    print('Saving to', output)
    if output is not None:
        file.writeto(output, overwrite=overwrite)

    if path:
        file.close()

    sources['mag'], _, _ = magnitude_complete(flux=sources['flux'], exp_time=exp_time, zeropoint=zeropoint,
                                              airmass=airmass,
                                              ext=extinction)
    sources['ra'] = ra
    sources['dec'] = dec

    sources.write(filename=output.replace('.fits', '.csv'), format='csv', overwrite=overwrite)

    print('Done.')

    return file, sources


def insert_random_point_sources_to_file(file: Union[fits.hdu.HDUList, str], fwhm: float, output: str, n: int = 1000,
                                        exp_time: float = 1.,
                                        zeropoint: float = 0., max_mag: float = 30, min_mag: float = 20.,
                                        extinction: float = 0., airmass: float = None, overwrite: bool = True,
                                        saturate: float = None):
    # TODO: For these methods, make it read from file header if None for some of the arguments.

    file, path = ff.path_or_hdu(file)

    print('Generating objects...')
    n_x, n_y = file[0].data.shape
    x = np.random.uniform(0, n_x, size=n)
    y = np.random.uniform(0, n_y, size=n)
    mag = np.random.uniform(min_mag, max_mag, size=n)

    return insert_point_sources_to_file(file=file, x=x, y=y, fwhm=fwhm, mag=mag, exp_time=exp_time, zeropoint=zeropoint,
                                        extinction=extinction, airmass=airmass, output=output, overwrite=overwrite,
                                        saturate=saturate)


def insert_synthetic_at_frb(obj: Union[str, dict], test_path, filters: list, magnitudes: list, add_path=False,
                            psf: bool = False, paths: dict = None, output_properties: dict = None,
                            instrument: str = 'FORS2'):
    u.mkdir_check(test_path)

    obj, epoch_properties = p.path_or_params_obj(obj=obj, instrument=instrument)
    if paths is None:
        paths = p.object_output_paths(obj, instrument=instrument)
    if output_properties is None:
        output_properties = p.object_output_params(obj, instrument=instrument)

    burst_properties = p.object_params_frb(obj[:-2])

    ra = burst_properties['burst_ra']
    dec = burst_properties['burst_dec']

    for i, f in enumerate(filters):

        psf_model = None
        if psf:
            psf_model = paths[f[0] + '_psf_model']
            psf_model = fits.open(psf_model)

        f_0 = f[0]
        fwhm = output_properties[f_0 + '_fwhm_pix']
        zeropoint, _, airmass, _, extinction, _ = select_zeropoint(obj, f, instrument=instrument,
                                                                   outputs=output_properties)

        base_path = paths[f_0 + '_' + epoch_properties['subtraction_image']]

        output_path = test_path + f_0 + '_frb_source.fits'

        insert_point_sources_to_file(file=base_path, fwhm=fwhm,
                                     output=output_path,
                                     airmass=airmass, zeropoint=zeropoint, mag=magnitudes[i],
                                     x=ra, y=dec, world_coordinates=True, psf_model=psf_model)

        if add_path:
            p.add_output_path(obj=obj, key=f_0 + '_subtraction_image_synth_frb', path=output_path)

        if psf:
            psf_model.close()


# TODO: These 'insert' functions are confusingly named. Fix that.

def insert_synthetic(obj: Union[dict, str], x, y, test_path, filters: list, magnitudes: list, suffix: str = 'synth',
                     extra_values: table.Table = None, paths: dict = None, output_properties: dict = None,
                     psf_models: list = None, instrument: str = 'FORS2'):
    """
    Insert synthetic in multiple filters.
    :param obj:
    :param x:
    :param y:
    :param test_path:
    :param filters:
    :param magnitudes:
    :param suffix:
    :param extra_values:
    :param paths:
    :param output_properties:
    :param psf_models:
    :return:
    """
    u.mkdir_check(test_path)
    obj, params = p.path_or_params_obj(obj, instrument=instrument)
    if output_properties is None:
        output_properties = p.object_output_params(obj)
    if paths is None:
        paths = p.object_output_paths(obj)

    for i, f in enumerate(filters):
        f_0 = f[0]

        fwhm = output_properties[f_0 + '_fwhm_pix']
        print(instrument)
        zeropoint, _, airmass, _, extinction, _ = select_zeropoint(obj, f, instrument=instrument)

        base_path = paths[f_0 + '_' + params['subtraction_image']]

        output_path = test_path + f_0 + '_' + suffix + '.fits'
        if psf_models is not None:
            psf_model = psf_models[i]
        else:
            psf_model = None
        insert_point_sources_to_file(file=base_path, fwhm=fwhm,
                                     output=output_path,
                                     airmass=airmass, zeropoint=zeropoint, mag=magnitudes[i],
                                     x=x, y=y, world_coordinates=False, extra_values=extra_values, psf_model=psf_model,
                                     )


def select_zeropoint(obj: str, filt: str, instrument: str, outputs: dict = None):
    instrument = instrument.lower()
    if instrument == 'fors2' or instrument == 'xshooter':
        f_0 = filt[0]
        f_output = f_0
    elif instrument == 'imacs':
        f_0 = filt[-1]
        f_output = filt
    else:
        raise ValueError('Invalid instrument.')
    if outputs is None:
        outputs = p.object_output_params(obj=obj, instrument=instrument)

    if 'provided' in outputs[f'{f_output}_zeropoints'] and outputs[f'{f_output}_zeropoints']['provided'] is not None:
        # If there is a zeropoint provided by the telescope, use that and associated parameters.
        zeropoint_dict = outputs[f'{f_output}_zeropoints']['provided']
        zeropoint = zeropoint_dict['zeropoint']
        zeropoint_err = zeropoint_dict['zeropoint_err']
        airmass = outputs[f_output + '_airmass_mean']
        airmass_err = outputs[f_output + '_airmass_err']
        extinction = outputs[f_output + '_extinction']
        extinction_err = outputs[f_output + '_extinction_err']
        print('Using provided zeropoint.')

    elif 'best' in outputs[f'{f_output}_zeropoints'] and outputs[f'{f_output}_zeropoints']['best'] is not None:

        # If neither of those exist, use the zeropoint derived from provided standard fields and correct for the
        # difference in airmass.
        zeropoint_dict = outputs[f'{f_output}_zeropoints']['best']
        zeropoint = zeropoint_dict['zeropoint']
        zeropoint_err = zeropoint_dict['zeropoint_err']
        typ = zeropoint_dict['type']

        print(typ)

        if typ == 'science_field':
            airmass = 0.0
            airmass_err = 0.0
            extinction = 0.0
            extinction_err = 0.0
            print('Using science-field zeropoint.')

        elif typ == 'standard_field':
            airmass_field = outputs[f_output + '_airmass_mean']
            airmass_field_err = outputs[f_output + '_airmass_err']
            airmass_std = zeropoint_dict['airmass']
            airmass_std_err = 0.0
            airmass = airmass_field - airmass_std
            airmass_err = airmass_field_err + airmass_std_err
            print('Standard airmass:', airmass_std)
            print('Science airmass:', airmass_field)
            print('Delta airmass:', airmass)

            extinction = outputs[f_output + '_extinction']
            extinction_err = outputs[f_output + '_extinction_err']

        else:
            raise ValueError('No zeropoint found in output_values file.')
    else:
        raise ValueError('No zeropoint found in output_values file.')

    if instrument == 'IMACS':
        airmass = airmass - 1.0

    return zeropoint, zeropoint_err, airmass, airmass_err, extinction, extinction_err


def subtract(template_origin: str, comparison_origin: str,
             template_fwhm: float,
             comparison_fwhm: float, output: str, comparison_title: str, template_title: str, comparison_epoch: int,
             template_epoch: int,
             field: str,
             force_subtract_better_seeing: bool = True, sextractor_threshold: float = None):
    """

    :param template_origin:
    :param comparison_origin:
    :param template_fwhm: In arcseconds.
    :param comparison_fwhm: In arcseconds.
    :param output:
    :param comparison_title:
    :param template_title:
    :param comparison_epoch:
    :param template_epoch:
    :param field:
    :param force_subtract_better_seeing:
    :return:
    """
    values = {'fwhm_pix_comparison': float(comparison_fwhm), 'fwhm_pix_template': float(template_fwhm),
              'comparison_file': comparison_origin, 'template_file': template_origin}
    if sextractor_threshold is not None:
        values['sextractor_threshold'] = sextractor_threshold

    comparison_file = f'{output}{comparison_title}_comparison_aligned.fits'
    template_file = f'{output}{template_title}_template_aligned.fits'

    # After reprojection, both should have the same image scale.
    _, scale = ff.get_pixel_scale(comparison_file)

    values['fwhm_pix_template'] = float((template_fwhm / 3600) / scale)
    values['fwhm_arcsec_template'] = float(template_fwhm)
    values['fwhm_pix_comparison'] = float((comparison_fwhm / 3600) / scale)
    values['fwhm_arcsec_comparison'] = float(comparison_fwhm)

    # We need this in pixels for the subtraction.
    template_fwhm = values['fwhm_pix_template']
    comparison_fwhm = values['fwhm_pix_comparison']

    sigma_comparison = u.fwhm_to_std(fwhm=comparison_fwhm)
    sigma_template = u.fwhm_to_std(fwhm=template_fwhm)
    values['sigma_template'] = sigma_template
    values['sigma_comparison'] = sigma_comparison

    # We want to always subtract the better-seeing image from the worse-seeing, to avoid false positives.
    if sigma_comparison < sigma_template:
        if force_subtract_better_seeing:
            # Subtract comparison from template.
            difference_file = f'{output}{field}_{template_epoch}-{comparison_epoch}_difference.fits'

            sigma_match = math.sqrt(sigma_template ** 2 - sigma_comparison ** 2)

            os.system(f'hotpants -inim {template_file}'
                      f' -tmplim {comparison_file}'
                      f' -outim {difference_file}'
                      f' -ng 3 6 {0.5 * sigma_match} 4 {sigma_match} 2 {2 * sigma_match}'
                      f' -oki {output}kernel.fits'
                      f' -n i')

            # We then reverse the pixels of the difference image, giving transients positive flux (so that SExtractor
            # can see them)
            difference_image = fits.open(difference_file, mode='update')
            difference_image[0].data = -difference_image[0].data
            difference_image.close()

            values['convolved'] = 'template'

        else:
            # Subtract template from comparison, but force convolution on comparison image.
            difference_file = f'{output}{field}_{comparison_epoch}-{template_epoch}_difference.fits'

            os.system(f'hotpants -inim {comparison_file}'
                      f' -tmplim {template_file}'
                      f' -outim {difference_file}'
                      f' -oki {output}kernel.fits'
                      f' -c i'
                      f' -n i')

            values['convolved'] = 'comparison'

    else:
        # Subtract template from comparison.
        difference_file = f'{output}{field}_{comparison_epoch}-{template_epoch}_difference.fits'

        sigma_match = math.sqrt(sigma_comparison ** 2 - sigma_template ** 2)
        values['sigma_match'] = sigma_match

        os.system(f'hotpants -inim {comparison_file}'
                  f' -tmplim {template_file}'
                  f' -outim {difference_file}'
                  f' -ng 3 6 {0.5 * sigma_match} 4 {sigma_match} 2 {2 * sigma_match}'
                  f' -oki {output}kernel.fits'
                  f' -n i')

        values['convolved'] = 'template'

    values['force_sub_better_seeing'] = False

    print(f'Wrote difference file to ', difference_file)
    # Save a .yaml file with some outputs.
    p.add_params(output + 'output_values', values)
    p.yaml_to_json(output + 'output_values')

    return fits.open(difference_file), difference_file


def find_brightest_pixel(image, start_x, start_y, radius=5):
    """
    Finds the brightest pixel in a subimage centred on start_x, start_y of given radius
    :param image:
    :param start_x:
    :param start_y:
    :param radius:
    :return:
    """
    image_copy = image.copy()[start_y - radius:start_y + radius, start_x - radius:start_x + radius]
    h, w = image_copy.shape
    index_brightest = np.unravel_index(np.argmax(image_copy), image_copy.shape)

    index_x, index_y = index_brightest
    index_x += start_y - radius
    index_y += start_x - radius
    return index_y, index_x, image[index_x, index_y]


def sersic_profile(r, *para):
    ie, re, n = para
    bn = 2 * n - 1 / 3
    return ie * np.exp(-bn * ((r / re) ** (1 / n) - 1))


def fit_sersic_profile(radii, intensities):
    model = Sersic1D()
    fit = fitting.LevMarLSQFitter()
    new_model = fit(model, radii, intensities)
    return new_model.amplitude.value, new_model.r_eff.value, new_model.n.value


def intensity_radius(image, centre_x, centre_y, noise: float = None, limit: float = None):
    """
    Creates an intensity profile of a subimage over a given radius from a given pixel.
    :param image:
    :param centre_x:
    :param centre_y:
    :param limit:
    :return:
    """
    if noise is None:
        noise = np.median(image)
    intensities = []
    h, w = image.shape
    y, x = np.ogrid[:h, :w]
    pix_distance = np.sqrt((x - centre_x) ** 2 + (y - centre_y) ** 2).astype(int)

    if limit is None:
        intensity = np.inf
        radii = []
        r = 1
        while intensity > noise:
            radii.append(r)
            pixels = image[pix_distance == r]
            intensity = np.mean(pixels)
            intensities.append(intensity)

            r += 1
        radii = np.array(radii)

    else:
        radii = np.arange(1, limit + 1)
        for r in radii:
            pixels = image[pix_distance == r]
            intensities.append(np.mean(pixels))

    return radii, np.array(intensities)


def signal_to_noise(rate_target: units.Quantity,
                    rate_sky: units.Quantity,
                    rate_read: units.Quantity,
                    exp_time: units.Quantity,
                    gain: units.Quantity,
                    n_pix: units.Quantity,
                    rate_dark: units.Quantity = 0.0 * (units.electron / (units.second * units.pixel)),
                    ):
    """
    Calculate the signal-to-noise ratio of an observed object using the Howell 1989 formulation.
    :param rate_target:
    :param rate_sky:
    :param rate_read:
    :param exp_time:
    :param gain:
    :param n_pix:
    :param rate_dark:
    :return:
    """
    rate_target = u.check_quantity(rate_target, units.ct / units.second)
    rate_sky = u.check_quantity(rate_sky, units.ct * units.second ** -1 * units.pixel ** -1)
    rate_read = u.check_quantity(rate_read, units.electron / units.pixel)
    rate_dark = u.check_quantity(rate_dark, units.electron / (units.second * units.pixel))
    exp_time = u.check_quantity(exp_time, units.second)
    gain = u.check_quantity(gain, gain_unit)
    n_pix = u.check_quantity(n_pix, units.pix)

    print(rate_target)
    print(rate_sky)
    print(rate_dark)
    print(exp_time)
    print(gain)
    print(n_pix)

    print(rate_read ** 2 / (exp_time * gain))

    snr = rate_target * np.sqrt(exp_time * gain) / np.sqrt(
        rate_target + n_pix * (rate_sky + rate_dark / gain + rate_read / (exp_time * gain)))
    return snr<|MERGE_RESOLUTION|>--- conflicted
+++ resolved
@@ -1789,13 +1789,8 @@
 
 
 def insert_point_sources_to_file(file: Union[fits.hdu.HDUList, str],
-<<<<<<< HEAD
-                                 x: float, y: float,
-                                 mag: float,
-=======
                                  x: np.float64, y: np.float64,
                                  mag: np.float64,
->>>>>>> 807bdcb7
                                  fwhm: float = None,
                                  output: str = None, overwrite: bool = True,
                                  zeropoint: float = 0.0,
